--- conflicted
+++ resolved
@@ -11290,105 +11290,60 @@
       </segment>
     </unit>
     <unit id="4rkjIk2" name="log.details.title">
-<<<<<<< HEAD
-      <segment>
-=======
-      <segment state="translated">
->>>>>>> 07a1e9fc
+      <segment state="translated">
         <source>log.details.title</source>
         <target>Log details</target>
       </segment>
     </unit>
     <unit id="aeYMkHS" name="log.user_login.login_from_ip">
-<<<<<<< HEAD
-      <segment>
-=======
-      <segment state="translated">
->>>>>>> 07a1e9fc
+      <segment state="translated">
         <source>log.user_login.login_from_ip</source>
         <target>Login from IP address</target>
       </segment>
     </unit>
     <unit id="9jOklgS" name="log.user_login.ip_anonymize_hint">
-<<<<<<< HEAD
-      <segment>
-=======
-      <segment state="translated">
->>>>>>> 07a1e9fc
+      <segment state="translated">
         <source>log.user_login.ip_anonymize_hint</source>
         <target>If the last digits of the IP address are missing, then the GPDR mode is enabled, in which IP addresses are anynomized.</target>
       </segment>
     </unit>
     <unit id="kaMyDVi" name="log.user_not_allowed.unauthorized_access_attempt_to">
-<<<<<<< HEAD
-      <segment>
-=======
-      <segment state="translated">
->>>>>>> 07a1e9fc
+      <segment state="translated">
         <source>log.user_not_allowed.unauthorized_access_attempt_to</source>
         <target>Unauthorized access attempt to page</target>
       </segment>
     </unit>
     <unit id="EibB1Wh" name="log.user_not_allowed.hint">
-<<<<<<< HEAD
-      <segment>
-=======
-      <segment state="translated">
->>>>>>> 07a1e9fc
+      <segment state="translated">
         <source>log.user_not_allowed.hint</source>
         <target>The request was blocked. No action should be required.</target>
       </segment>
     </unit>
     <unit id="JVE17kW" name="log.no_comment">
-<<<<<<< HEAD
-      <segment>
-=======
-      <segment state="translated">
->>>>>>> 07a1e9fc
+      <segment state="translated">
         <source>log.no_comment</source>
         <target>No comment</target>
       </segment>
     </unit>
     <unit id="5xvPvME" name="log.element_changed.field">
-<<<<<<< HEAD
-      <segment>
-=======
-      <segment state="translated">
->>>>>>> 07a1e9fc
+      <segment state="translated">
         <source>log.element_changed.field</source>
         <target>Field</target>
       </segment>
     </unit>
     <unit id="vufWYhV" name="log.element_changed.data_before">
-<<<<<<< HEAD
-      <segment>
-=======
-      <segment state="translated">
->>>>>>> 07a1e9fc
+      <segment state="translated">
         <source>log.element_changed.data_before</source>
         <target>Data before change</target>
       </segment>
     </unit>
     <unit id="qk2u9Qg" name="error_table.error">
-<<<<<<< HEAD
-      <segment>
-=======
-      <segment state="translated">
->>>>>>> 07a1e9fc
+      <segment state="translated">
         <source>error_table.error</source>
         <target>An error occured during your request.</target>
       </segment>
     </unit>
     <unit id="tLXzED2" name="part.table.invalid_regex">
-<<<<<<< HEAD
-      <segment>
-        <source>part.table.invalid_regex</source>
-        <target>Invalid Regex expression</target>
-      </segment>
-    </unit>
-    <unit id="VKPOkNO" name="log.element_changed.data_after">
-      <segment>
-=======
       <segment state="translated">
         <source>part.table.invalid_regex</source>
         <target>Invalid regular expression (regex)</target>
@@ -11396,21 +11351,11 @@
     </unit>
     <unit id="VKPOkNO" name="log.element_changed.data_after">
       <segment state="translated">
->>>>>>> 07a1e9fc
         <source>log.element_changed.data_after</source>
         <target>Data after change</target>
       </segment>
     </unit>
     <unit id="DiNGTl8" name="log.element_changed.diff">
-<<<<<<< HEAD
-      <segment>
-        <source>log.element_changed.diff</source>
-        <target>Diff</target>
-      </segment>
-    </unit>
-    <unit id="OB_fVDI" name="log.undo.undo.short">
-      <segment>
-=======
       <segment state="translated">
         <source>log.element_changed.diff</source>
         <target>Difference</target>
@@ -11418,117 +11363,72 @@
     </unit>
     <unit id="OB_fVDI" name="log.undo.undo.short">
       <segment state="translated">
->>>>>>> 07a1e9fc
         <source>log.undo.undo.short</source>
         <target>Undo</target>
       </segment>
     </unit>
     <unit id="AvoT6DL" name="log.undo.revert.short">
-<<<<<<< HEAD
-      <segment>
-=======
-      <segment state="translated">
->>>>>>> 07a1e9fc
+      <segment state="translated">
         <source>log.undo.revert.short</source>
         <target>Revert to this timestamp</target>
       </segment>
     </unit>
     <unit id="YdXQd2_" name="log.view_version">
-<<<<<<< HEAD
-      <segment>
-=======
-      <segment state="translated">
->>>>>>> 07a1e9fc
+      <segment state="translated">
         <source>log.view_version</source>
         <target>View version</target>
       </segment>
     </unit>
     <unit id="l47W4kt" name="log.undo.undelete.short">
-<<<<<<< HEAD
-      <segment>
-=======
-      <segment state="translated">
->>>>>>> 07a1e9fc
+      <segment state="translated">
         <source>log.undo.undelete.short</source>
         <target>Undelete</target>
       </segment>
     </unit>
     <unit id="PDJYeqj" name="log.element_edited.changed_fields.id">
-<<<<<<< HEAD
-      <segment>
-=======
-      <segment state="translated">
->>>>>>> 07a1e9fc
+      <segment state="translated">
         <source>log.element_edited.changed_fields.id</source>
         <target>ID</target>
       </segment>
     </unit>
     <unit id="cQTNNI7" name="log.element_edited.changed_fields.id_owner">
-<<<<<<< HEAD
-      <segment>
-=======
-      <segment state="translated">
->>>>>>> 07a1e9fc
+      <segment state="translated">
         <source>log.element_edited.changed_fields.id_owner</source>
         <target>Owner</target>
       </segment>
     </unit>
     <unit id="h1eBlp8" name="log.element_edited.changed_fields.parent_id">
-<<<<<<< HEAD
-      <segment>
-=======
-      <segment state="translated">
->>>>>>> 07a1e9fc
+      <segment state="translated">
         <source>log.element_edited.changed_fields.parent_id</source>
         <target>Parent</target>
       </segment>
     </unit>
     <unit id="GUthgcU" name="log.details.delete_entry">
-<<<<<<< HEAD
-      <segment>
-=======
-      <segment state="translated">
->>>>>>> 07a1e9fc
+      <segment state="translated">
         <source>log.details.delete_entry</source>
         <target>Delete log entry</target>
       </segment>
     </unit>
     <unit id="Wv0WAmO" name="log.delete.message.title">
-<<<<<<< HEAD
-      <segment>
-=======
-      <segment state="translated">
->>>>>>> 07a1e9fc
+      <segment state="translated">
         <source>log.delete.message.title</source>
         <target>Do you really want to delete the log entry?</target>
       </segment>
     </unit>
     <unit id="5tbpaLR" name="log.delete.message">
-<<<<<<< HEAD
-      <segment>
-=======
-      <segment state="translated">
->>>>>>> 07a1e9fc
+      <segment state="translated">
         <source>log.delete.message</source>
         <target>If this is an element history entry, this breaks the element history! This can lead to unexpected results when using the time travel function.</target>
       </segment>
     </unit>
     <unit id="P.c4WmY" name="log.collection_deleted.on_collection">
-<<<<<<< HEAD
-      <segment>
-=======
-      <segment state="translated">
->>>>>>> 07a1e9fc
+      <segment state="translated">
         <source>log.collection_deleted.on_collection</source>
         <target>on Collection</target>
       </segment>
     </unit>
     <unit id=".wiLJk6" name="log.element_edited.changed_fields.attachments">
-<<<<<<< HEAD
-      <segment>
-=======
-      <segment state="translated">
->>>>>>> 07a1e9fc
+      <segment state="translated">
         <source>log.element_edited.changed_fields.attachments</source>
         <target>Attachments</target>
       </segment>
