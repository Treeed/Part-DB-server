<?xml version="1.0" encoding="utf-8"?>
<xliff xmlns="urn:oasis:names:tc:xliff:document:2.0" version="2.0" srcLang="en" trgLang="en">
  <file id="messages.en">
    <unit id="0Md_YOf" name="attachment_type.caption">
      <notes>
        <note category="file-source" priority="1">Part-DB1\templates\AdminPages\AttachmentTypeAdmin.html.twig:4</note>
        <note priority="1">Part-DB1\templates\AdminPages\AttachmentTypeAdmin.html.twig:4</note>
        <note priority="1">templates\AdminPages\AttachmentTypeAdmin.html.twig:4</note>
      </notes>
      <segment state="translated">
        <source>attachment_type.caption</source>
        <target>File types for attachments</target>
      </segment>
    </unit>
    <unit id="5cpaOO8" name="attachment_type.edit">
      <notes>
        <note category="file-source" priority="1">Part-DB1\templates\AdminPages\AttachmentTypeAdmin.html.twig:12</note>
        <note category="state" priority="1">new</note>
      </notes>
      <segment state="translated">
        <source>attachment_type.edit</source>
        <target>Edit file type</target>
      </segment>
    </unit>
    <unit id="v83r0Yh" name="attachment_type.new">
      <notes>
        <note category="file-source" priority="1">Part-DB1\templates\AdminPages\AttachmentTypeAdmin.html.twig:16</note>
        <note category="state" priority="1">new</note>
      </notes>
      <segment state="translated">
        <source>attachment_type.new</source>
        <target>New file type</target>
      </segment>
    </unit>
    <unit id="OllfX2C" name="category.labelp">
      <notes>
        <note category="file-source" priority="1">Part-DB1\templates\AdminPages\CategoryAdmin.html.twig:4</note>
        <note category="file-source" priority="1">Part-DB1\templates\_sidebar.html.twig:22</note>
        <note category="file-source" priority="1">Part-DB1\templates\_sidebar.html.twig:7</note>
        <note priority="1">Part-DB1\templates\AdminPages\CategoryAdmin.html.twig:4</note>
        <note priority="1">Part-DB1\templates\_sidebar.html.twig:22</note>
        <note priority="1">Part-DB1\templates\_sidebar.html.twig:7</note>
        <note priority="1">templates\AdminPages\CategoryAdmin.html.twig:4</note>
        <note priority="1">templates\base.html.twig:163</note>
        <note priority="1">templates\base.html.twig:170</note>
        <note priority="1">templates\base.html.twig:197</note>
        <note priority="1">templates\base.html.twig:225</note>
      </notes>
      <segment state="translated">
        <source>category.labelp</source>
        <target>Categories</target>
      </segment>
    </unit>
    <unit id="lnjU5yu" name="admin.options">
      <notes>
        <note category="file-source" priority="1">Part-DB1\templates\AdminPages\CategoryAdmin.html.twig:8</note>
        <note category="file-source" priority="1">Part-DB1\templates\AdminPages\StorelocationAdmin.html.twig:19</note>
        <note priority="1">Part-DB1\templates\AdminPages\CategoryAdmin.html.twig:8</note>
        <note priority="1">Part-DB1\templates\AdminPages\StorelocationAdmin.html.twig:11</note>
        <note priority="1">templates\AdminPages\CategoryAdmin.html.twig:8</note>
      </notes>
      <segment state="translated">
        <source>admin.options</source>
        <target>Options</target>
      </segment>
    </unit>
    <unit id="CuAPq5N" name="admin.advanced">
      <notes>
        <note category="file-source" priority="1">Part-DB1\templates\AdminPages\CategoryAdmin.html.twig:9</note>
        <note category="file-source" priority="1">Part-DB1\templates\AdminPages\CompanyAdminBase.html.twig:15</note>
        <note priority="1">Part-DB1\templates\AdminPages\CategoryAdmin.html.twig:9</note>
        <note priority="1">Part-DB1\templates\AdminPages\CompanyAdminBase.html.twig:15</note>
        <note priority="1">templates\AdminPages\CategoryAdmin.html.twig:9</note>
      </notes>
      <segment state="translated">
        <source>admin.advanced</source>
        <target>Advanced</target>
      </segment>
    </unit>
    <unit id="eL_giUu" name="category.edit">
      <notes>
        <note category="file-source" priority="1">Part-DB1\templates\AdminPages\CategoryAdmin.html.twig:13</note>
        <note category="state" priority="1">new</note>
      </notes>
      <segment state="translated">
        <source>category.edit</source>
        <target>Edit category</target>
      </segment>
    </unit>
    <unit id="AT4wfK_" name="category.new">
      <notes>
        <note category="file-source" priority="1">Part-DB1\templates\AdminPages\CategoryAdmin.html.twig:17</note>
        <note category="state" priority="1">new</note>
      </notes>
      <segment state="translated">
        <source>category.new</source>
        <target>New category</target>
      </segment>
    </unit>
    <unit id="BJtSZa4" name="currency.caption">
      <notes>
        <note category="file-source" priority="1">Part-DB1\templates\AdminPages\CurrencyAdmin.html.twig:4</note>
        <note priority="1">Part-DB1\templates\AdminPages\CurrencyAdmin.html.twig:4</note>
      </notes>
      <segment state="translated">
        <source>currency.caption</source>
        <target>Currency</target>
      </segment>
    </unit>
    <unit id="dzfYFww" name="currency.iso_code.caption">
      <notes>
        <note category="file-source" priority="1">Part-DB1\templates\AdminPages\CurrencyAdmin.html.twig:12</note>
        <note priority="1">Part-DB1\templates\AdminPages\CurrencyAdmin.html.twig:12</note>
      </notes>
      <segment state="translated">
        <source>currency.iso_code.caption</source>
        <target>ISO code</target>
      </segment>
    </unit>
    <unit id="lrCa3tF" name="currency.symbol.caption">
      <notes>
        <note category="file-source" priority="1">Part-DB1\templates\AdminPages\CurrencyAdmin.html.twig:15</note>
        <note priority="1">Part-DB1\templates\AdminPages\CurrencyAdmin.html.twig:15</note>
      </notes>
      <segment state="translated">
        <source>currency.symbol.caption</source>
        <target>Currency symbol</target>
      </segment>
    </unit>
    <unit id="pfHq2BO" name="currency.edit">
      <notes>
        <note category="file-source" priority="1">Part-DB1\templates\AdminPages\CurrencyAdmin.html.twig:29</note>
        <note category="state" priority="1">new</note>
      </notes>
      <segment state="translated">
        <source>currency.edit</source>
        <target>Edit currency</target>
      </segment>
    </unit>
    <unit id="b9Ed.K9" name="currency.new">
      <notes>
        <note category="file-source" priority="1">Part-DB1\templates\AdminPages\CurrencyAdmin.html.twig:33</note>
        <note category="state" priority="1">new</note>
      </notes>
      <segment state="translated">
        <source>currency.new</source>
        <target>New currency</target>
      </segment>
    </unit>
    <unit id="zNlEdQs" name="project.caption">
      <notes>
        <note category="file-source" priority="1">Part-DB1\templates\AdminPages\DeviceAdmin.html.twig:4</note>
        <note priority="1">Part-DB1\templates\AdminPages\DeviceAdmin.html.twig:4</note>
        <note priority="1">templates\AdminPages\DeviceAdmin.html.twig:4</note>
      </notes>
      <segment state="translated">
        <source>project.caption</source>
        <target>Project</target>
      </segment>
    </unit>
    <unit id="DTt5Co7" name="project.edit">
      <notes>
        <note category="file-source" priority="1">Part-DB1\templates\AdminPages\DeviceAdmin.html.twig:8</note>
        <note category="state" priority="1">new</note>
      </notes>
      <segment state="translated">
        <source>project.edit</source>
        <target>Edit project</target>
      </segment>
    </unit>
    <unit id="O_iNK2O" name="project.new">
      <notes>
        <note category="file-source" priority="1">Part-DB1\templates\AdminPages\DeviceAdmin.html.twig:12</note>
        <note category="state" priority="1">new</note>
      </notes>
      <segment state="translated">
        <source>project.new</source>
        <target>New project</target>
      </segment>
    </unit>
    <unit id="lQ8QeGr" name="search.placeholder">
      <notes>
        <note category="file-source" priority="1">Part-DB1\templates\AdminPages\EntityAdminBase.html.twig:19</note>
        <note category="file-source" priority="1">Part-DB1\templates\_navbar_search.html.twig:67</note>
        <note category="file-source" priority="1">Part-DB1\templates\_sidebar.html.twig:27</note>
        <note category="file-source" priority="1">Part-DB1\templates\_sidebar.html.twig:43</note>
        <note category="file-source" priority="1">Part-DB1\templates\_sidebar.html.twig:63</note>
        <note priority="1">Part-DB1\templates\AdminPages\EntityAdminBase.html.twig:19</note>
        <note priority="1">Part-DB1\templates\_navbar_search.html.twig:61</note>
        <note priority="1">Part-DB1\templates\_sidebar.html.twig:27</note>
        <note priority="1">Part-DB1\templates\_sidebar.html.twig:43</note>
        <note priority="1">Part-DB1\templates\_sidebar.html.twig:63</note>
        <note priority="1">templates\AdminPages\EntityAdminBase.html.twig:9</note>
        <note priority="1">templates\base.html.twig:80</note>
        <note priority="1">templates\base.html.twig:179</note>
        <note priority="1">templates\base.html.twig:206</note>
        <note priority="1">templates\base.html.twig:237</note>
      </notes>
      <segment state="translated">
        <source>search.placeholder</source>
        <target>Search</target>
      </segment>
    </unit>
    <unit id="10f_Ka3" name="expandAll">
      <notes>
        <note category="file-source" priority="1">Part-DB1\templates\AdminPages\EntityAdminBase.html.twig:23</note>
        <note category="file-source" priority="1">Part-DB1\templates\_sidebar.html.twig:3</note>
        <note priority="1">Part-DB1\templates\AdminPages\EntityAdminBase.html.twig:23</note>
        <note priority="1">Part-DB1\templates\_sidebar.html.twig:3</note>
        <note priority="1">templates\AdminPages\EntityAdminBase.html.twig:13</note>
        <note priority="1">templates\base.html.twig:166</note>
        <note priority="1">templates\base.html.twig:193</note>
        <note priority="1">templates\base.html.twig:221</note>
      </notes>
      <segment state="translated">
        <source>expandAll</source>
        <target>Expand All</target>
      </segment>
    </unit>
    <unit id="eS_kUcS" name="reduceAll">
      <notes>
        <note category="file-source" priority="1">Part-DB1\templates\AdminPages\EntityAdminBase.html.twig:27</note>
        <note category="file-source" priority="1">Part-DB1\templates\_sidebar.html.twig:4</note>
        <note priority="1">Part-DB1\templates\AdminPages\EntityAdminBase.html.twig:27</note>
        <note priority="1">Part-DB1\templates\_sidebar.html.twig:4</note>
        <note priority="1">templates\AdminPages\EntityAdminBase.html.twig:17</note>
        <note priority="1">templates\base.html.twig:167</note>
        <note priority="1">templates\base.html.twig:194</note>
        <note priority="1">templates\base.html.twig:222</note>
      </notes>
      <segment state="translated">
        <source>reduceAll</source>
        <target>Reduce All</target>
      </segment>
    </unit>
    <unit id="tagdXMa" name="part.info.timetravel_hint">
      <notes>
        <note category="file-source" priority="1">Part-DB1\templates\AdminPages\EntityAdminBase.html.twig:54</note>
        <note category="file-source" priority="1">Part-DB1\templates\Parts\info\_sidebar.html.twig:4</note>
        <note priority="1">Part-DB1\templates\AdminPages\EntityAdminBase.html.twig:54</note>
        <note priority="1">Part-DB1\templates\Parts\info\_sidebar.html.twig:4</note>
      </notes>
      <segment state="final">
        <source>part.info.timetravel_hint</source>
        <target>This is how the part appeared before %timestamp%. &lt;i&gt;Please note that this feature is experimental, so the infos are maybe not correct.&lt;/i&gt;</target>
      </segment>
    </unit>
    <unit id="7uawYY6" name="standard.label">
      <notes>
        <note category="file-source" priority="1">Part-DB1\templates\AdminPages\EntityAdminBase.html.twig:60</note>
        <note priority="1">Part-DB1\templates\AdminPages\EntityAdminBase.html.twig:60</note>
        <note priority="1">templates\AdminPages\EntityAdminBase.html.twig:42</note>
      </notes>
      <segment state="translated">
        <source>standard.label</source>
        <target>Properties</target>
      </segment>
    </unit>
    <unit id="Fe5ax26" name="infos.label">
      <notes>
        <note category="file-source" priority="1">Part-DB1\templates\AdminPages\EntityAdminBase.html.twig:61</note>
        <note priority="1">Part-DB1\templates\AdminPages\EntityAdminBase.html.twig:61</note>
        <note priority="1">templates\AdminPages\EntityAdminBase.html.twig:43</note>
      </notes>
      <segment state="translated">
        <source>infos.label</source>
        <target>Infos</target>
      </segment>
    </unit>
    <unit id="PNqzf_X" name="history.label">
      <notes>
        <note category="file-source" priority="1">Part-DB1\templates\AdminPages\EntityAdminBase.html.twig:63</note>
        <note priority="1">Part-DB1\templates\AdminPages\EntityAdminBase.html.twig:63</note>
        <note priority="1">new</note>
      </notes>
      <segment state="final">
        <source>history.label</source>
        <target>History</target>
      </segment>
    </unit>
    <unit id="Y2QKWU9" name="export.label">
      <notes>
        <note category="file-source" priority="1">Part-DB1\templates\AdminPages\EntityAdminBase.html.twig:66</note>
        <note priority="1">Part-DB1\templates\AdminPages\EntityAdminBase.html.twig:66</note>
        <note priority="1">templates\AdminPages\EntityAdminBase.html.twig:45</note>
      </notes>
      <segment state="translated">
        <source>export.label</source>
        <target>Export</target>
      </segment>
    </unit>
    <unit id="k5fWSN4" name="import_export.label">
      <notes>
        <note category="file-source" priority="1">Part-DB1\templates\AdminPages\EntityAdminBase.html.twig:68</note>
        <note priority="1">Part-DB1\templates\AdminPages\EntityAdminBase.html.twig:68</note>
        <note priority="1">templates\AdminPages\EntityAdminBase.html.twig:47</note>
      </notes>
      <segment state="translated">
        <source>import_export.label</source>
        <target>Import / Export</target>
      </segment>
    </unit>
    <unit id="sOYxh4M" name="mass_creation.label">
      <notes>
        <note category="file-source" priority="1">Part-DB1\templates\AdminPages\EntityAdminBase.html.twig:69</note>
        <note priority="1">Part-DB1\templates\AdminPages\EntityAdminBase.html.twig:69</note>
      </notes>
      <segment state="translated">
        <source>mass_creation.label</source>
        <target>Mass creation</target>
      </segment>
    </unit>
    <unit id="wTQX7oE" name="admin.common">
      <notes>
        <note category="file-source" priority="1">Part-DB1\templates\AdminPages\EntityAdminBase.html.twig:82</note>
        <note priority="1">Part-DB1\templates\AdminPages\EntityAdminBase.html.twig:82</note>
        <note priority="1">templates\AdminPages\EntityAdminBase.html.twig:59</note>
      </notes>
      <segment state="translated">
        <source>admin.common</source>
        <target>Common</target>
      </segment>
    </unit>
    <unit id="NmnCJhH" name="admin.attachments">
      <notes>
        <note category="file-source" priority="1">Part-DB1\templates\AdminPages\EntityAdminBase.html.twig:86</note>
        <note priority="1">Part-DB1\templates\AdminPages\EntityAdminBase.html.twig:86</note>
      </notes>
      <segment state="translated">
        <source>admin.attachments</source>
        <target>Attachments</target>
      </segment>
    </unit>
    <unit id="TA1hSYV" name="admin.parameters">
      <notes>
        <note category="file-source" priority="1">Part-DB1\templates\AdminPages\EntityAdminBase.html.twig:90</note>
      </notes>
      <segment state="translated">
        <source>admin.parameters</source>
        <target>Parameters</target>
      </segment>
    </unit>
    <unit id="R949JGz" name="export_all.label">
      <notes>
        <note category="file-source" priority="1">Part-DB1\templates\AdminPages\EntityAdminBase.html.twig:179</note>
        <note priority="1">Part-DB1\templates\AdminPages\EntityAdminBase.html.twig:167</note>
        <note priority="1">templates\AdminPages\EntityAdminBase.html.twig:142</note>
      </notes>
      <segment state="translated">
        <source>export_all.label</source>
        <target>Export all elements</target>
      </segment>
    </unit>
    <unit id="zPSdxU4" name="mass_creation.help">
      <notes>
        <note category="file-source" priority="1">Part-DB1\templates\AdminPages\EntityAdminBase.html.twig:185</note>
        <note priority="1">Part-DB1\templates\AdminPages\EntityAdminBase.html.twig:173</note>
      </notes>
      <segment state="translated">
        <source>mass_creation.help</source>
        <target>Each line will be interpreted as a name of an element, which will be created. You can create nested structures by indentations.</target>
      </segment>
    </unit>
    <unit id="a5.CFfq" name="edit.caption">
      <notes>
        <note category="file-source" priority="1">Part-DB1\templates\AdminPages\EntityAdminBase.html.twig:45</note>
        <note priority="1">Part-DB1\templates\AdminPages\EntityAdminBase.html.twig:45</note>
        <note priority="1">templates\AdminPages\EntityAdminBase.html.twig:35</note>
      </notes>
      <segment state="final">
        <source>edit.caption</source>
        <target>Edit element "%name"</target>
      </segment>
    </unit>
    <unit id="bblk5.r" name="new.caption">
      <notes>
        <note category="file-source" priority="1">Part-DB1\templates\AdminPages\EntityAdminBase.html.twig:50</note>
        <note priority="1">Part-DB1\templates\AdminPages\EntityAdminBase.html.twig:50</note>
        <note priority="1">templates\AdminPages\EntityAdminBase.html.twig:37</note>
      </notes>
      <segment state="final">
        <source>new.caption</source>
        <target>New element</target>
      </segment>
    </unit>
    <unit id="ZJ9SPOS" name="footprint.labelp">
      <notes>
        <note category="file-source" priority="1">Part-DB1\templates\AdminPages\FootprintAdmin.html.twig:4</note>
        <note category="file-source" priority="1">Part-DB1\templates\_sidebar.html.twig:9</note>
        <note priority="1">Part-DB1\templates\AdminPages\FootprintAdmin.html.twig:4</note>
        <note priority="1">Part-DB1\templates\_sidebar.html.twig:9</note>
        <note priority="1">templates\base.html.twig:172</note>
        <note priority="1">templates\base.html.twig:199</note>
        <note priority="1">templates\base.html.twig:227</note>
      </notes>
      <segment state="translated">
        <source>footprint.labelp</source>
        <target>Footprints</target>
      </segment>
    </unit>
    <unit id="U4500WS" name="footprint.edit">
      <notes>
        <note category="file-source" priority="1">Part-DB1\templates\AdminPages\FootprintAdmin.html.twig:13</note>
        <note category="state" priority="1">new</note>
      </notes>
      <segment state="translated">
        <source>footprint.edit</source>
        <target>Edit footprint</target>
      </segment>
    </unit>
    <unit id="O3SliSK" name="footprint.new">
      <notes>
        <note category="file-source" priority="1">Part-DB1\templates\AdminPages\FootprintAdmin.html.twig:17</note>
        <note category="state" priority="1">new</note>
      </notes>
      <segment state="translated">
        <source>footprint.new</source>
        <target>New footprint</target>
      </segment>
    </unit>
    <unit id="ZOZqHeB" name="group.edit.caption">
      <notes>
        <note category="file-source" priority="1">Part-DB1\templates\AdminPages\GroupAdmin.html.twig:4</note>
        <note priority="1">Part-DB1\templates\AdminPages\GroupAdmin.html.twig:4</note>
      </notes>
      <segment state="translated">
        <source>group.edit.caption</source>
        <target>Groups</target>
      </segment>
    </unit>
    <unit id="iK5P0V5" name="user.edit.permissions">
      <notes>
        <note category="file-source" priority="1">Part-DB1\templates\AdminPages\GroupAdmin.html.twig:9</note>
        <note category="file-source" priority="1">Part-DB1\templates\AdminPages\UserAdmin.html.twig:16</note>
        <note priority="1">Part-DB1\templates\AdminPages\GroupAdmin.html.twig:9</note>
        <note priority="1">Part-DB1\templates\AdminPages\UserAdmin.html.twig:16</note>
      </notes>
      <segment state="translated">
        <source>user.edit.permissions</source>
        <target>Permissions</target>
      </segment>
    </unit>
    <unit id="BaTTHkG" name="group.edit">
      <notes>
        <note category="file-source" priority="1">Part-DB1\templates\AdminPages\GroupAdmin.html.twig:24</note>
        <note category="state" priority="1">new</note>
      </notes>
      <segment state="translated">
        <source>group.edit</source>
        <target>Edit group</target>
      </segment>
    </unit>
    <unit id="vdjTPNv" name="group.new">
      <notes>
        <note category="file-source" priority="1">Part-DB1\templates\AdminPages\GroupAdmin.html.twig:28</note>
        <note category="state" priority="1">new</note>
      </notes>
      <segment state="translated">
        <source>group.new</source>
        <target>New group</target>
      </segment>
    </unit>
    <unit id="Rr_.JrB" name="label_profile.caption">
      <notes>
        <note category="file-source" priority="1">Part-DB1\templates\AdminPages\LabelProfileAdmin.html.twig:4</note>
      </notes>
      <segment state="translated">
        <source>label_profile.caption</source>
        <target>Label profiles</target>
      </segment>
    </unit>
    <unit id="QPqYdRg" name="label_profile.advanced">
      <notes>
        <note category="file-source" priority="1">Part-DB1\templates\AdminPages\LabelProfileAdmin.html.twig:8</note>
      </notes>
      <segment state="translated">
        <source>label_profile.advanced</source>
        <target>Advanced</target>
      </segment>
    </unit>
    <unit id="Pi_q_nj" name="label_profile.comment">
      <notes>
        <note category="file-source" priority="1">Part-DB1\templates\AdminPages\LabelProfileAdmin.html.twig:9</note>
      </notes>
      <segment state="translated">
        <source>label_profile.comment</source>
        <target>Notes</target>
      </segment>
    </unit>
    <unit id="VwVLyJA" name="label_profile.edit">
      <notes>
        <note category="file-source" priority="1">Part-DB1\templates\AdminPages\LabelProfileAdmin.html.twig:55</note>
        <note category="state" priority="1">new</note>
      </notes>
      <segment state="translated">
        <source>label_profile.edit</source>
        <target>Edit label profile</target>
      </segment>
    </unit>
    <unit id="lObewxU" name="label_profile.new">
      <notes>
        <note category="file-source" priority="1">Part-DB1\templates\AdminPages\LabelProfileAdmin.html.twig:59</note>
        <note category="state" priority="1">new</note>
      </notes>
      <segment state="translated">
        <source>label_profile.new</source>
        <target>New label profile</target>
      </segment>
    </unit>
    <unit id="Fum_mCX" name="manufacturer.caption">
      <notes>
        <note category="file-source" priority="1">Part-DB1\templates\AdminPages\ManufacturerAdmin.html.twig:4</note>
        <note priority="1">Part-DB1\templates\AdminPages\ManufacturerAdmin.html.twig:4</note>
        <note priority="1">templates\AdminPages\ManufacturerAdmin.html.twig:4</note>
      </notes>
      <segment state="translated">
        <source>manufacturer.caption</source>
        <target>Manufacturers</target>
      </segment>
    </unit>
    <unit id="e41FWWa" name="manufacturer.edit">
      <notes>
        <note category="file-source" priority="1">Part-DB1\templates\AdminPages\ManufacturerAdmin.html.twig:8</note>
        <note category="state" priority="1">new</note>
      </notes>
      <segment state="translated">
        <source>manufacturer.edit</source>
        <target>Edit manufacturer</target>
      </segment>
    </unit>
    <unit id="g4gO3Qs" name="manufacturer.new">
      <notes>
        <note category="file-source" priority="1">Part-DB1\templates\AdminPages\ManufacturerAdmin.html.twig:12</note>
        <note category="state" priority="1">new</note>
      </notes>
      <segment state="translated">
        <source>manufacturer.new</source>
        <target>New manufacturer</target>
      </segment>
    </unit>
    <unit id="6tFKnGD" name="measurement_unit.caption">
      <notes>
        <note category="file-source" priority="1">Part-DB1\templates\AdminPages\MeasurementUnitAdmin.html.twig:4</note>
        <note priority="1">Part-DB1\templates\AdminPages\MeasurementUnitAdmin.html.twig:4</note>
      </notes>
      <segment state="translated">
        <source>measurement_unit.caption</source>
        <target>Measurement Unit</target>
      </segment>
    </unit>
    <unit id="vZGwiMS" name="storelocation.labelp">
      <notes>
        <note category="file-source" priority="1">Part-DB1\templates\AdminPages\StorelocationAdmin.html.twig:5</note>
        <note category="file-source" priority="1">Part-DB1\templates\_sidebar.html.twig:8</note>
        <note priority="1">Part-DB1\templates\AdminPages\StorelocationAdmin.html.twig:4</note>
        <note priority="1">Part-DB1\templates\_sidebar.html.twig:8</note>
        <note priority="1">templates\base.html.twig:171</note>
        <note priority="1">templates\base.html.twig:198</note>
        <note priority="1">templates\base.html.twig:226</note>
      </notes>
      <segment state="translated">
        <source>storelocation.labelp</source>
        <target>Store locations</target>
      </segment>
    </unit>
    <unit id="eSA7p5N" name="storelocation.edit">
      <notes>
        <note category="file-source" priority="1">Part-DB1\templates\AdminPages\StorelocationAdmin.html.twig:32</note>
        <note category="state" priority="1">new</note>
      </notes>
      <segment state="translated">
        <source>storelocation.edit</source>
        <target>Edit store location</target>
      </segment>
    </unit>
    <unit id="eIvG1.A" name="storelocation.new">
      <notes>
        <note category="file-source" priority="1">Part-DB1\templates\AdminPages\StorelocationAdmin.html.twig:36</note>
        <note category="state" priority="1">new</note>
      </notes>
      <segment state="translated">
        <source>storelocation.new</source>
        <target>New store location</target>
      </segment>
    </unit>
    <unit id="ykqfBBp" name="supplier.caption">
      <notes>
        <note category="file-source" priority="1">Part-DB1\templates\AdminPages\SupplierAdmin.html.twig:4</note>
        <note priority="1">Part-DB1\templates\AdminPages\SupplierAdmin.html.twig:4</note>
        <note priority="1">templates\AdminPages\SupplierAdmin.html.twig:4</note>
      </notes>
      <segment state="translated">
        <source>supplier.caption</source>
        <target>Suppliers</target>
      </segment>
    </unit>
    <unit id="DpVIJeK" name="supplier.edit">
      <notes>
        <note category="file-source" priority="1">Part-DB1\templates\AdminPages\SupplierAdmin.html.twig:16</note>
        <note category="state" priority="1">new</note>
      </notes>
      <segment state="translated">
        <source>supplier.edit</source>
        <target>Edit supplier</target>
      </segment>
    </unit>
    <unit id="AcG6iT_" name="supplier.new">
      <notes>
        <note category="file-source" priority="1">Part-DB1\templates\AdminPages\SupplierAdmin.html.twig:20</note>
        <note category="state" priority="1">new</note>
      </notes>
      <segment state="translated">
        <source>supplier.new</source>
        <target>New supplier</target>
      </segment>
    </unit>
    <unit id=".YoS4pi" name="user.edit.caption">
      <notes>
        <note category="file-source" priority="1">Part-DB1\templates\AdminPages\UserAdmin.html.twig:8</note>
        <note priority="1">Part-DB1\templates\AdminPages\UserAdmin.html.twig:8</note>
      </notes>
      <segment state="translated">
        <source>user.edit.caption</source>
        <target>Users</target>
      </segment>
    </unit>
    <unit id="eDE4Z9X" name="user.edit.configuration">
      <notes>
        <note category="file-source" priority="1">Part-DB1\templates\AdminPages\UserAdmin.html.twig:14</note>
        <note priority="1">Part-DB1\templates\AdminPages\UserAdmin.html.twig:14</note>
      </notes>
      <segment state="translated">
        <source>user.edit.configuration</source>
        <target>Configuration</target>
      </segment>
    </unit>
    <unit id="3HIFZxy" name="user.edit.password">
      <notes>
        <note category="file-source" priority="1">Part-DB1\templates\AdminPages\UserAdmin.html.twig:15</note>
        <note priority="1">Part-DB1\templates\AdminPages\UserAdmin.html.twig:15</note>
      </notes>
      <segment state="translated">
        <source>user.edit.password</source>
        <target>Password</target>
      </segment>
    </unit>
    <unit id="CpSdWDM" name="user.edit.tfa.caption">
      <notes>
        <note category="file-source" priority="1">Part-DB1\templates\AdminPages\UserAdmin.html.twig:45</note>
        <note priority="1">Part-DB1\templates\AdminPages\UserAdmin.html.twig:45</note>
      </notes>
      <segment state="translated">
        <source>user.edit.tfa.caption</source>
        <target>Two-factor authentication</target>
      </segment>
    </unit>
    <unit id="QAuf3JI" name="user.edit.tfa.google_active">
      <notes>
        <note category="file-source" priority="1">Part-DB1\templates\AdminPages\UserAdmin.html.twig:47</note>
        <note priority="1">Part-DB1\templates\AdminPages\UserAdmin.html.twig:47</note>
      </notes>
      <segment state="translated">
        <source>user.edit.tfa.google_active</source>
        <target>Authenticator app active</target>
      </segment>
    </unit>
    <unit id="7v_PSOf" name="tfa_backup.remaining_tokens">
      <notes>
        <note category="file-source" priority="1">Part-DB1\templates\AdminPages\UserAdmin.html.twig:48</note>
        <note category="file-source" priority="1">Part-DB1\templates\Users\backup_codes.html.twig:15</note>
        <note category="file-source" priority="1">Part-DB1\templates\Users\_2fa_settings.html.twig:95</note>
        <note priority="1">Part-DB1\templates\AdminPages\UserAdmin.html.twig:48</note>
        <note priority="1">Part-DB1\templates\Users\backup_codes.html.twig:15</note>
        <note priority="1">Part-DB1\templates\Users\_2fa_settings.html.twig:95</note>
      </notes>
      <segment state="translated">
        <source>tfa_backup.remaining_tokens</source>
        <target>Remaining backup codes count</target>
      </segment>
    </unit>
    <unit id="xhNIm7L" name="tfa_backup.generation_date">
      <notes>
        <note category="file-source" priority="1">Part-DB1\templates\AdminPages\UserAdmin.html.twig:49</note>
        <note category="file-source" priority="1">Part-DB1\templates\Users\backup_codes.html.twig:17</note>
        <note category="file-source" priority="1">Part-DB1\templates\Users\_2fa_settings.html.twig:96</note>
        <note priority="1">Part-DB1\templates\AdminPages\UserAdmin.html.twig:49</note>
        <note priority="1">Part-DB1\templates\Users\backup_codes.html.twig:17</note>
        <note priority="1">Part-DB1\templates\Users\_2fa_settings.html.twig:96</note>
      </notes>
      <segment state="translated">
        <source>tfa_backup.generation_date</source>
        <target>Generation date of the backup codes</target>
      </segment>
    </unit>
    <unit id="_m6S_4Y" name="user.edit.tfa.disabled">
      <notes>
        <note category="file-source" priority="1">Part-DB1\templates\AdminPages\UserAdmin.html.twig:53</note>
        <note category="file-source" priority="1">Part-DB1\templates\AdminPages\UserAdmin.html.twig:60</note>
        <note priority="1">Part-DB1\templates\AdminPages\UserAdmin.html.twig:53</note>
        <note priority="1">Part-DB1\templates\AdminPages\UserAdmin.html.twig:60</note>
      </notes>
      <segment state="translated">
        <source>user.edit.tfa.disabled</source>
        <target>Method not enabled</target>
      </segment>
    </unit>
    <unit id="TagZ6I5" name="user.edit.tfa.u2f_keys_count">
      <notes>
        <note category="file-source" priority="1">Part-DB1\templates\AdminPages\UserAdmin.html.twig:56</note>
        <note priority="1">Part-DB1\templates\AdminPages\UserAdmin.html.twig:56</note>
      </notes>
      <segment state="translated">
        <source>user.edit.tfa.u2f_keys_count</source>
        <target>Active security keys</target>
      </segment>
    </unit>
    <unit id=".K9hu_c" name="user.edit.tfa.disable_tfa_title">
      <notes>
        <note category="file-source" priority="1">Part-DB1\templates\AdminPages\UserAdmin.html.twig:72</note>
        <note priority="1">Part-DB1\templates\AdminPages\UserAdmin.html.twig:72</note>
      </notes>
      <segment state="translated">
        <source>user.edit.tfa.disable_tfa_title</source>
        <target>Do you really want to proceed?</target>
      </segment>
    </unit>
    <unit id="xORuIU4" name="user.edit.tfa.disable_tfa_message">
      <notes>
        <note category="file-source" priority="1">Part-DB1\templates\AdminPages\UserAdmin.html.twig:72</note>
        <note priority="1">Part-DB1\templates\AdminPages\UserAdmin.html.twig:72</note>
      </notes>
      <segment state="translated">
        <source>user.edit.tfa.disable_tfa_message</source>
        <target>This will disable &lt;b&gt;all active two-factor authentication methods of the user&lt;/b&gt; and delete the &lt;b&gt;backup codes&lt;/b&gt;! 
&lt;br&gt;
The user will have to set up all two-factor authentication methods again and print new backup codes! &lt;br&gt;&lt;br&gt;
&lt;b&gt;Only do this if you are absolutely sure about the identity of the user (seeking help), otherwise the account could be compromised by an attacker!&lt;/b&gt;</target>
      </segment>
    </unit>
    <unit id="02HvwiS" name="user.edit.tfa.disable_tfa.btn">
      <notes>
        <note category="file-source" priority="1">Part-DB1\templates\AdminPages\UserAdmin.html.twig:73</note>
        <note priority="1">Part-DB1\templates\AdminPages\UserAdmin.html.twig:73</note>
      </notes>
      <segment state="translated">
        <source>user.edit.tfa.disable_tfa.btn</source>
        <target>Disable all two-factor authentication methods</target>
      </segment>
    </unit>
    <unit id="vQxH4zm" name="user.edit">
      <notes>
        <note category="file-source" priority="1">Part-DB1\templates\AdminPages\UserAdmin.html.twig:85</note>
        <note category="state" priority="1">new</note>
      </notes>
      <segment state="translated">
        <source>user.edit</source>
        <target>Edit user</target>
      </segment>
    </unit>
    <unit id="TvuuOMC" name="user.new">
      <notes>
        <note category="file-source" priority="1">Part-DB1\templates\AdminPages\UserAdmin.html.twig:89</note>
        <note category="state" priority="1">new</note>
      </notes>
      <segment state="translated">
        <source>user.new</source>
        <target>New user</target>
      </segment>
    </unit>
    <unit id="0EjI8FY" name="attachment.delete">
      <notes>
        <note category="file-source" priority="1">Part-DB1\templates\AdminPages\_attachments.html.twig:4</note>
        <note category="file-source" priority="1">Part-DB1\templates\Parts\edit\_attachments.html.twig:4</note>
        <note priority="1">Part-DB1\templates\AdminPages\_attachments.html.twig:4</note>
        <note priority="1">Part-DB1\templates\Parts\edit\_attachments.html.twig:4</note>
        <note priority="1">Part-DB1\templates\Parts\info\_attachments_info.html.twig:63</note>
      </notes>
      <segment state="translated">
        <source>attachment.delete</source>
        <target>Delete</target>
      </segment>
    </unit>
    <unit id="ffvhms1" name="attachment.external">
      <notes>
        <note category="file-source" priority="1">Part-DB1\templates\AdminPages\_attachments.html.twig:41</note>
        <note category="file-source" priority="1">Part-DB1\templates\Parts\edit\_attachments.html.twig:38</note>
        <note category="file-source" priority="1">Part-DB1\templates\Parts\info\_attachments_info.html.twig:35</note>
        <note category="file-source" priority="1">Part-DB1\src\DataTables\AttachmentDataTable.php:159</note>
        <note priority="1">Part-DB1\templates\Parts\edit\_attachments.html.twig:38</note>
        <note priority="1">Part-DB1\src\DataTables\AttachmentDataTable.php:159</note>
      </notes>
      <segment state="translated">
        <source>attachment.external</source>
        <target>External</target>
      </segment>
    </unit>
    <unit id="vTU.j2g" name="attachment.preview.alt">
      <notes>
        <note category="file-source" priority="1">Part-DB1\templates\AdminPages\_attachments.html.twig:49</note>
        <note category="file-source" priority="1">Part-DB1\templates\Parts\edit\_attachments.html.twig:47</note>
        <note priority="1">Part-DB1\templates\AdminPages\_attachments.html.twig:47</note>
        <note priority="1">Part-DB1\templates\Parts\edit\_attachments.html.twig:45</note>
      </notes>
      <segment state="translated">
        <source>attachment.preview.alt</source>
        <target>Attachment thumbnail</target>
      </segment>
    </unit>
    <unit id="CNqXx.c" name="attachment.view">
      <notes>
        <note category="file-source" priority="1">Part-DB1\templates\AdminPages\_attachments.html.twig:52</note>
        <note category="file-source" priority="1">Part-DB1\templates\Parts\edit\_attachments.html.twig:50</note>
        <note category="file-source" priority="1">Part-DB1\templates\Parts\info\_attachments_info.html.twig:62</note>
        <note priority="1">Part-DB1\templates\AdminPages\_attachments.html.twig:50</note>
        <note priority="1">Part-DB1\templates\Parts\edit\_attachments.html.twig:48</note>
        <note priority="1">Part-DB1\templates\Parts\info\_attachments_info.html.twig:45</note>
      </notes>
      <segment state="translated">
        <source>attachment.view</source>
        <target>View</target>
      </segment>
    </unit>
    <unit id="HnHc.HV" name="attachment.file_not_found">
      <notes>
        <note category="file-source" priority="1">Part-DB1\templates\AdminPages\_attachments.html.twig:58</note>
        <note category="file-source" priority="1">Part-DB1\templates\Parts\edit\_attachments.html.twig:56</note>
        <note category="file-source" priority="1">Part-DB1\templates\Parts\info\_attachments_info.html.twig:43</note>
        <note category="file-source" priority="1">Part-DB1\src\DataTables\AttachmentDataTable.php:166</note>
        <note priority="1">Part-DB1\templates\AdminPages\_attachments.html.twig:56</note>
        <note priority="1">Part-DB1\templates\Parts\edit\_attachments.html.twig:54</note>
        <note priority="1">Part-DB1\templates\Parts\info\_attachments_info.html.twig:38</note>
        <note priority="1">Part-DB1\src\DataTables\AttachmentDataTable.php:166</note>
      </notes>
      <segment state="translated">
        <source>attachment.file_not_found</source>
        <target>File not found</target>
      </segment>
    </unit>
    <unit id="vnfQKjk" name="attachment.secure">
      <notes>
        <note category="file-source" priority="1">Part-DB1\templates\AdminPages\_attachments.html.twig:66</note>
        <note category="file-source" priority="1">Part-DB1\templates\Parts\edit\_attachments.html.twig:64</note>
        <note category="file-source" priority="1">Part-DB1\templates\Parts\info\_attachments_info.html.twig:48</note>
        <note priority="1">Part-DB1\templates\Parts\edit\_attachments.html.twig:62</note>
      </notes>
      <segment state="translated">
        <source>attachment.secure</source>
        <target>Private attachment</target>
      </segment>
    </unit>
    <unit id="NCjSwVs" name="attachment.create">
      <notes>
        <note category="file-source" priority="1">Part-DB1\templates\AdminPages\_attachments.html.twig:79</note>
        <note category="file-source" priority="1">Part-DB1\templates\Parts\edit\_attachments.html.twig:77</note>
        <note priority="1">Part-DB1\templates\AdminPages\_attachments.html.twig:77</note>
        <note priority="1">Part-DB1\templates\Parts\edit\_attachments.html.twig:75</note>
      </notes>
      <segment state="translated">
        <source>attachment.create</source>
        <target>Add attachment</target>
      </segment>
    </unit>
    <unit id="kxhr8KP" name="part_lot.edit.delete.confirm">
      <notes>
        <note category="file-source" priority="1">Part-DB1\templates\AdminPages\_attachments.html.twig:84</note>
        <note category="file-source" priority="1">Part-DB1\templates\Parts\edit\_attachments.html.twig:82</note>
        <note category="file-source" priority="1">Part-DB1\templates\Parts\edit\_lots.html.twig:33</note>
        <note priority="1">Part-DB1\templates\AdminPages\_attachments.html.twig:82</note>
        <note priority="1">Part-DB1\templates\Parts\edit\_attachments.html.twig:80</note>
        <note priority="1">Part-DB1\templates\Parts\edit\_lots.html.twig:33</note>
      </notes>
      <segment state="translated">
        <source>part_lot.edit.delete.confirm</source>
        <target>Do you really want to delete this stock? This can not be undone!</target>
      </segment>
    </unit>
    <unit id="RqM7iAG" name="entity.delete.confirm_title">
      <notes>
        <note category="file-source" priority="1">Part-DB1\templates\AdminPages\_delete_form.html.twig:2</note>
        <note priority="1">Part-DB1\templates\AdminPages\_delete_form.html.twig:2</note>
        <note priority="1">templates\AdminPages\_delete_form.html.twig:2</note>
      </notes>
      <segment state="translated">
        <source>entity.delete.confirm_title</source>
        <target>You really want to delete %name%?</target>
      </segment>
    </unit>
    <unit id="0B3xeO2" name="entity.delete.message">
      <notes>
        <note category="file-source" priority="1">Part-DB1\templates\AdminPages\_delete_form.html.twig:3</note>
        <note priority="1">Part-DB1\templates\AdminPages\_delete_form.html.twig:3</note>
        <note priority="1">templates\AdminPages\_delete_form.html.twig:3</note>
      </notes>
      <segment state="translated">
        <source>entity.delete.message</source>
        <target>This can not be undone!
&lt;br&gt;
Sub elements will be moved upwards.</target>
      </segment>
    </unit>
    <unit id="eyyICVM" name="entity.delete">
      <notes>
        <note category="file-source" priority="1">Part-DB1\templates\AdminPages\_delete_form.html.twig:11</note>
        <note priority="1">Part-DB1\templates\AdminPages\_delete_form.html.twig:11</note>
        <note priority="1">templates\AdminPages\_delete_form.html.twig:9</note>
      </notes>
      <segment state="translated">
        <source>entity.delete</source>
        <target>Delete element</target>
      </segment>
    </unit>
    <unit id="jix.mo1" name="edit.log_comment">
      <notes>
        <note category="file-source" priority="1">Part-DB1\templates\AdminPages\_delete_form.html.twig:16</note>
        <note category="file-source" priority="1">Part-DB1\templates\Parts\info\_tools.html.twig:45</note>
        <note category="file-source" priority="1">Part-DB1\src\Form\Part\PartBaseType.php:286</note>
        <note priority="1">Part-DB1\templates\AdminPages\_delete_form.html.twig:16</note>
        <note priority="1">Part-DB1\templates\Parts\info\_tools.html.twig:43</note>
        <note priority="1">Part-DB1\src\Form\Part\PartBaseType.php:267</note>
        <note priority="1">new</note>
      </notes>
      <segment state="final">
        <source>edit.log_comment</source>
        <target>Change comment</target>
      </segment>
    </unit>
    <unit id="A15hzUY" name="entity.delete.recursive">
      <notes>
        <note category="file-source" priority="1">Part-DB1\templates\AdminPages\_delete_form.html.twig:24</note>
        <note priority="1">Part-DB1\templates\AdminPages\_delete_form.html.twig:24</note>
        <note priority="1">templates\AdminPages\_delete_form.html.twig:12</note>
      </notes>
      <segment state="translated">
        <source>entity.delete.recursive</source>
        <target>Delete recursive (all sub elements)</target>
      </segment>
    </unit>
    <unit id="vlslklu" name="entity.duplicate">
      <notes>
        <note category="file-source" priority="1">Part-DB1\templates\AdminPages\_duplicate.html.twig:3</note>
      </notes>
      <segment state="translated">
        <source>entity.duplicate</source>
        <target>Duplicate element</target>
      </segment>
    </unit>
    <unit id="4_pqNGT" name="export.format">
      <notes>
        <note category="file-source" priority="1">Part-DB1\templates\AdminPages\_export_form.html.twig:4</note>
        <note category="file-source" priority="1">Part-DB1\src\Form\AdminPages\ImportType.php:76</note>
        <note priority="1">Part-DB1\templates\AdminPages\_export_form.html.twig:4</note>
        <note priority="1">Part-DB1\src\Form\AdminPages\ImportType.php:76</note>
        <note priority="1">templates\AdminPages\_export_form.html.twig:4</note>
        <note priority="1">src\Form\ImportType.php:67</note>
      </notes>
      <segment state="translated">
        <source>export.format</source>
        <target>File format</target>
      </segment>
    </unit>
    <unit id="FlGXF7u" name="export.level">
      <notes>
        <note category="file-source" priority="1">Part-DB1\templates\AdminPages\_export_form.html.twig:16</note>
        <note priority="1">Part-DB1\templates\AdminPages\_export_form.html.twig:16</note>
        <note priority="1">templates\AdminPages\_export_form.html.twig:16</note>
      </notes>
      <segment state="translated">
        <source>export.level</source>
        <target>Verbosity level</target>
      </segment>
    </unit>
    <unit id="dA2Gh6w" name="export.level.simple">
      <notes>
        <note category="file-source" priority="1">Part-DB1\templates\AdminPages\_export_form.html.twig:19</note>
        <note priority="1">Part-DB1\templates\AdminPages\_export_form.html.twig:19</note>
        <note priority="1">templates\AdminPages\_export_form.html.twig:19</note>
      </notes>
      <segment state="translated">
        <source>export.level.simple</source>
        <target>Simple</target>
      </segment>
    </unit>
    <unit id="0UfNFxx" name="export.level.extended">
      <notes>
        <note category="file-source" priority="1">Part-DB1\templates\AdminPages\_export_form.html.twig:20</note>
        <note priority="1">Part-DB1\templates\AdminPages\_export_form.html.twig:20</note>
        <note priority="1">templates\AdminPages\_export_form.html.twig:20</note>
      </notes>
      <segment state="translated">
        <source>export.level.extended</source>
        <target>Extended</target>
      </segment>
    </unit>
    <unit id="dLPhjKy" name="export.level.full">
      <notes>
        <note category="file-source" priority="1">Part-DB1\templates\AdminPages\_export_form.html.twig:21</note>
        <note priority="1">Part-DB1\templates\AdminPages\_export_form.html.twig:21</note>
        <note priority="1">templates\AdminPages\_export_form.html.twig:21</note>
      </notes>
      <segment state="translated">
        <source>export.level.full</source>
        <target>Full</target>
      </segment>
    </unit>
    <unit id="5c8F8f2" name="export.include_children">
      <notes>
        <note category="file-source" priority="1">Part-DB1\templates\AdminPages\_export_form.html.twig:31</note>
        <note priority="1">Part-DB1\templates\AdminPages\_export_form.html.twig:31</note>
        <note priority="1">templates\AdminPages\_export_form.html.twig:31</note>
      </notes>
      <segment state="translated">
        <source>export.include_children</source>
        <target>Include children elements in export</target>
      </segment>
    </unit>
    <unit id="G8WtNph" name="export.btn">
      <notes>
        <note category="file-source" priority="1">Part-DB1\templates\AdminPages\_export_form.html.twig:39</note>
        <note priority="1">Part-DB1\templates\AdminPages\_export_form.html.twig:39</note>
        <note priority="1">templates\AdminPages\_export_form.html.twig:39</note>
      </notes>
      <segment state="translated">
        <source>export.btn</source>
        <target>Export</target>
      </segment>
    </unit>
    <unit id="2y0kouO" name="id.label">
      <notes>
        <note category="file-source" priority="1">Part-DB1\templates\AdminPages\_info.html.twig:4</note>
        <note category="file-source" priority="1">Part-DB1\templates\Parts\edit\edit_part_info.html.twig:12</note>
        <note category="file-source" priority="1">Part-DB1\templates\Parts\info\show_part_info.html.twig:24</note>
        <note category="file-source" priority="1">Part-DB1\templates\Parts\info\_extended_infos.html.twig:36</note>
        <note priority="1">Part-DB1\templates\AdminPages\_info.html.twig:4</note>
        <note priority="1">Part-DB1\templates\Parts\edit\edit_part_info.html.twig:12</note>
        <note priority="1">Part-DB1\templates\Parts\info\show_part_info.html.twig:24</note>
        <note priority="1">Part-DB1\templates\Parts\info\_extended_infos.html.twig:36</note>
        <note priority="1">templates\AdminPages\EntityAdminBase.html.twig:94</note>
        <note priority="1">templates\Parts\edit_part_info.html.twig:12</note>
        <note priority="1">templates\Parts\show_part_info.html.twig:11</note>
      </notes>
      <segment state="translated">
        <source>id.label</source>
        <target>ID</target>
      </segment>
    </unit>
    <unit id="cMLFYZw" name="createdAt">
      <notes>
        <note category="file-source" priority="1">Part-DB1\templates\AdminPages\_info.html.twig:11</note>
        <note category="file-source" priority="1">Part-DB1\templates\Parts\info\_attachments_info.html.twig:76</note>
        <note category="file-source" priority="1">Part-DB1\templates\Parts\info\_attachments_info.html.twig:77</note>
        <note category="file-source" priority="1">Part-DB1\templates\Parts\info\_extended_infos.html.twig:6</note>
        <note category="file-source" priority="1">Part-DB1\templates\Parts\info\_order_infos.html.twig:69</note>
        <note category="file-source" priority="1">Part-DB1\templates\Parts\info\_sidebar.html.twig:12</note>
        <note category="file-source" priority="1">Part-DB1\templates\Parts\lists\_info_card.html.twig:77</note>
        <note priority="1">Part-DB1\templates\AdminPages\_info.html.twig:11</note>
        <note priority="1">Part-DB1\templates\Parts\info\_attachments_info.html.twig:59</note>
        <note priority="1">Part-DB1\templates\Parts\info\_attachments_info.html.twig:60</note>
        <note priority="1">Part-DB1\templates\Parts\info\_extended_infos.html.twig:6</note>
        <note priority="1">Part-DB1\templates\Parts\info\_order_infos.html.twig:69</note>
        <note priority="1">Part-DB1\templates\Parts\info\_sidebar.html.twig:12</note>
        <note priority="1">Part-DB1\templates\Parts\lists\_info_card.html.twig:53</note>
        <note priority="1">templates\AdminPages\EntityAdminBase.html.twig:101</note>
        <note priority="1">templates\Parts\show_part_info.html.twig:248</note>
      </notes>
      <segment state="translated">
        <source>createdAt</source>
        <target>Created At</target>
      </segment>
    </unit>
    <unit id="ZcUFNEJ" name="lastModified">
      <notes>
        <note category="file-source" priority="1">Part-DB1\templates\AdminPages\_info.html.twig:25</note>
        <note category="file-source" priority="1">Part-DB1\templates\Parts\info\_extended_infos.html.twig:21</note>
        <note category="file-source" priority="1">Part-DB1\templates\Parts\info\_sidebar.html.twig:8</note>
        <note category="file-source" priority="1">Part-DB1\templates\Parts\lists\_info_card.html.twig:73</note>
        <note priority="1">Part-DB1\templates\AdminPages\_info.html.twig:25</note>
        <note priority="1">Part-DB1\templates\Parts\info\_extended_infos.html.twig:21</note>
        <note priority="1">Part-DB1\templates\Parts\info\_sidebar.html.twig:8</note>
        <note priority="1">Part-DB1\templates\Parts\lists\_info_card.html.twig:49</note>
        <note priority="1">templates\AdminPages\EntityAdminBase.html.twig:114</note>
        <note priority="1">templates\Parts\show_part_info.html.twig:263</note>
      </notes>
      <segment state="translated">
        <source>lastModified</source>
        <target>Last modified</target>
      </segment>
    </unit>
    <unit id="noZi5aQ" name="entity.info.parts_count">
      <notes>
        <note category="file-source" priority="1">Part-DB1\templates\AdminPages\_info.html.twig:38</note>
        <note priority="1">Part-DB1\templates\AdminPages\_info.html.twig:38</note>
      </notes>
      <segment state="translated">
        <source>entity.info.parts_count</source>
        <target>Number of parts with this element</target>
      </segment>
    </unit>
    <unit id="4FQqOUW" name="specifications.property">
      <notes>
        <note category="file-source" priority="1">Part-DB1\templates\AdminPages\_parameters.html.twig:6</note>
        <note category="file-source" priority="1">Part-DB1\templates\helper.twig:125</note>
        <note category="file-source" priority="1">Part-DB1\templates\Parts\edit\_specifications.html.twig:6</note>
      </notes>
      <segment state="translated">
        <source>specifications.property</source>
        <target>Parameter</target>
      </segment>
    </unit>
    <unit id="N4F6wz5" name="specifications.symbol">
      <notes>
        <note category="file-source" priority="1">Part-DB1\templates\AdminPages\_parameters.html.twig:7</note>
        <note category="file-source" priority="1">Part-DB1\templates\Parts\edit\_specifications.html.twig:7</note>
      </notes>
      <segment state="translated">
        <source>specifications.symbol</source>
        <target>Symbol</target>
      </segment>
    </unit>
    <unit id="ManEcyM" name="specifications.value_min">
      <notes>
        <note category="file-source" priority="1">Part-DB1\templates\AdminPages\_parameters.html.twig:8</note>
        <note category="file-source" priority="1">Part-DB1\templates\Parts\edit\_specifications.html.twig:8</note>
      </notes>
      <segment state="translated">
        <source>specifications.value_min</source>
        <target>Min.</target>
      </segment>
    </unit>
    <unit id="BzRKVPC" name="specifications.value_typ">
      <notes>
        <note category="file-source" priority="1">Part-DB1\templates\AdminPages\_parameters.html.twig:9</note>
        <note category="file-source" priority="1">Part-DB1\templates\Parts\edit\_specifications.html.twig:9</note>
      </notes>
      <segment state="translated">
        <source>specifications.value_typ</source>
        <target>Typ.</target>
      </segment>
    </unit>
    <unit id="WLVXsOF" name="specifications.value_max">
      <notes>
        <note category="file-source" priority="1">Part-DB1\templates\AdminPages\_parameters.html.twig:10</note>
        <note category="file-source" priority="1">Part-DB1\templates\Parts\edit\_specifications.html.twig:10</note>
      </notes>
      <segment state="translated">
        <source>specifications.value_max</source>
        <target>Max.</target>
      </segment>
    </unit>
    <unit id="mRpl2vJ" name="specifications.unit">
      <notes>
        <note category="file-source" priority="1">Part-DB1\templates\AdminPages\_parameters.html.twig:11</note>
        <note category="file-source" priority="1">Part-DB1\templates\Parts\edit\_specifications.html.twig:11</note>
      </notes>
      <segment state="translated">
        <source>specifications.unit</source>
        <target>Unit</target>
      </segment>
    </unit>
    <unit id="05vM0Vp" name="specifications.text">
      <notes>
        <note category="file-source" priority="1">Part-DB1\templates\AdminPages\_parameters.html.twig:12</note>
        <note category="file-source" priority="1">Part-DB1\templates\Parts\edit\_specifications.html.twig:12</note>
      </notes>
      <segment state="translated">
        <source>specifications.text</source>
        <target>Text</target>
      </segment>
    </unit>
    <unit id="t9lgp3U" name="specifications.group">
      <notes>
        <note category="file-source" priority="1">Part-DB1\templates\AdminPages\_parameters.html.twig:13</note>
        <note category="file-source" priority="1">Part-DB1\templates\Parts\edit\_specifications.html.twig:13</note>
      </notes>
      <segment state="translated">
        <source>specifications.group</source>
        <target>Group</target>
      </segment>
    </unit>
    <unit id="MZTH_sJ" name="specification.create">
      <notes>
        <note category="file-source" priority="1">Part-DB1\templates\AdminPages\_parameters.html.twig:26</note>
        <note category="file-source" priority="1">Part-DB1\templates\Parts\edit\_specifications.html.twig:26</note>
      </notes>
      <segment state="translated">
        <source>specification.create</source>
        <target>New Parameter</target>
      </segment>
    </unit>
    <unit id="eEuzINH" name="parameter.delete.confirm">
      <notes>
        <note category="file-source" priority="1">Part-DB1\templates\AdminPages\_parameters.html.twig:31</note>
        <note category="file-source" priority="1">Part-DB1\templates\Parts\edit\_specifications.html.twig:31</note>
      </notes>
      <segment state="translated">
        <source>parameter.delete.confirm</source>
        <target>Do you really want to delete this parameter?</target>
      </segment>
    </unit>
    <unit id="rpzRyMx" name="attachment.list.title">
      <notes>
        <note category="file-source" priority="1">Part-DB1\templates\attachment_list.html.twig:3</note>
        <note priority="1">Part-DB1\templates\attachment_list.html.twig:3</note>
      </notes>
      <segment state="translated">
        <source>attachment.list.title</source>
        <target>Attachments list</target>
      </segment>
    </unit>
    <unit id="79bMpjW" name="part_list.loading.caption">
      <notes>
        <note category="file-source" priority="1">Part-DB1\templates\attachment_list.html.twig:10</note>
        <note category="file-source" priority="1">Part-DB1\templates\LogSystem\_log_table.html.twig:8</note>
        <note category="file-source" priority="1">Part-DB1\templates\Parts\lists\_parts_list.html.twig:6</note>
        <note priority="1">Part-DB1\templates\attachment_list.html.twig:10</note>
        <note priority="1">Part-DB1\templates\LogSystem\_log_table.html.twig:8</note>
        <note priority="1">Part-DB1\templates\Parts\lists\_parts_list.html.twig:6</note>
      </notes>
      <segment state="translated">
        <source>part_list.loading.caption</source>
        <target>Loading</target>
      </segment>
    </unit>
    <unit id="dJ3yFo4" name="part_list.loading.message">
      <notes>
        <note category="file-source" priority="1">Part-DB1\templates\attachment_list.html.twig:11</note>
        <note category="file-source" priority="1">Part-DB1\templates\LogSystem\_log_table.html.twig:9</note>
        <note category="file-source" priority="1">Part-DB1\templates\Parts\lists\_parts_list.html.twig:7</note>
        <note priority="1">Part-DB1\templates\attachment_list.html.twig:11</note>
        <note priority="1">Part-DB1\templates\LogSystem\_log_table.html.twig:9</note>
        <note priority="1">Part-DB1\templates\Parts\lists\_parts_list.html.twig:7</note>
      </notes>
      <segment state="translated">
        <source>part_list.loading.message</source>
        <target>This can take a moment. If this message do not disappear, try to reload the page.</target>
      </segment>
    </unit>
    <unit id="ZQMol4U" name="vendor.base.javascript_hint">
      <notes>
        <note category="file-source" priority="1">Part-DB1\templates\base.html.twig:68</note>
        <note priority="1">Part-DB1\templates\base.html.twig:68</note>
        <note priority="1">templates\base.html.twig:246</note>
      </notes>
      <segment state="translated">
        <source>vendor.base.javascript_hint</source>
        <target>Please activate Javascript to use all features!</target>
      </segment>
    </unit>
    <unit id="0rLRD9e" name="sidebar.big.toggle">
      <notes>
        <note category="file-source" priority="1">Part-DB1\templates\base.html.twig:73</note>
        <note priority="1">Part-DB1\templates\base.html.twig:73</note>
      </notes>
      <segment state="translated">
        <source>sidebar.big.toggle</source>
        <target>Show/Hide sidebar</target>
      </segment>
    </unit>
    <unit id="jgfKRbc" name="loading.caption">
      <notes>
        <note category="file-source" priority="1">Part-DB1\templates\base.html.twig:95</note>
        <note priority="1">Part-DB1\templates\base.html.twig:95</note>
        <note priority="1">templates\base.html.twig:271</note>
      </notes>
      <segment state="translated">
        <source>loading.caption</source>
        <target>Loading:</target>
      </segment>
    </unit>
    <unit id="PbxPO3f" name="loading.message">
      <notes>
        <note category="file-source" priority="1">Part-DB1\templates\base.html.twig:96</note>
        <note priority="1">Part-DB1\templates\base.html.twig:96</note>
        <note priority="1">templates\base.html.twig:272</note>
      </notes>
      <segment state="translated">
        <source>loading.message</source>
        <target>This can take a while. If this messages stays for a long time, try to reload the page.</target>
      </segment>
    </unit>
    <unit id="g3Hp.cE" name="loading.bar">
      <notes>
        <note category="file-source" priority="1">Part-DB1\templates\base.html.twig:101</note>
        <note priority="1">Part-DB1\templates\base.html.twig:101</note>
        <note priority="1">templates\base.html.twig:277</note>
      </notes>
      <segment state="translated">
        <source>loading.bar</source>
        <target>Loading...</target>
      </segment>
    </unit>
    <unit id="rIod4Xs" name="back_to_top">
      <notes>
        <note category="file-source" priority="1">Part-DB1\templates\base.html.twig:112</note>
        <note priority="1">Part-DB1\templates\base.html.twig:112</note>
        <note priority="1">templates\base.html.twig:288</note>
      </notes>
      <segment state="translated">
        <source>back_to_top</source>
        <target>Back to page's top</target>
      </segment>
    </unit>
    <unit id="yXZ1kdn" name="permission.edit.permission">
      <notes>
        <note category="file-source" priority="1">Part-DB1\templates\Form\permissionLayout.html.twig:35</note>
        <note priority="1">Part-DB1\templates\Form\permissionLayout.html.twig:35</note>
      </notes>
      <segment state="translated">
        <source>permission.edit.permission</source>
        <target>Permissions</target>
      </segment>
    </unit>
    <unit id="tFYZZcS" name="permission.edit.value">
      <notes>
        <note category="file-source" priority="1">Part-DB1\templates\Form\permissionLayout.html.twig:36</note>
        <note priority="1">Part-DB1\templates\Form\permissionLayout.html.twig:36</note>
      </notes>
      <segment state="translated">
        <source>permission.edit.value</source>
        <target>Value</target>
      </segment>
    </unit>
    <unit id="KzyDL60" name="permission.legend.title">
      <notes>
        <note category="file-source" priority="1">Part-DB1\templates\Form\permissionLayout.html.twig:53</note>
        <note priority="1">Part-DB1\templates\Form\permissionLayout.html.twig:53</note>
      </notes>
      <segment state="translated">
        <source>permission.legend.title</source>
        <target>Explanation of the states:</target>
      </segment>
    </unit>
    <unit id="owrJ0Qw" name="permission.legend.disallow">
      <notes>
        <note category="file-source" priority="1">Part-DB1\templates\Form\permissionLayout.html.twig:57</note>
        <note priority="1">Part-DB1\templates\Form\permissionLayout.html.twig:57</note>
      </notes>
      <segment state="translated">
        <source>permission.legend.disallow</source>
        <target>Forbidden</target>
      </segment>
    </unit>
    <unit id="1nY8d_O" name="permission.legend.allow">
      <notes>
        <note category="file-source" priority="1">Part-DB1\templates\Form\permissionLayout.html.twig:61</note>
        <note priority="1">Part-DB1\templates\Form\permissionLayout.html.twig:61</note>
      </notes>
      <segment state="translated">
        <source>permission.legend.allow</source>
        <target>Allowed</target>
      </segment>
    </unit>
    <unit id="uNMtwn9" name="permission.legend.inherit">
      <notes>
        <note category="file-source" priority="1">Part-DB1\templates\Form\permissionLayout.html.twig:65</note>
        <note priority="1">Part-DB1\templates\Form\permissionLayout.html.twig:65</note>
      </notes>
      <segment state="translated">
        <source>permission.legend.inherit</source>
        <target>Inherit from (parent) group</target>
      </segment>
    </unit>
    <unit id="QSE9MT9" name="bool.true">
      <notes>
        <note category="file-source" priority="1">Part-DB1\templates\helper.twig:3</note>
        <note priority="1">Part-DB1\templates\helper.twig:3</note>
      </notes>
      <segment state="translated">
        <source>bool.true</source>
        <target>True</target>
      </segment>
    </unit>
    <unit id="UlrxUmI" name="bool.false">
      <notes>
        <note category="file-source" priority="1">Part-DB1\templates\helper.twig:5</note>
        <note priority="1">Part-DB1\templates\helper.twig:5</note>
      </notes>
      <segment state="translated">
        <source>bool.false</source>
        <target>False</target>
      </segment>
    </unit>
    <unit id="haOas0X" name="Yes">
      <notes>
        <note category="file-source" priority="1">Part-DB1\templates\helper.twig:92</note>
        <note priority="1">Part-DB1\templates\helper.twig:87</note>
      </notes>
      <segment state="translated">
        <source>Yes</source>
        <target>Yes</target>
      </segment>
    </unit>
    <unit id="HqRCoTS" name="No">
      <notes>
        <note category="file-source" priority="1">Part-DB1\templates\helper.twig:94</note>
        <note priority="1">Part-DB1\templates\helper.twig:89</note>
      </notes>
      <segment state="translated">
        <source>No</source>
        <target>No</target>
      </segment>
    </unit>
    <unit id="PbJl5cf" name="specifications.value">
      <notes>
        <note category="file-source" priority="1">Part-DB1\templates\helper.twig:126</note>
      </notes>
      <segment state="translated">
        <source>specifications.value</source>
        <target>Value</target>
      </segment>
    </unit>
    <unit id="Qj.Hpb." name="version.caption">
      <notes>
        <note category="file-source" priority="1">Part-DB1\templates\homepage.html.twig:7</note>
        <note priority="1">Part-DB1\templates\homepage.html.twig:7</note>
        <note priority="1">templates\homepage.html.twig:7</note>
      </notes>
      <segment state="translated">
        <source>version.caption</source>
        <target>Version</target>
      </segment>
    </unit>
    <unit id="GDYG7.b" name="homepage.license">
      <notes>
        <note category="file-source" priority="1">Part-DB1\templates\homepage.html.twig:22</note>
        <note priority="1">Part-DB1\templates\homepage.html.twig:22</note>
        <note priority="1">templates\homepage.html.twig:19</note>
      </notes>
      <segment state="translated">
        <source>homepage.license</source>
        <target>License information</target>
      </segment>
    </unit>
    <unit id="5nDb2pj" name="homepage.github.caption">
      <notes>
        <note category="file-source" priority="1">Part-DB1\templates\homepage.html.twig:31</note>
        <note priority="1">Part-DB1\templates\homepage.html.twig:31</note>
        <note priority="1">templates\homepage.html.twig:28</note>
      </notes>
      <segment state="translated">
        <source>homepage.github.caption</source>
        <target>Project page</target>
      </segment>
    </unit>
    <unit id="7nCeHg7" name="homepage.github.text">
      <notes>
        <note category="file-source" priority="1">Part-DB1\templates\homepage.html.twig:31</note>
        <note priority="1">Part-DB1\templates\homepage.html.twig:31</note>
        <note priority="1">templates\homepage.html.twig:28</note>
      </notes>
      <segment state="final">
        <source>homepage.github.text</source>
        <target>Source, downloads, bug reports, to-do-list etc. can be found on &lt;a href="%href%" class="link-external" target="_blank"&gt;GitHub project page&lt;/a&gt;</target>
      </segment>
    </unit>
    <unit id="9pp.6vF" name="homepage.help.caption">
      <notes>
        <note category="file-source" priority="1">Part-DB1\templates\homepage.html.twig:32</note>
        <note priority="1">Part-DB1\templates\homepage.html.twig:32</note>
        <note priority="1">templates\homepage.html.twig:29</note>
      </notes>
      <segment state="translated">
        <source>homepage.help.caption</source>
        <target>Help</target>
      </segment>
    </unit>
    <unit id="exp3iqv" name="homepage.help.text">
      <notes>
        <note category="file-source" priority="1">Part-DB1\templates\homepage.html.twig:32</note>
        <note priority="1">Part-DB1\templates\homepage.html.twig:32</note>
        <note priority="1">templates\homepage.html.twig:29</note>
      </notes>
      <segment state="translated">
        <source>homepage.help.text</source>
        <target>Help and tips can be found in Wiki the &lt;a href="%href%" class="link-external" target="_blank"&gt;GitHub page&lt;/a&gt;</target>
      </segment>
    </unit>
    <unit id="R2g.45a" name="homepage.forum.caption">
      <notes>
        <note category="file-source" priority="1">Part-DB1\templates\homepage.html.twig:33</note>
        <note priority="1">Part-DB1\templates\homepage.html.twig:33</note>
        <note priority="1">templates\homepage.html.twig:30</note>
      </notes>
      <segment state="translated">
        <source>homepage.forum.caption</source>
        <target>Forum</target>
      </segment>
    </unit>
    <unit id="SV0IxK0" name=" homepage.basedOn ">
      <notes>
        <note category="file-source" priority="1">Part-DB1\templates\homepage.html.twig:36</note>
        <note priority="1">Part-DB1\templates\homepage.html.twig:36</note>
        <note priority="1">templates\homepage.html.twig:33</note>
      </notes>
      <segment state="translated">
        <source> homepage.basedOn </source>
        <target> Based on the original Part-DB by </target>
      </segment>
    </unit>
    <unit id="Qw1sChr" name=" homepage.others ">
      <notes>
        <note category="file-source" priority="1">Part-DB1\templates\homepage.html.twig:39</note>
        <note priority="1">Part-DB1\templates\homepage.html.twig:39</note>
        <note priority="1">templates\homepage.html.twig:36</note>
      </notes>
      <segment state="translated">
        <source> homepage.others </source>
        <target> and others </target>
      </segment>
    </unit>
    <unit id="jOOAjnK" name="homepage.last_activity">
      <notes>
        <note category="file-source" priority="1">Part-DB1\templates\homepage.html.twig:45</note>
        <note priority="1">Part-DB1\templates\homepage.html.twig:45</note>
        <note priority="1">new</note>
      </notes>
      <segment state="translated">
        <source>homepage.last_activity</source>
        <target>Last activity</target>
      </segment>
    </unit>
    <unit id="bqeaYn7" name="label_generator.title">
      <notes>
        <note category="file-source" priority="1">Part-DB1\templates\LabelSystem\dialog.html.twig:3</note>
        <note category="file-source" priority="1">Part-DB1\templates\LabelSystem\dialog.html.twig:6</note>
      </notes>
      <segment state="translated">
        <source>label_generator.title</source>
        <target>Label generator</target>
      </segment>
    </unit>
    <unit id="qHJOVv6" name="label_generator.common">
      <notes>
        <note category="file-source" priority="1">Part-DB1\templates\LabelSystem\dialog.html.twig:16</note>
      </notes>
      <segment state="translated">
        <source>label_generator.common</source>
        <target>Common</target>
      </segment>
    </unit>
    <unit id="WLpYniK" name="label_generator.advanced">
      <notes>
        <note category="file-source" priority="1">Part-DB1\templates\LabelSystem\dialog.html.twig:20</note>
      </notes>
      <segment state="translated">
        <source>label_generator.advanced</source>
        <target>Advanced</target>
      </segment>
    </unit>
    <unit id="wNFVz._" name="label_generator.profiles">
      <notes>
        <note category="file-source" priority="1">Part-DB1\templates\LabelSystem\dialog.html.twig:24</note>
      </notes>
      <segment state="translated">
        <source>label_generator.profiles</source>
        <target>Profiles</target>
      </segment>
    </unit>
    <unit id="CjbZJ5j" name="label_generator.selected_profile">
      <notes>
        <note category="file-source" priority="1">Part-DB1\templates\LabelSystem\dialog.html.twig:58</note>
      </notes>
      <segment state="translated">
        <source>label_generator.selected_profile</source>
        <target>Currently selected profile</target>
      </segment>
    </unit>
    <unit id="HqINOSK" name="label_generator.edit_profile">
      <notes>
        <note category="file-source" priority="1">Part-DB1\templates\LabelSystem\dialog.html.twig:62</note>
      </notes>
      <segment state="translated">
        <source>label_generator.edit_profile</source>
        <target>Edit profile</target>
      </segment>
    </unit>
    <unit id="fZChaHF" name="label_generator.load_profile">
      <notes>
        <note category="file-source" priority="1">Part-DB1\templates\LabelSystem\dialog.html.twig:75</note>
      </notes>
      <segment state="translated">
        <source>label_generator.load_profile</source>
        <target>Load profile</target>
      </segment>
    </unit>
    <unit id="UFelt6r" name="label_generator.download">
      <notes>
        <note category="file-source" priority="1">Part-DB1\templates\LabelSystem\dialog.html.twig:102</note>
      </notes>
      <segment state="translated">
        <source>label_generator.download</source>
        <target>Download</target>
      </segment>
    </unit>
    <unit id="fkESKHW" name="label_generator.label_btn">
      <notes>
        <note category="file-source" priority="1">Part-DB1\templates\LabelSystem\dropdown_macro.html.twig:3</note>
        <note category="file-source" priority="1">Part-DB1\templates\LabelSystem\dropdown_macro.html.twig:5</note>
      </notes>
      <segment state="translated">
        <source>label_generator.label_btn</source>
        <target>Generate label</target>
      </segment>
    </unit>
    <unit id="xXkObqX" name="label_generator.label_empty">
      <notes>
        <note category="file-source" priority="1">Part-DB1\templates\LabelSystem\dropdown_macro.html.twig:20</note>
      </notes>
      <segment state="translated">
        <source>label_generator.label_empty</source>
        <target>New empty label</target>
      </segment>
    </unit>
    <unit id="0qyoOfw" name="label_scanner.title">
      <notes>
        <note category="file-source" priority="1">Part-DB1\templates\LabelSystem\Scanner\dialog.html.twig:3</note>
      </notes>
      <segment state="translated">
        <source>label_scanner.title</source>
        <target>Label scanner</target>
      </segment>
    </unit>
    <unit id="Z0zU4lk" name="label_scanner.no_cam_found.title">
      <notes>
        <note category="file-source" priority="1">Part-DB1\templates\LabelSystem\Scanner\dialog.html.twig:7</note>
      </notes>
      <segment state="translated">
        <source>label_scanner.no_cam_found.title</source>
        <target>No webcam found</target>
      </segment>
    </unit>
    <unit id="2Jk59Ug" name="label_scanner.no_cam_found.text">
      <notes>
        <note category="file-source" priority="1">Part-DB1\templates\LabelSystem\Scanner\dialog.html.twig:7</note>
      </notes>
      <segment state="translated">
        <source>label_scanner.no_cam_found.text</source>
        <target>You need a webcam and give permission to use the scanner function. You can input the barcode code manually below.</target>
      </segment>
    </unit>
    <unit id="6qQTB7S" name="label_scanner.source_select">
      <notes>
        <note category="file-source" priority="1">Part-DB1\templates\LabelSystem\Scanner\dialog.html.twig:27</note>
      </notes>
      <segment state="translated">
        <source>label_scanner.source_select</source>
        <target>Select source</target>
      </segment>
    </unit>
    <unit id="uKTMZBs" name="log.list.title">
      <notes>
        <note category="file-source" priority="1">Part-DB1\templates\LogSystem\log_list.html.twig:3</note>
        <note priority="1">Part-DB1\templates\LogSystem\log_list.html.twig:3</note>
      </notes>
      <segment state="final">
        <source>log.list.title</source>
        <target>System log</target>
      </segment>
    </unit>
    <unit id="_1bnAgm" name="log.undo.confirm_title">
      <notes>
        <note category="file-source" priority="1">Part-DB1\templates\LogSystem\_log_table.html.twig:1</note>
        <note priority="1">Part-DB1\templates\LogSystem\_log_table.html.twig:1</note>
        <note priority="1">new</note>
      </notes>
      <segment state="final">
        <source>log.undo.confirm_title</source>
        <target>Really undo change / revert to timestamp?</target>
      </segment>
    </unit>
    <unit id="ATlnZ1T" name="log.undo.confirm_message">
      <notes>
        <note category="file-source" priority="1">Part-DB1\templates\LogSystem\_log_table.html.twig:2</note>
        <note priority="1">Part-DB1\templates\LogSystem\_log_table.html.twig:2</note>
        <note priority="1">new</note>
      </notes>
      <segment state="final">
        <source>log.undo.confirm_message</source>
        <target>Do you really want to undo the given change / reset the element to the given timestamp?</target>
      </segment>
    </unit>
    <unit id="Rc1M3PN" name="mail.footer.email_sent_by">
      <notes>
        <note category="file-source" priority="1">Part-DB1\templates\mail\base.html.twig:24</note>
        <note priority="1">Part-DB1\templates\mail\base.html.twig:24</note>
      </notes>
      <segment state="translated">
        <source>mail.footer.email_sent_by</source>
        <target>This email was sent automatically by</target>
      </segment>
    </unit>
    <unit id="AchaWxK" name="mail.footer.dont_reply">
      <notes>
        <note category="file-source" priority="1">Part-DB1\templates\mail\base.html.twig:24</note>
        <note priority="1">Part-DB1\templates\mail\base.html.twig:24</note>
      </notes>
      <segment state="translated">
        <source>mail.footer.dont_reply</source>
        <target>Do not answer to this email.</target>
      </segment>
    </unit>
    <unit id="S6Fot75" name="email.hi %name%">
      <notes>
        <note category="file-source" priority="1">Part-DB1\templates\mail\pw_reset.html.twig:6</note>
        <note priority="1">Part-DB1\templates\mail\pw_reset.html.twig:6</note>
      </notes>
      <segment state="translated">
        <source>email.hi %name%</source>
        <target>Hi %name%</target>
      </segment>
    </unit>
    <unit id="VKSPbrb" name="email.pw_reset.message">
      <notes>
        <note category="file-source" priority="1">Part-DB1\templates\mail\pw_reset.html.twig:7</note>
        <note priority="1">Part-DB1\templates\mail\pw_reset.html.twig:7</note>
      </notes>
      <segment state="translated">
        <source>email.pw_reset.message</source>
        <target>somebody (hopefully you) requested a reset of your password. If this request was not made by you, ignore this mail.</target>
      </segment>
    </unit>
    <unit id="lu8bcCN" name="email.pw_reset.button">
      <notes>
        <note category="file-source" priority="1">Part-DB1\templates\mail\pw_reset.html.twig:9</note>
        <note priority="1">Part-DB1\templates\mail\pw_reset.html.twig:9</note>
      </notes>
      <segment state="translated">
        <source>email.pw_reset.button</source>
        <target>Click here to reset password</target>
      </segment>
    </unit>
    <unit id="tS_htiy" name="email.pw_reset.fallback">
      <notes>
        <note category="file-source" priority="1">Part-DB1\templates\mail\pw_reset.html.twig:11</note>
        <note priority="1">Part-DB1\templates\mail\pw_reset.html.twig:11</note>
      </notes>
      <segment state="translated">
        <source>email.pw_reset.fallback</source>
        <target>If this does not work for you, go to &lt;a href="%url%"&gt;%url%&lt;/a&gt; and enter the following info</target>
      </segment>
    </unit>
    <unit id="QBTV5KP" name="email.pw_reset.username">
      <notes>
        <note category="file-source" priority="1">Part-DB1\templates\mail\pw_reset.html.twig:16</note>
        <note priority="1">Part-DB1\templates\mail\pw_reset.html.twig:16</note>
      </notes>
      <segment state="translated">
        <source>email.pw_reset.username</source>
        <target>Username</target>
      </segment>
    </unit>
    <unit id="6UyKd6G" name="email.pw_reset.token">
      <notes>
        <note category="file-source" priority="1">Part-DB1\templates\mail\pw_reset.html.twig:19</note>
        <note priority="1">Part-DB1\templates\mail\pw_reset.html.twig:19</note>
      </notes>
      <segment state="translated">
        <source>email.pw_reset.token</source>
        <target>Token</target>
      </segment>
    </unit>
    <unit id="3Rl4ELy" name="email.pw_reset.valid_unit %date%">
      <notes>
        <note category="file-source" priority="1">Part-DB1\templates\mail\pw_reset.html.twig:24</note>
        <note priority="1">Part-DB1\templates\mail\pw_reset.html.twig:24</note>
      </notes>
      <segment state="translated">
        <source>email.pw_reset.valid_unit %date%</source>
        <target>The reset token will be valid until &lt;i&gt;%date%&lt;/i&gt;.</target>
      </segment>
    </unit>
    <unit id="ItQbhLs" name="orderdetail.delete">
      <notes>
        <note category="file-source" priority="1">Part-DB1\templates\Parts\edit\edit_form_styles.html.twig:18</note>
        <note category="file-source" priority="1">Part-DB1\templates\Parts\edit\edit_form_styles.html.twig:58</note>
        <note category="file-source" priority="1">Part-DB1\templates\Parts\edit\edit_form_styles.html.twig:78</note>
        <note priority="1">Part-DB1\templates\Parts\edit\edit_form_styles.html.twig:58</note>
      </notes>
      <segment state="translated">
        <source>orderdetail.delete</source>
        <target>Delete</target>
      </segment>
    </unit>
    <unit id="uUvRF8P" name="pricedetails.edit.min_qty">
      <notes>
        <note category="file-source" priority="1">Part-DB1\templates\Parts\edit\edit_form_styles.html.twig:39</note>
        <note priority="1">Part-DB1\templates\Parts\edit\edit_form_styles.html.twig:39</note>
      </notes>
      <segment state="translated">
        <source>pricedetails.edit.min_qty</source>
        <target>Minimum discount quantity</target>
      </segment>
    </unit>
    <unit id="3meOpdA" name="pricedetails.edit.price">
      <notes>
        <note category="file-source" priority="1">Part-DB1\templates\Parts\edit\edit_form_styles.html.twig:40</note>
        <note priority="1">Part-DB1\templates\Parts\edit\edit_form_styles.html.twig:40</note>
      </notes>
      <segment state="translated">
        <source>pricedetails.edit.price</source>
        <target>Price</target>
      </segment>
    </unit>
    <unit id="1gzHhnJ" name="pricedetails.edit.price_qty">
      <notes>
        <note category="file-source" priority="1">Part-DB1\templates\Parts\edit\edit_form_styles.html.twig:41</note>
        <note priority="1">Part-DB1\templates\Parts\edit\edit_form_styles.html.twig:41</note>
      </notes>
      <segment state="translated">
        <source>pricedetails.edit.price_qty</source>
        <target>for amount</target>
      </segment>
    </unit>
    <unit id="8BF.OZR" name="pricedetail.create">
      <notes>
        <note category="file-source" priority="1">Part-DB1\templates\Parts\edit\edit_form_styles.html.twig:54</note>
        <note priority="1">Part-DB1\templates\Parts\edit\edit_form_styles.html.twig:54</note>
      </notes>
      <segment state="translated">
        <source>pricedetail.create</source>
        <target>Add price</target>
      </segment>
    </unit>
    <unit id="nS44Iqv" name="part.edit.title">
      <notes>
        <note category="file-source" priority="1">Part-DB1\templates\Parts\edit\edit_part_info.html.twig:4</note>
        <note priority="1">Part-DB1\templates\Parts\edit\edit_part_info.html.twig:4</note>
        <note priority="1">templates\Parts\edit_part_info.html.twig:4</note>
      </notes>
      <segment state="translated">
        <source>part.edit.title</source>
        <target>Edit part</target>
      </segment>
    </unit>
    <unit id="Ko2G29K" name="part.edit.card_title">
      <notes>
        <note category="file-source" priority="1">Part-DB1\templates\Parts\edit\edit_part_info.html.twig:9</note>
        <note priority="1">Part-DB1\templates\Parts\edit\edit_part_info.html.twig:9</note>
        <note priority="1">templates\Parts\edit_part_info.html.twig:9</note>
      </notes>
      <segment state="translated">
        <source>part.edit.card_title</source>
        <target>Edit part</target>
      </segment>
    </unit>
    <unit id="MvJvWIA" name="part.edit.tab.common">
      <notes>
        <note category="file-source" priority="1">Part-DB1\templates\Parts\edit\edit_part_info.html.twig:22</note>
        <note priority="1">Part-DB1\templates\Parts\edit\edit_part_info.html.twig:22</note>
      </notes>
      <segment state="translated">
        <source>part.edit.tab.common</source>
        <target>Common</target>
      </segment>
    </unit>
    <unit id="RjPp2bd" name="part.edit.tab.manufacturer">
      <notes>
        <note category="file-source" priority="1">Part-DB1\templates\Parts\edit\edit_part_info.html.twig:28</note>
        <note priority="1">Part-DB1\templates\Parts\edit\edit_part_info.html.twig:28</note>
      </notes>
      <segment state="translated">
        <source>part.edit.tab.manufacturer</source>
        <target>Manufacturer</target>
      </segment>
    </unit>
    <unit id="e9FzmOU" name="part.edit.tab.advanced">
      <notes>
        <note category="file-source" priority="1">Part-DB1\templates\Parts\edit\edit_part_info.html.twig:34</note>
        <note priority="1">Part-DB1\templates\Parts\edit\edit_part_info.html.twig:34</note>
      </notes>
      <segment state="translated">
        <source>part.edit.tab.advanced</source>
        <target>Advanced</target>
      </segment>
    </unit>
    <unit id="uc9NwcF" name="part.edit.tab.part_lots">
      <notes>
        <note category="file-source" priority="1">Part-DB1\templates\Parts\edit\edit_part_info.html.twig:40</note>
        <note priority="1">Part-DB1\templates\Parts\edit\edit_part_info.html.twig:40</note>
      </notes>
      <segment state="translated">
        <source>part.edit.tab.part_lots</source>
        <target>Stocks</target>
      </segment>
    </unit>
    <unit id="9HrMrf1" name="part.edit.tab.attachments">
      <notes>
        <note category="file-source" priority="1">Part-DB1\templates\Parts\edit\edit_part_info.html.twig:46</note>
        <note priority="1">Part-DB1\templates\Parts\edit\edit_part_info.html.twig:46</note>
      </notes>
      <segment state="translated">
        <source>part.edit.tab.attachments</source>
        <target>Attachments</target>
      </segment>
    </unit>
    <unit id="tkdBTwZ" name="part.edit.tab.orderdetails">
      <notes>
        <note category="file-source" priority="1">Part-DB1\templates\Parts\edit\edit_part_info.html.twig:52</note>
        <note priority="1">Part-DB1\templates\Parts\edit\edit_part_info.html.twig:52</note>
      </notes>
      <segment state="translated">
        <source>part.edit.tab.orderdetails</source>
        <target>Purchase informations</target>
      </segment>
    </unit>
    <unit id="fLuFk_2" name="part.edit.tab.specifications">
      <notes>
        <note category="file-source" priority="1">Part-DB1\templates\Parts\edit\edit_part_info.html.twig:58</note>
      </notes>
      <segment state="translated">
        <source>part.edit.tab.specifications</source>
        <target>Parameters</target>
      </segment>
    </unit>
    <unit id="LgSgFFj" name="part.edit.tab.comment">
      <notes>
        <note category="file-source" priority="1">Part-DB1\templates\Parts\edit\edit_part_info.html.twig:64</note>
        <note priority="1">Part-DB1\templates\Parts\edit\edit_part_info.html.twig:58</note>
      </notes>
      <segment state="translated">
        <source>part.edit.tab.comment</source>
        <target>Notes</target>
      </segment>
    </unit>
    <unit id="h0g53U_" name="part.new.card_title">
      <notes>
        <note category="file-source" priority="1">Part-DB1\templates\Parts\edit\new_part.html.twig:8</note>
        <note priority="1">Part-DB1\templates\Parts\edit\new_part.html.twig:8</note>
        <note priority="1">templates\Parts\new_part.html.twig:8</note>
      </notes>
      <segment state="translated">
        <source>part.new.card_title</source>
        <target>Create new part</target>
      </segment>
    </unit>
    <unit id="X.m4tR7" name="part_lot.delete">
      <notes>
        <note category="file-source" priority="1">Part-DB1\templates\Parts\edit\_lots.html.twig:5</note>
        <note priority="1">Part-DB1\templates\Parts\edit\_lots.html.twig:5</note>
      </notes>
      <segment state="translated">
        <source>part_lot.delete</source>
        <target>Delete</target>
      </segment>
    </unit>
    <unit id="Ey2BEY6" name="part_lot.create">
      <notes>
        <note category="file-source" priority="1">Part-DB1\templates\Parts\edit\_lots.html.twig:28</note>
        <note priority="1">Part-DB1\templates\Parts\edit\_lots.html.twig:28</note>
      </notes>
      <segment state="translated">
        <source>part_lot.create</source>
        <target>Add stock</target>
      </segment>
    </unit>
    <unit id="D7h1rMv" name="orderdetail.create">
      <notes>
        <note category="file-source" priority="1">Part-DB1\templates\Parts\edit\_orderdetails.html.twig:13</note>
        <note priority="1">Part-DB1\templates\Parts\edit\_orderdetails.html.twig:13</note>
      </notes>
      <segment state="translated">
        <source>orderdetail.create</source>
        <target>Add distributor</target>
      </segment>
    </unit>
    <unit id="uKZiiFJ" name="pricedetails.edit.delete.confirm">
      <notes>
        <note category="file-source" priority="1">Part-DB1\templates\Parts\edit\_orderdetails.html.twig:18</note>
        <note priority="1">Part-DB1\templates\Parts\edit\_orderdetails.html.twig:18</note>
      </notes>
      <segment state="translated">
        <source>pricedetails.edit.delete.confirm</source>
        <target>Do you really want to delete this price? This can not be undone.</target>
      </segment>
    </unit>
    <unit id="FIw9JVr" name="orderdetails.edit.delete.confirm">
      <notes>
        <note category="file-source" priority="1">Part-DB1\templates\Parts\edit\_orderdetails.html.twig:62</note>
        <note priority="1">Part-DB1\templates\Parts\edit\_orderdetails.html.twig:61</note>
      </notes>
      <segment state="translated">
        <source>orderdetails.edit.delete.confirm</source>
        <target>Do you really want to delete this distributor info? This can not be undone!</target>
      </segment>
    </unit>
    <unit id="UoflU8w" name="part.info.title">
      <notes>
        <note category="file-source" priority="1">Part-DB1\templates\Parts\info\show_part_info.html.twig:4</note>
        <note category="file-source" priority="1">Part-DB1\templates\Parts\info\show_part_info.html.twig:19</note>
        <note priority="1">Part-DB1\templates\Parts\info\show_part_info.html.twig:4</note>
        <note priority="1">Part-DB1\templates\Parts\info\show_part_info.html.twig:19</note>
        <note priority="1">templates\Parts\show_part_info.html.twig:4</note>
        <note priority="1">templates\Parts\show_part_info.html.twig:9</note>
      </notes>
      <segment state="translated">
        <source>part.info.title</source>
        <target>Detail info for part</target>
      </segment>
    </unit>
    <unit id="ZrzEsc_" name="part.part_lots.label">
      <notes>
        <note category="file-source" priority="1">Part-DB1\templates\Parts\info\show_part_info.html.twig:47</note>
        <note priority="1">Part-DB1\templates\Parts\info\show_part_info.html.twig:47</note>
      </notes>
      <segment state="translated">
        <source>part.part_lots.label</source>
        <target>Stocks</target>
      </segment>
    </unit>
    <unit id="BWS7Lck" name="comment.label">
      <notes>
        <note category="file-source" priority="1">Part-DB1\templates\Parts\info\show_part_info.html.twig:56</note>
        <note category="file-source" priority="1">Part-DB1\templates\Parts\lists\_info_card.html.twig:43</note>
        <note category="file-source" priority="1">Part-DB1\templates\_navbar_search.html.twig:31</note>
        <note priority="1">Part-DB1\templates\_navbar_search.html.twig:26</note>
        <note priority="1">templates\base.html.twig:62</note>
        <note priority="1">templates\Parts\show_part_info.html.twig:74</note>
        <note priority="1">src\Form\PartType.php:86</note>
      </notes>
      <segment state="translated">
        <source>comment.label</source>
        <target>Notes</target>
      </segment>
    </unit>
    <unit id="Y2.Edoh" name="part.info.specifications">
      <notes>
        <note category="file-source" priority="1">Part-DB1\templates\Parts\info\show_part_info.html.twig:64</note>
      </notes>
      <segment state="translated">
        <source>part.info.specifications</source>
        <target>Parameters</target>
      </segment>
    </unit>
    <unit id="MZz0rtU" name="attachment.labelp">
      <notes>
        <note category="file-source" priority="1">Part-DB1\templates\Parts\info\show_part_info.html.twig:74</note>
        <note priority="1">Part-DB1\templates\Parts\info\show_part_info.html.twig:64</note>
        <note priority="1">templates\Parts\show_part_info.html.twig:82</note>
      </notes>
      <segment state="translated">
        <source>attachment.labelp</source>
        <target>Attachments</target>
      </segment>
    </unit>
    <unit id="b5.SSzx" name="vendor.partinfo.shopping_infos">
      <notes>
        <note category="file-source" priority="1">Part-DB1\templates\Parts\info\show_part_info.html.twig:83</note>
        <note priority="1">Part-DB1\templates\Parts\info\show_part_info.html.twig:71</note>
        <note priority="1">templates\Parts\show_part_info.html.twig:88</note>
      </notes>
      <segment state="translated">
        <source>vendor.partinfo.shopping_infos</source>
        <target>Shopping informations</target>
      </segment>
    </unit>
    <unit id="1Soir6U" name="vendor.partinfo.history">
      <notes>
        <note category="file-source" priority="1">Part-DB1\templates\Parts\info\show_part_info.html.twig:91</note>
        <note priority="1">Part-DB1\templates\Parts\info\show_part_info.html.twig:78</note>
        <note priority="1">templates\Parts\show_part_info.html.twig:94</note>
      </notes>
      <segment state="translated">
        <source>vendor.partinfo.history</source>
        <target>History</target>
      </segment>
    </unit>
    <unit id="__OuWRw" name="tools.label">
      <notes>
        <note category="file-source" priority="1">Part-DB1\templates\Parts\info\show_part_info.html.twig:97</note>
        <note category="file-source" priority="1">Part-DB1\templates\_sidebar.html.twig:54</note>
        <note category="file-source" priority="1">Part-DB1\templates\_sidebar.html.twig:13</note>
        <note priority="1">Part-DB1\templates\Parts\info\show_part_info.html.twig:84</note>
        <note priority="1">Part-DB1\templates\_sidebar.html.twig:54</note>
        <note priority="1">Part-DB1\templates\_sidebar.html.twig:13</note>
        <note priority="1">templates\base.html.twig:176</note>
        <note priority="1">templates\base.html.twig:203</note>
        <note priority="1">templates\base.html.twig:217</note>
        <note priority="1">templates\base.html.twig:231</note>
        <note priority="1">templates\Parts\show_part_info.html.twig:100</note>
      </notes>
      <segment state="translated">
        <source>tools.label</source>
        <target>Tools</target>
      </segment>
    </unit>
    <unit id="BnHnqwK" name="extended_info.label">
      <notes>
        <note category="file-source" priority="1">Part-DB1\templates\Parts\info\show_part_info.html.twig:103</note>
        <note priority="1">Part-DB1\templates\Parts\info\show_part_info.html.twig:90</note>
      </notes>
      <segment state="translated">
        <source>extended_info.label</source>
        <target>Extended infos</target>
      </segment>
    </unit>
    <unit id="vMya34Z" name="attachment.name">
      <notes>
        <note category="file-source" priority="1">Part-DB1\templates\Parts\info\_attachments_info.html.twig:7</note>
        <note priority="1">Part-DB1\templates\Parts\info\_attachments_info.html.twig:7</note>
      </notes>
      <segment state="translated">
        <source>attachment.name</source>
        <target>Name</target>
      </segment>
    </unit>
    <unit id="wFzihuM" name="attachment.attachment_type">
      <notes>
        <note category="file-source" priority="1">Part-DB1\templates\Parts\info\_attachments_info.html.twig:8</note>
        <note priority="1">Part-DB1\templates\Parts\info\_attachments_info.html.twig:8</note>
      </notes>
      <segment state="translated">
        <source>attachment.attachment_type</source>
        <target>Attachment Type</target>
      </segment>
    </unit>
    <unit id="qbywfNk" name="attachment.file_name">
      <notes>
        <note category="file-source" priority="1">Part-DB1\templates\Parts\info\_attachments_info.html.twig:9</note>
        <note priority="1">Part-DB1\templates\Parts\info\_attachments_info.html.twig:9</note>
      </notes>
      <segment state="translated">
        <source>attachment.file_name</source>
        <target>File name</target>
      </segment>
    </unit>
    <unit id="MUTx89j" name="attachment.file_size">
      <notes>
        <note category="file-source" priority="1">Part-DB1\templates\Parts\info\_attachments_info.html.twig:10</note>
        <note priority="1">Part-DB1\templates\Parts\info\_attachments_info.html.twig:10</note>
      </notes>
      <segment state="translated">
        <source>attachment.file_size</source>
        <target>File size</target>
      </segment>
    </unit>
    <unit id="gWj51jS" name="attachment.preview">
      <notes>
        <note category="file-source" priority="1">Part-DB1\templates\Parts\info\_attachments_info.html.twig:54</note>
      </notes>
      <segment state="translated">
        <source>attachment.preview</source>
        <target>Preview picture</target>
      </segment>
    </unit>
    <unit id="GSjs0LU" name="attachment.download">
      <notes>
        <note category="file-source" priority="1">Part-DB1\templates\Parts\info\_attachments_info.html.twig:67</note>
        <note priority="1">Part-DB1\templates\Parts\info\_attachments_info.html.twig:50</note>
      </notes>
      <segment state="translated">
        <source>attachment.download</source>
        <target>Download</target>
      </segment>
    </unit>
    <unit id="5PiNnoA" name="user.creating_user">
      <notes>
        <note category="file-source" priority="1">Part-DB1\templates\Parts\info\_extended_infos.html.twig:11</note>
        <note priority="1">Part-DB1\templates\Parts\info\_extended_infos.html.twig:11</note>
        <note priority="1">new</note>
      </notes>
      <segment state="final">
        <source>user.creating_user</source>
        <target>User who created this part</target>
      </segment>
    </unit>
    <unit id="t2TNwOq" name="Unknown">
      <notes>
        <note category="file-source" priority="1">Part-DB1\templates\Parts\info\_extended_infos.html.twig:13</note>
        <note category="file-source" priority="1">Part-DB1\templates\Parts\info\_extended_infos.html.twig:28</note>
        <note category="file-source" priority="1">Part-DB1\templates\Parts\info\_extended_infos.html.twig:50</note>
        <note priority="1">Part-DB1\templates\Parts\info\_extended_infos.html.twig:13</note>
        <note priority="1">Part-DB1\templates\Parts\info\_extended_infos.html.twig:28</note>
        <note priority="1">Part-DB1\templates\Parts\info\_extended_infos.html.twig:50</note>
      </notes>
      <segment state="translated">
        <source>Unknown</source>
        <target>Unknown</target>
      </segment>
    </unit>
    <unit id="n4o6jKZ" name="accessDenied">
      <notes>
        <note category="file-source" priority="1">Part-DB1\templates\Parts\info\_extended_infos.html.twig:15</note>
        <note category="file-source" priority="1">Part-DB1\templates\Parts\info\_extended_infos.html.twig:30</note>
        <note priority="1">Part-DB1\templates\Parts\info\_extended_infos.html.twig:15</note>
        <note priority="1">Part-DB1\templates\Parts\info\_extended_infos.html.twig:30</note>
        <note priority="1">new</note>
      </notes>
      <segment state="final">
        <source>accessDenied</source>
        <target>Access Denied</target>
      </segment>
    </unit>
    <unit id="uaxA.n." name="user.last_editing_user">
      <notes>
        <note category="file-source" priority="1">Part-DB1\templates\Parts\info\_extended_infos.html.twig:26</note>
        <note priority="1">Part-DB1\templates\Parts\info\_extended_infos.html.twig:26</note>
        <note priority="1">new</note>
      </notes>
      <segment state="final">
        <source>user.last_editing_user</source>
        <target>User who edited this part last</target>
      </segment>
    </unit>
    <unit id="xQkqdM5" name="part.isFavorite">
      <notes>
        <note category="file-source" priority="1">Part-DB1\templates\Parts\info\_extended_infos.html.twig:41</note>
        <note priority="1">Part-DB1\templates\Parts\info\_extended_infos.html.twig:41</note>
      </notes>
      <segment state="translated">
        <source>part.isFavorite</source>
        <target>Favorite</target>
      </segment>
    </unit>
    <unit id="qwRgUmm" name="part.minOrderAmount">
      <notes>
        <note category="file-source" priority="1">Part-DB1\templates\Parts\info\_extended_infos.html.twig:46</note>
        <note priority="1">Part-DB1\templates\Parts\info\_extended_infos.html.twig:46</note>
      </notes>
      <segment state="translated">
        <source>part.minOrderAmount</source>
        <target>Minimum order amount</target>
      </segment>
    </unit>
    <unit id="WB3sH1G" name="manufacturer.label">
      <notes>
        <note category="file-source" priority="1">Part-DB1\templates\Parts\info\_main_infos.html.twig:8</note>
        <note category="file-source" priority="1">Part-DB1\templates\_navbar_search.html.twig:46</note>
        <note category="file-source" priority="1">Part-DB1\src\Services\ElementTypeNameGenerator.php:84</note>
        <note priority="1">Part-DB1\templates\Parts\info\_main_infos.html.twig:8</note>
        <note priority="1">Part-DB1\templates\_navbar_search.html.twig:41</note>
        <note priority="1">Part-DB1\src\Services\ElementTypeNameGenerator.php:84</note>
        <note priority="1">templates\base.html.twig:70</note>
        <note priority="1">templates\Parts\show_part_info.html.twig:24</note>
        <note priority="1">src\Form\PartType.php:80</note>
      </notes>
      <segment state="translated">
        <source>manufacturer.label</source>
        <target>Manufacturer</target>
      </segment>
    </unit>
    <unit id="kTRK6H_" name="name.label">
      <notes>
        <note category="file-source" priority="1">Part-DB1\templates\Parts\info\_main_infos.html.twig:24</note>
        <note category="file-source" priority="1">Part-DB1\templates\_navbar_search.html.twig:11</note>
        <note priority="1">templates\base.html.twig:54</note>
        <note priority="1">src\Form\PartType.php:62</note>
      </notes>
      <segment state="translated">
        <source>name.label</source>
        <target>Name</target>
      </segment>
    </unit>
    <unit id="xaKzTBt" name="part.back_to_info">
      <notes>
        <note category="file-source" priority="1">Part-DB1\templates\Parts\info\_main_infos.html.twig:27</note>
        <note priority="1">Part-DB1\templates\Parts\info\_main_infos.html.twig:27</note>
        <note priority="1">new</note>
      </notes>
      <segment state="final">
        <source>part.back_to_info</source>
        <target>Back to current version</target>
      </segment>
    </unit>
    <unit id="LSnWIG7" name="description.label">
      <notes>
        <note category="file-source" priority="1">Part-DB1\templates\Parts\info\_main_infos.html.twig:32</note>
        <note category="file-source" priority="1">Part-DB1\templates\_navbar_search.html.twig:19</note>
        <note priority="1">Part-DB1\templates\Parts\info\_main_infos.html.twig:32</note>
        <note priority="1">Part-DB1\templates\_navbar_search.html.twig:18</note>
        <note priority="1">templates\base.html.twig:58</note>
        <note priority="1">templates\Parts\show_part_info.html.twig:31</note>
        <note priority="1">src\Form\PartType.php:65</note>
      </notes>
      <segment state="translated">
        <source>description.label</source>
        <target>Description</target>
      </segment>
    </unit>
    <unit id="ZY57BXc" name="category.label">
      <notes>
        <note category="file-source" priority="1">Part-DB1\templates\Parts\info\_main_infos.html.twig:34</note>
        <note category="file-source" priority="1">Part-DB1\templates\_navbar_search.html.twig:15</note>
        <note category="file-source" priority="1">Part-DB1\src\Services\ElementTypeNameGenerator.php:80</note>
        <note priority="1">Part-DB1\templates\Parts\info\_main_infos.html.twig:34</note>
        <note priority="1">Part-DB1\templates\_navbar_search.html.twig:14</note>
        <note priority="1">Part-DB1\src\Services\ElementTypeNameGenerator.php:80</note>
        <note priority="1">templates\base.html.twig:56</note>
        <note priority="1">templates\Parts\show_part_info.html.twig:32</note>
        <note priority="1">src\Form\PartType.php:74</note>
      </notes>
      <segment state="translated">
        <source>category.label</source>
        <target>Category</target>
      </segment>
    </unit>
    <unit id="J.AXbaM" name="instock.label">
      <notes>
        <note category="file-source" priority="1">Part-DB1\templates\Parts\info\_main_infos.html.twig:39</note>
        <note priority="1">Part-DB1\templates\Parts\info\_main_infos.html.twig:39</note>
        <note priority="1">templates\Parts\show_part_info.html.twig:42</note>
        <note priority="1">src\Form\PartType.php:69</note>
      </notes>
      <segment state="translated">
        <source>instock.label</source>
        <target>Instock</target>
      </segment>
    </unit>
    <unit id="VYcxdrz" name="mininstock.label">
      <notes>
        <note category="file-source" priority="1">Part-DB1\templates\Parts\info\_main_infos.html.twig:41</note>
        <note priority="1">Part-DB1\templates\Parts\info\_main_infos.html.twig:41</note>
        <note priority="1">templates\Parts\show_part_info.html.twig:44</note>
        <note priority="1">src\Form\PartType.php:72</note>
      </notes>
      <segment state="translated">
        <source>mininstock.label</source>
        <target>Minimum Instock</target>
      </segment>
    </unit>
    <unit id="griVyRf" name="footprint.label">
      <notes>
        <note category="file-source" priority="1">Part-DB1\templates\Parts\info\_main_infos.html.twig:45</note>
        <note category="file-source" priority="1">Part-DB1\templates\_navbar_search.html.twig:52</note>
        <note category="file-source" priority="1">Part-DB1\src\Services\ElementTypeNameGenerator.php:83</note>
        <note priority="1">Part-DB1\templates\Parts\info\_main_infos.html.twig:45</note>
        <note priority="1">Part-DB1\templates\_navbar_search.html.twig:47</note>
        <note priority="1">Part-DB1\src\Services\ElementTypeNameGenerator.php:83</note>
        <note priority="1">templates\base.html.twig:73</note>
        <note priority="1">templates\Parts\show_part_info.html.twig:47</note>
      </notes>
      <segment state="translated">
        <source>footprint.label</source>
        <target>Footprint</target>
      </segment>
    </unit>
    <unit id="LL2dt8U" name="part.avg_price.label">
      <notes>
        <note category="file-source" priority="1">Part-DB1\templates\Parts\info\_main_infos.html.twig:56</note>
        <note category="file-source" priority="1">Part-DB1\templates\Parts\info\_main_infos.html.twig:59</note>
        <note priority="1">Part-DB1\templates\Parts\info\_main_infos.html.twig:57</note>
        <note priority="1">Part-DB1\templates\Parts\info\_main_infos.html.twig:60</note>
        <note priority="1">templates\Parts\show_part_info.html.twig:51</note>
      </notes>
      <segment state="translated">
        <source>part.avg_price.label</source>
        <target>Average Price</target>
      </segment>
    </unit>
    <unit id="3tdTZVD" name="part.supplier.name">
      <notes>
        <note category="file-source" priority="1">Part-DB1\templates\Parts\info\_order_infos.html.twig:5</note>
        <note priority="1">Part-DB1\templates\Parts\info\_order_infos.html.twig:5</note>
      </notes>
      <segment state="translated">
        <source>part.supplier.name</source>
        <target>Name</target>
      </segment>
    </unit>
    <unit id="RiciNp5" name="part.supplier.partnr">
      <notes>
        <note category="file-source" priority="1">Part-DB1\templates\Parts\info\_order_infos.html.twig:6</note>
        <note priority="1">Part-DB1\templates\Parts\info\_order_infos.html.twig:6</note>
      </notes>
      <segment state="translated">
        <source>part.supplier.partnr</source>
        <target>Partnr.</target>
      </segment>
    </unit>
    <unit id="_SpdO.3" name="part.order.minamount">
      <notes>
        <note category="file-source" priority="1">Part-DB1\templates\Parts\info\_order_infos.html.twig:28</note>
        <note priority="1">Part-DB1\templates\Parts\info\_order_infos.html.twig:28</note>
      </notes>
      <segment state="translated">
        <source>part.order.minamount</source>
        <target>Minimum amount</target>
      </segment>
    </unit>
    <unit id="4RsODVR" name="part.order.price">
      <notes>
        <note category="file-source" priority="1">Part-DB1\templates\Parts\info\_order_infos.html.twig:29</note>
        <note priority="1">Part-DB1\templates\Parts\info\_order_infos.html.twig:29</note>
      </notes>
      <segment state="translated">
        <source>part.order.price</source>
        <target>Price</target>
      </segment>
    </unit>
    <unit id="Lr0c8K3" name="part.order.single_price">
      <notes>
        <note category="file-source" priority="1">Part-DB1\templates\Parts\info\_order_infos.html.twig:31</note>
        <note priority="1">Part-DB1\templates\Parts\info\_order_infos.html.twig:31</note>
      </notes>
      <segment state="translated">
        <source>part.order.single_price</source>
        <target>Unit Price</target>
      </segment>
    </unit>
    <unit id="EKnfKFl" name="edit.caption_short">
      <notes>
        <note category="file-source" priority="1">Part-DB1\templates\Parts\info\_order_infos.html.twig:71</note>
        <note priority="1">Part-DB1\templates\Parts\info\_order_infos.html.twig:71</note>
      </notes>
      <segment state="translated">
        <source>edit.caption_short</source>
        <target>Edit</target>
      </segment>
    </unit>
    <unit id="qNZM46r" name="delete.caption">
      <notes>
        <note category="file-source" priority="1">Part-DB1\templates\Parts\info\_order_infos.html.twig:72</note>
        <note priority="1">Part-DB1\templates\Parts\info\_order_infos.html.twig:72</note>
      </notes>
      <segment state="translated">
        <source>delete.caption</source>
        <target>Delete</target>
      </segment>
    </unit>
    <unit id="aUihK3c" name="part_lots.description">
      <notes>
        <note category="file-source" priority="1">Part-DB1\templates\Parts\info\_part_lots.html.twig:7</note>
        <note priority="1">Part-DB1\templates\Parts\info\_part_lots.html.twig:6</note>
      </notes>
      <segment state="translated">
        <source>part_lots.description</source>
        <target>Description</target>
      </segment>
    </unit>
    <unit id="SOcXkyd" name="part_lots.storage_location">
      <notes>
        <note category="file-source" priority="1">Part-DB1\templates\Parts\info\_part_lots.html.twig:8</note>
        <note priority="1">Part-DB1\templates\Parts\info\_part_lots.html.twig:7</note>
      </notes>
      <segment state="translated">
        <source>part_lots.storage_location</source>
        <target>Storage location</target>
      </segment>
    </unit>
    <unit id="jVYrm0U" name="part_lots.amount">
      <notes>
        <note category="file-source" priority="1">Part-DB1\templates\Parts\info\_part_lots.html.twig:9</note>
        <note priority="1">Part-DB1\templates\Parts\info\_part_lots.html.twig:8</note>
      </notes>
      <segment state="translated">
        <source>part_lots.amount</source>
        <target>Amount</target>
      </segment>
    </unit>
    <unit id="upshmqD" name="part_lots.location_unknown">
      <notes>
        <note category="file-source" priority="1">Part-DB1\templates\Parts\info\_part_lots.html.twig:24</note>
        <note priority="1">Part-DB1\templates\Parts\info\_part_lots.html.twig:22</note>
      </notes>
      <segment state="translated">
        <source>part_lots.location_unknown</source>
        <target>Storage location unknown</target>
      </segment>
    </unit>
    <unit id="BTUni9r" name="part_lots.instock_unknown">
      <notes>
        <note category="file-source" priority="1">Part-DB1\templates\Parts\info\_part_lots.html.twig:31</note>
        <note priority="1">Part-DB1\templates\Parts\info\_part_lots.html.twig:29</note>
      </notes>
      <segment state="translated">
        <source>part_lots.instock_unknown</source>
        <target>Amount unknown</target>
      </segment>
    </unit>
    <unit id="NFa2bFQ" name="part_lots.expiration_date">
      <notes>
        <note category="file-source" priority="1">Part-DB1\templates\Parts\info\_part_lots.html.twig:40</note>
        <note priority="1">Part-DB1\templates\Parts\info\_part_lots.html.twig:38</note>
      </notes>
      <segment state="translated">
        <source>part_lots.expiration_date</source>
        <target>Expiration date</target>
      </segment>
    </unit>
    <unit id="axp.g13" name="part_lots.is_expired">
      <notes>
        <note category="file-source" priority="1">Part-DB1\templates\Parts\info\_part_lots.html.twig:48</note>
        <note priority="1">Part-DB1\templates\Parts\info\_part_lots.html.twig:46</note>
      </notes>
      <segment state="translated">
        <source>part_lots.is_expired</source>
        <target>Expired</target>
      </segment>
    </unit>
    <unit id="EWX1Sti" name="part_lots.need_refill">
      <notes>
        <note category="file-source" priority="1">Part-DB1\templates\Parts\info\_part_lots.html.twig:55</note>
        <note priority="1">Part-DB1\templates\Parts\info\_part_lots.html.twig:53</note>
      </notes>
      <segment state="translated">
        <source>part_lots.need_refill</source>
        <target>Needs refill</target>
      </segment>
    </unit>
    <unit id="E4S6Pvg" name="part.info.prev_picture">
      <notes>
        <note category="file-source" priority="1">Part-DB1\templates\Parts\info\_picture.html.twig:15</note>
        <note priority="1">Part-DB1\templates\Parts\info\_picture.html.twig:15</note>
      </notes>
      <segment state="translated">
        <source>part.info.prev_picture</source>
        <target>Previous picture</target>
      </segment>
    </unit>
    <unit id="2PpQKL9" name="part.info.next_picture">
      <notes>
        <note category="file-source" priority="1">Part-DB1\templates\Parts\info\_picture.html.twig:19</note>
        <note priority="1">Part-DB1\templates\Parts\info\_picture.html.twig:19</note>
      </notes>
      <segment state="translated">
        <source>part.info.next_picture</source>
        <target>Next picture</target>
      </segment>
    </unit>
    <unit id="8zIQiUL" name="part.mass.tooltip">
      <notes>
        <note category="file-source" priority="1">Part-DB1\templates\Parts\info\_sidebar.html.twig:21</note>
        <note priority="1">Part-DB1\templates\Parts\info\_sidebar.html.twig:21</note>
      </notes>
      <segment state="translated">
        <source>part.mass.tooltip</source>
        <target>Mass</target>
      </segment>
    </unit>
    <unit id="9o2FQD1" name="part.needs_review.badge">
      <notes>
        <note category="file-source" priority="1">Part-DB1\templates\Parts\info\_sidebar.html.twig:30</note>
        <note priority="1">Part-DB1\templates\Parts\info\_sidebar.html.twig:30</note>
      </notes>
      <segment state="translated">
        <source>part.needs_review.badge</source>
        <target>Needs review</target>
      </segment>
    </unit>
    <unit id="dF6ZXKR" name="part.favorite.badge">
      <notes>
        <note category="file-source" priority="1">Part-DB1\templates\Parts\info\_sidebar.html.twig:39</note>
        <note priority="1">Part-DB1\templates\Parts\info\_sidebar.html.twig:39</note>
      </notes>
      <segment state="translated">
        <source>part.favorite.badge</source>
        <target>Favorite</target>
      </segment>
    </unit>
    <unit id="EgLR013" name="part.obsolete.badge">
      <notes>
        <note category="file-source" priority="1">Part-DB1\templates\Parts\info\_sidebar.html.twig:47</note>
        <note priority="1">Part-DB1\templates\Parts\info\_sidebar.html.twig:47</note>
      </notes>
      <segment state="translated">
        <source>part.obsolete.badge</source>
        <target>No longer available</target>
      </segment>
    </unit>
    <unit id="PYWb1Wy" name="parameters.extracted_from_description">
      <notes>
        <note category="file-source" priority="1">Part-DB1\templates\Parts\info\_specifications.html.twig:10</note>
      </notes>
      <segment state="translated">
        <source>parameters.extracted_from_description</source>
        <target>Automatically extracted from description</target>
      </segment>
    </unit>
    <unit id="xuDIeTd" name="parameters.auto_extracted_from_comment">
      <notes>
        <note category="file-source" priority="1">Part-DB1\templates\Parts\info\_specifications.html.twig:15</note>
      </notes>
      <segment state="translated">
        <source>parameters.auto_extracted_from_comment</source>
        <target>Automatically extracted from notes</target>
      </segment>
    </unit>
    <unit id="cTsojYo" name="part.edit.btn">
      <notes>
        <note category="file-source" priority="1">Part-DB1\templates\Parts\info\_tools.html.twig:6</note>
        <note priority="1">Part-DB1\templates\Parts\info\_tools.html.twig:4</note>
        <note priority="1">templates\Parts\show_part_info.html.twig:125</note>
      </notes>
      <segment state="translated">
        <source>part.edit.btn</source>
        <target>Edit part</target>
      </segment>
    </unit>
    <unit id="XGGYjnA" name="part.clone.btn">
      <notes>
        <note category="file-source" priority="1">Part-DB1\templates\Parts\info\_tools.html.twig:16</note>
        <note priority="1">Part-DB1\templates\Parts\info\_tools.html.twig:14</note>
        <note priority="1">templates\Parts\show_part_info.html.twig:135</note>
      </notes>
      <segment state="translated">
        <source>part.clone.btn</source>
        <target>Clone part</target>
      </segment>
    </unit>
    <unit id="WzQH7wQ" name="part.create.btn">
      <notes>
        <note category="file-source" priority="1">Part-DB1\templates\Parts\info\_tools.html.twig:24</note>
        <note category="file-source" priority="1">Part-DB1\templates\Parts\lists\_action_bar.html.twig:4</note>
        <note priority="1">templates\Parts\show_part_info.html.twig:143</note>
      </notes>
      <segment state="translated">
        <source>part.create.btn</source>
        <target>Create new part</target>
      </segment>
    </unit>
    <unit id="GayDkXI" name="part.delete.confirm_title">
      <notes>
        <note category="file-source" priority="1">Part-DB1\templates\Parts\info\_tools.html.twig:31</note>
        <note priority="1">Part-DB1\templates\Parts\info\_tools.html.twig:29</note>
      </notes>
      <segment state="translated">
        <source>part.delete.confirm_title</source>
        <target>Do you really want to delete this part?</target>
      </segment>
    </unit>
    <unit id="v4cgmfN" name="part.delete.message">
      <notes>
        <note category="file-source" priority="1">Part-DB1\templates\Parts\info\_tools.html.twig:32</note>
        <note priority="1">Part-DB1\templates\Parts\info\_tools.html.twig:30</note>
      </notes>
      <segment state="translated">
        <source>part.delete.message</source>
        <target>This part and any associated information (like attachments, price informations, etc.) will be deleted. This can not be undone!</target>
      </segment>
    </unit>
    <unit id="CJHxw_e" name="part.delete">
      <notes>
        <note category="file-source" priority="1">Part-DB1\templates\Parts\info\_tools.html.twig:39</note>
        <note priority="1">Part-DB1\templates\Parts\info\_tools.html.twig:37</note>
      </notes>
      <segment state="translated">
        <source>part.delete</source>
        <target>Delete part</target>
      </segment>
    </unit>
    <unit id="7BufWRt" name="parts_list.all.title">
      <notes>
        <note category="file-source" priority="1">Part-DB1\templates\Parts\lists\all_list.html.twig:4</note>
        <note priority="1">Part-DB1\templates\Parts\lists\all_list.html.twig:4</note>
      </notes>
      <segment state="translated">
        <source>parts_list.all.title</source>
        <target>All parts</target>
      </segment>
    </unit>
    <unit id="TOD4O3j" name="parts_list.category.title">
      <notes>
        <note category="file-source" priority="1">Part-DB1\templates\Parts\lists\category_list.html.twig:4</note>
        <note priority="1">Part-DB1\templates\Parts\lists\category_list.html.twig:4</note>
      </notes>
      <segment state="translated">
        <source>parts_list.category.title</source>
        <target>Parts with category</target>
      </segment>
    </unit>
    <unit id="yCsUZQZ" name="parts_list.footprint.title">
      <notes>
        <note category="file-source" priority="1">Part-DB1\templates\Parts\lists\footprint_list.html.twig:4</note>
        <note priority="1">Part-DB1\templates\Parts\lists\footprint_list.html.twig:4</note>
      </notes>
      <segment state="translated">
        <source>parts_list.footprint.title</source>
        <target>Parts with footprint</target>
      </segment>
    </unit>
    <unit id="j4vXh3o" name="parts_list.manufacturer.title">
      <notes>
        <note category="file-source" priority="1">Part-DB1\templates\Parts\lists\manufacturer_list.html.twig:4</note>
        <note priority="1">Part-DB1\templates\Parts\lists\manufacturer_list.html.twig:4</note>
      </notes>
      <segment state="translated">
        <source>parts_list.manufacturer.title</source>
        <target>Parts with manufacturer</target>
      </segment>
    </unit>
    <unit id="6uogzri" name="parts_list.search.title">
      <notes>
        <note category="file-source" priority="1">Part-DB1\templates\Parts\lists\search_list.html.twig:4</note>
        <note priority="1">Part-DB1\templates\Parts\lists\search_list.html.twig:4</note>
      </notes>
      <segment state="translated">
        <source>parts_list.search.title</source>
        <target>Search Parts</target>
      </segment>
    </unit>
    <unit id="gwE_D3w" name="parts_list.storelocation.title">
      <notes>
        <note category="file-source" priority="1">Part-DB1\templates\Parts\lists\store_location_list.html.twig:4</note>
        <note priority="1">Part-DB1\templates\Parts\lists\store_location_list.html.twig:4</note>
      </notes>
      <segment state="translated">
        <source>parts_list.storelocation.title</source>
        <target>Parts with store locations</target>
      </segment>
    </unit>
    <unit id="K3Nj1UQ" name="parts_list.supplier.title">
      <notes>
        <note category="file-source" priority="1">Part-DB1\templates\Parts\lists\supplier_list.html.twig:4</note>
        <note priority="1">Part-DB1\templates\Parts\lists\supplier_list.html.twig:4</note>
      </notes>
      <segment state="translated">
        <source>parts_list.supplier.title</source>
        <target>Parts with supplier</target>
      </segment>
    </unit>
    <unit id="DBlWwba" name="parts_list.tags.title">
      <notes>
        <note category="file-source" priority="1">Part-DB1\templates\Parts\lists\tags_list.html.twig:4</note>
        <note priority="1">Part-DB1\templates\Parts\lists\tags_list.html.twig:4</note>
      </notes>
      <segment state="translated">
        <source>parts_list.tags.title</source>
        <target>Parts with tag</target>
      </segment>
    </unit>
    <unit id="5tFcxpX" name="entity.info.common.tab">
      <notes>
        <note category="file-source" priority="1">Part-DB1\templates\Parts\lists\_info_card.html.twig:22</note>
        <note priority="1">Part-DB1\templates\Parts\lists\_info_card.html.twig:17</note>
      </notes>
      <segment state="translated">
        <source>entity.info.common.tab</source>
        <target>Common</target>
      </segment>
    </unit>
    <unit id="F0da8x0" name="entity.info.statistics.tab">
      <notes>
        <note category="file-source" priority="1">Part-DB1\templates\Parts\lists\_info_card.html.twig:26</note>
        <note priority="1">Part-DB1\templates\Parts\lists\_info_card.html.twig:20</note>
      </notes>
      <segment state="translated">
        <source>entity.info.statistics.tab</source>
        <target>Statistics</target>
      </segment>
    </unit>
    <unit id="Msykg.Z" name="entity.info.attachments.tab">
      <notes>
        <note category="file-source" priority="1">Part-DB1\templates\Parts\lists\_info_card.html.twig:31</note>
      </notes>
      <segment state="translated">
        <source>entity.info.attachments.tab</source>
        <target>Attachments</target>
      </segment>
    </unit>
    <unit id="8VfTCPf" name="entity.info.parameters.tab">
      <notes>
        <note category="file-source" priority="1">Part-DB1\templates\Parts\lists\_info_card.html.twig:37</note>
      </notes>
      <segment state="translated">
        <source>entity.info.parameters.tab</source>
        <target>Parameters</target>
      </segment>
    </unit>
    <unit id="a0Bt1My" name="entity.info.name">
      <notes>
        <note category="file-source" priority="1">Part-DB1\templates\Parts\lists\_info_card.html.twig:54</note>
        <note priority="1">Part-DB1\templates\Parts\lists\_info_card.html.twig:30</note>
      </notes>
      <segment state="translated">
        <source>entity.info.name</source>
        <target>Name</target>
      </segment>
    </unit>
    <unit id="pqMTPTv" name="entity.info.parent">
      <notes>
        <note category="file-source" priority="1">Part-DB1\templates\Parts\lists\_info_card.html.twig:58</note>
        <note category="file-source" priority="1">Part-DB1\templates\Parts\lists\_info_card.html.twig:96</note>
        <note priority="1">Part-DB1\templates\Parts\lists\_info_card.html.twig:34</note>
        <note priority="1">Part-DB1\templates\Parts\lists\_info_card.html.twig:67</note>
      </notes>
      <segment state="translated">
        <source>entity.info.parent</source>
        <target>Parent</target>
      </segment>
    </unit>
    <unit id="nDEGgY0" name="entity.edit.btn">
      <notes>
        <note category="file-source" priority="1">Part-DB1\templates\Parts\lists\_info_card.html.twig:70</note>
        <note priority="1">Part-DB1\templates\Parts\lists\_info_card.html.twig:46</note>
      </notes>
      <segment state="translated">
        <source>entity.edit.btn</source>
        <target>Edit</target>
      </segment>
    </unit>
    <unit id="Rsrawma" name="entity.info.children_count">
      <notes>
        <note category="file-source" priority="1">Part-DB1\templates\Parts\lists\_info_card.html.twig:92</note>
        <note priority="1">Part-DB1\templates\Parts\lists\_info_card.html.twig:63</note>
      </notes>
      <segment state="translated">
        <source>entity.info.children_count</source>
        <target>Count of children elements</target>
      </segment>
    </unit>
    <unit id="3WtQFdr" name="tfa.check.title">
      <notes>
        <note category="file-source" priority="1">Part-DB1\templates\security\2fa_base_form.html.twig:3</note>
        <note category="file-source" priority="1">Part-DB1\templates\security\2fa_base_form.html.twig:5</note>
        <note priority="1">Part-DB1\templates\security\2fa_base_form.html.twig:3</note>
        <note priority="1">Part-DB1\templates\security\2fa_base_form.html.twig:5</note>
      </notes>
      <segment state="translated">
        <source>tfa.check.title</source>
        <target>Two-factor authentication needed</target>
      </segment>
    </unit>
    <unit id="FPvJfPr" name="tfa.code.trusted_pc">
      <notes>
        <note category="file-source" priority="1">Part-DB1\templates\security\2fa_base_form.html.twig:39</note>
        <note priority="1">Part-DB1\templates\security\2fa_base_form.html.twig:39</note>
      </notes>
      <segment state="translated">
        <source>tfa.code.trusted_pc</source>
        <target>This is a trusted computer (if this is enabled, no further two-factor queries are performed on this computer)</target>
      </segment>
    </unit>
    <unit id="XtrGxkd" name="login.btn">
      <notes>
        <note category="file-source" priority="1">Part-DB1\templates\security\2fa_base_form.html.twig:52</note>
        <note category="file-source" priority="1">Part-DB1\templates\security\login.html.twig:58</note>
        <note priority="1">Part-DB1\templates\security\2fa_base_form.html.twig:52</note>
        <note priority="1">Part-DB1\templates\security\login.html.twig:58</note>
      </notes>
      <segment state="translated">
        <source>login.btn</source>
        <target>Login</target>
      </segment>
    </unit>
    <unit id="okzpfQC" name="user.logout">
      <notes>
        <note category="file-source" priority="1">Part-DB1\templates\security\2fa_base_form.html.twig:53</note>
        <note category="file-source" priority="1">Part-DB1\templates\security\U2F\u2f_login.html.twig:13</note>
        <note category="file-source" priority="1">Part-DB1\templates\_navbar.html.twig:42</note>
        <note priority="1">Part-DB1\templates\security\2fa_base_form.html.twig:53</note>
        <note priority="1">Part-DB1\templates\security\U2F\u2f_login.html.twig:13</note>
        <note priority="1">Part-DB1\templates\_navbar.html.twig:40</note>
      </notes>
      <segment state="translated">
        <source>user.logout</source>
        <target>Logout</target>
      </segment>
    </unit>
    <unit id="INlwXoR" name="tfa.check.code.label">
      <notes>
        <note category="file-source" priority="1">Part-DB1\templates\security\2fa_form.html.twig:6</note>
        <note priority="1">Part-DB1\templates\security\2fa_form.html.twig:6</note>
      </notes>
      <segment state="translated">
        <source>tfa.check.code.label</source>
        <target>Authenticator app code</target>
      </segment>
    </unit>
    <unit id="TUbr0_A" name="tfa.check.code.help">
      <notes>
        <note category="file-source" priority="1">Part-DB1\templates\security\2fa_form.html.twig:10</note>
        <note priority="1">Part-DB1\templates\security\2fa_form.html.twig:10</note>
      </notes>
      <segment state="translated">
        <source>tfa.check.code.help</source>
        <target>Enter the 6-digit code from your Authenticator App or one of your backup codes if the Authenticator is not available.</target>
      </segment>
    </unit>
    <unit id="Kd99AFq" name="login.title">
      <notes>
        <note category="file-source" priority="1">Part-DB1\templates\security\login.html.twig:3</note>
        <note priority="1">Part-DB1\templates\security\login.html.twig:3</note>
        <note priority="1">templates\security\login.html.twig:3</note>
      </notes>
      <segment state="translated">
        <source>login.title</source>
        <target>Login</target>
      </segment>
    </unit>
    <unit id="nDK0G.T" name="login.card_title">
      <notes>
        <note category="file-source" priority="1">Part-DB1\templates\security\login.html.twig:7</note>
        <note priority="1">Part-DB1\templates\security\login.html.twig:7</note>
        <note priority="1">templates\security\login.html.twig:7</note>
      </notes>
      <segment state="translated">
        <source>login.card_title</source>
        <target>Login</target>
      </segment>
    </unit>
    <unit id="6Ks0rFM" name="login.username.label">
      <notes>
        <note category="file-source" priority="1">Part-DB1\templates\security\login.html.twig:31</note>
        <note priority="1">Part-DB1\templates\security\login.html.twig:31</note>
        <note priority="1">templates\security\login.html.twig:31</note>
      </notes>
      <segment state="translated">
        <source>login.username.label</source>
        <target>Username</target>
      </segment>
    </unit>
    <unit id="JUuJUUV" name="login.username.placeholder">
      <notes>
        <note category="file-source" priority="1">Part-DB1\templates\security\login.html.twig:34</note>
        <note priority="1">Part-DB1\templates\security\login.html.twig:34</note>
        <note priority="1">templates\security\login.html.twig:34</note>
      </notes>
      <segment state="translated">
        <source>login.username.placeholder</source>
        <target>Username</target>
      </segment>
    </unit>
    <unit id="HJtrGOc" name="login.password.label">
      <notes>
        <note category="file-source" priority="1">Part-DB1\templates\security\login.html.twig:38</note>
        <note priority="1">Part-DB1\templates\security\login.html.twig:38</note>
        <note priority="1">templates\security\login.html.twig:38</note>
      </notes>
      <segment state="translated">
        <source>login.password.label</source>
        <target>Password</target>
      </segment>
    </unit>
    <unit id="8SD.6EK" name="login.password.placeholder">
      <notes>
        <note category="file-source" priority="1">Part-DB1\templates\security\login.html.twig:40</note>
        <note priority="1">Part-DB1\templates\security\login.html.twig:40</note>
        <note priority="1">templates\security\login.html.twig:40</note>
      </notes>
      <segment state="translated">
        <source>login.password.placeholder</source>
        <target>Password</target>
      </segment>
    </unit>
    <unit id="BSn76q_" name="login.rememberme">
      <notes>
        <note category="file-source" priority="1">Part-DB1\templates\security\login.html.twig:50</note>
        <note priority="1">Part-DB1\templates\security\login.html.twig:50</note>
        <note priority="1">templates\security\login.html.twig:50</note>
      </notes>
      <segment state="translated">
        <source>login.rememberme</source>
        <target>Remember me (should not be used on shared computers)</target>
      </segment>
    </unit>
    <unit id="GO.ZhTX" name="pw_reset.password_forget">
      <notes>
        <note category="file-source" priority="1">Part-DB1\templates\security\login.html.twig:64</note>
        <note priority="1">Part-DB1\templates\security\login.html.twig:64</note>
      </notes>
      <segment state="translated">
        <source>pw_reset.password_forget</source>
        <target>Forgot username/password?</target>
      </segment>
    </unit>
    <unit id="hbW2JJr" name="pw_reset.new_pw.header.title">
      <notes>
        <note category="file-source" priority="1">Part-DB1\templates\security\pw_reset_new_pw.html.twig:5</note>
        <note priority="1">Part-DB1\templates\security\pw_reset_new_pw.html.twig:5</note>
      </notes>
      <segment state="translated">
        <source>pw_reset.new_pw.header.title</source>
        <target>Set new password</target>
      </segment>
    </unit>
    <unit id="3Tgn6io" name="pw_reset.request.header.title">
      <notes>
        <note category="file-source" priority="1">Part-DB1\templates\security\pw_reset_request.html.twig:5</note>
        <note priority="1">Part-DB1\templates\security\pw_reset_request.html.twig:5</note>
      </notes>
      <segment state="translated">
        <source>pw_reset.request.header.title</source>
        <target>Request a new password</target>
      </segment>
    </unit>
    <unit id="J1aHED." name="tfa_u2f.http_warning">
      <notes>
        <note category="file-source" priority="1">Part-DB1\templates\security\U2F\u2f_login.html.twig:7</note>
        <note category="file-source" priority="1">Part-DB1\templates\security\U2F\u2f_register.html.twig:10</note>
        <note priority="1">Part-DB1\templates\security\U2F\u2f_login.html.twig:7</note>
        <note priority="1">Part-DB1\templates\security\U2F\u2f_register.html.twig:10</note>
      </notes>
      <segment state="translated">
        <source>tfa_u2f.http_warning</source>
        <target>You are accessing this page using the insecure HTTP method, so U2F will most likely not work (Bad Request error message). Ask an administrator to set up the secure HTTPS method if you want to use security keys.</target>
      </segment>
    </unit>
    <unit id="Do6QuMa" name="r_u2f_two_factor.pressbutton">
      <notes>
        <note category="file-source" priority="1">Part-DB1\templates\security\U2F\u2f_login.html.twig:10</note>
        <note category="file-source" priority="1">Part-DB1\templates\security\U2F\u2f_register.html.twig:22</note>
        <note priority="1">Part-DB1\templates\security\U2F\u2f_login.html.twig:10</note>
        <note priority="1">Part-DB1\templates\security\U2F\u2f_register.html.twig:22</note>
      </notes>
      <segment state="translated">
        <source>r_u2f_two_factor.pressbutton</source>
        <target>Please plug in your security key and press its button!</target>
      </segment>
    </unit>
    <unit id="T4i5SE4" name="tfa_u2f.add_key.title">
      <notes>
        <note category="file-source" priority="1">Part-DB1\templates\security\U2F\u2f_register.html.twig:3</note>
        <note priority="1">Part-DB1\templates\security\U2F\u2f_register.html.twig:3</note>
      </notes>
      <segment state="translated">
        <source>tfa_u2f.add_key.title</source>
        <target>Add security key</target>
      </segment>
    </unit>
    <unit id="rIJ.Flq" name="tfa_u2f.explanation">
      <notes>
        <note category="file-source" priority="1">Part-DB1\templates\security\U2F\u2f_register.html.twig:6</note>
        <note category="file-source" priority="1">Part-DB1\templates\Users\_2fa_settings.html.twig:111</note>
        <note priority="1">Part-DB1\templates\security\U2F\u2f_register.html.twig:6</note>
        <note priority="1">Part-DB1\templates\Users\_2fa_settings.html.twig:111</note>
      </notes>
      <segment state="translated">
        <source>tfa_u2f.explanation</source>
        <target>With the help of a U2F/FIDO compatible security key (e.g. YubiKey or NitroKey), user-friendly and secure two-factor authentication can be achieved. The security keys can be registered here, and if two-factor verification is required, the key only needs to be inserted via USB or typed against the device via NFC.</target>
      </segment>
    </unit>
    <unit id="DMC2yTT" name="tfa_u2f.add_key.backup_hint">
      <notes>
        <note category="file-source" priority="1">Part-DB1\templates\security\U2F\u2f_register.html.twig:7</note>
        <note priority="1">Part-DB1\templates\security\U2F\u2f_register.html.twig:7</note>
      </notes>
      <segment state="translated">
        <source>tfa_u2f.add_key.backup_hint</source>
        <target>To ensure access even if the key is lost, it is recommended to register a second key as backup and store it in a safe place!</target>
      </segment>
    </unit>
    <unit id="ktQ_kY9" name="r_u2f_two_factor.name">
      <notes>
        <note category="file-source" priority="1">Part-DB1\templates\security\U2F\u2f_register.html.twig:16</note>
        <note priority="1">Part-DB1\templates\security\U2F\u2f_register.html.twig:16</note>
      </notes>
      <segment state="translated">
        <source>r_u2f_two_factor.name</source>
        <target>Shown key name (e.g. Backup)</target>
      </segment>
    </unit>
    <unit id="HI4_6dF" name="tfa_u2f.add_key.add_button">
      <notes>
        <note category="file-source" priority="1">Part-DB1\templates\security\U2F\u2f_register.html.twig:19</note>
        <note priority="1">Part-DB1\templates\security\U2F\u2f_register.html.twig:19</note>
      </notes>
      <segment state="translated">
        <source>tfa_u2f.add_key.add_button</source>
        <target>Add security key</target>
      </segment>
    </unit>
    <unit id="JyEfylJ" name="tfa_u2f.add_key.back_to_settings">
      <notes>
        <note category="file-source" priority="1">Part-DB1\templates\security\U2F\u2f_register.html.twig:27</note>
        <note priority="1">Part-DB1\templates\security\U2F\u2f_register.html.twig:27</note>
      </notes>
      <segment state="translated">
        <source>tfa_u2f.add_key.back_to_settings</source>
        <target>Back to settings</target>
      </segment>
    </unit>
    <unit id="yD.UA07" name="statistics.title">
      <notes>
        <note category="file-source" priority="1">Part-DB1\templates\Statistics\statistics.html.twig:5</note>
        <note category="file-source" priority="1">Part-DB1\templates\Statistics\statistics.html.twig:8</note>
        <note priority="1">Part-DB1\templates\Statistics\statistics.html.twig:5</note>
        <note priority="1">Part-DB1\templates\Statistics\statistics.html.twig:8</note>
        <note priority="1">new</note>
      </notes>
      <segment state="translated">
        <source>statistics.title</source>
        <target>Statistics</target>
      </segment>
    </unit>
    <unit id="6l0Fwd2" name="statistics.parts">
      <notes>
        <note category="file-source" priority="1">Part-DB1\templates\Statistics\statistics.html.twig:14</note>
        <note priority="1">Part-DB1\templates\Statistics\statistics.html.twig:14</note>
        <note priority="1">new</note>
      </notes>
      <segment state="translated">
        <source>statistics.parts</source>
        <target>Parts</target>
      </segment>
    </unit>
    <unit id="QRdK9zd" name="statistics.data_structures">
      <notes>
        <note category="file-source" priority="1">Part-DB1\templates\Statistics\statistics.html.twig:19</note>
        <note priority="1">Part-DB1\templates\Statistics\statistics.html.twig:19</note>
        <note priority="1">new</note>
      </notes>
      <segment state="translated">
        <source>statistics.data_structures</source>
        <target>Data structures</target>
      </segment>
    </unit>
    <unit id="50kyfxA" name="statistics.attachments">
      <notes>
        <note category="file-source" priority="1">Part-DB1\templates\Statistics\statistics.html.twig:24</note>
        <note priority="1">Part-DB1\templates\Statistics\statistics.html.twig:24</note>
        <note priority="1">new</note>
      </notes>
      <segment state="translated">
        <source>statistics.attachments</source>
        <target>Attachments</target>
      </segment>
    </unit>
    <unit id="Op0xko9" name="statistics.property">
      <notes>
        <note category="file-source" priority="1">Part-DB1\templates\Statistics\statistics.html.twig:34</note>
        <note category="file-source" priority="1">Part-DB1\templates\Statistics\statistics.html.twig:59</note>
        <note category="file-source" priority="1">Part-DB1\templates\Statistics\statistics.html.twig:104</note>
        <note priority="1">Part-DB1\templates\Statistics\statistics.html.twig:34</note>
        <note priority="1">Part-DB1\templates\Statistics\statistics.html.twig:59</note>
        <note priority="1">Part-DB1\templates\Statistics\statistics.html.twig:104</note>
        <note priority="1">new</note>
      </notes>
      <segment state="translated">
        <source>statistics.property</source>
        <target>Property</target>
      </segment>
    </unit>
    <unit id="zn.PnJ2" name="statistics.value">
      <notes>
        <note category="file-source" priority="1">Part-DB1\templates\Statistics\statistics.html.twig:35</note>
        <note category="file-source" priority="1">Part-DB1\templates\Statistics\statistics.html.twig:60</note>
        <note category="file-source" priority="1">Part-DB1\templates\Statistics\statistics.html.twig:105</note>
        <note priority="1">Part-DB1\templates\Statistics\statistics.html.twig:35</note>
        <note priority="1">Part-DB1\templates\Statistics\statistics.html.twig:60</note>
        <note priority="1">Part-DB1\templates\Statistics\statistics.html.twig:105</note>
        <note priority="1">new</note>
      </notes>
      <segment state="translated">
        <source>statistics.value</source>
        <target>Value</target>
      </segment>
    </unit>
    <unit id=".lLfExB" name="statistics.distinct_parts_count">
      <notes>
        <note category="file-source" priority="1">Part-DB1\templates\Statistics\statistics.html.twig:40</note>
        <note priority="1">Part-DB1\templates\Statistics\statistics.html.twig:40</note>
        <note priority="1">new</note>
      </notes>
      <segment state="translated">
        <source>statistics.distinct_parts_count</source>
        <target>Number of distinct parts</target>
      </segment>
    </unit>
    <unit id="IjDWXUD" name="statistics.parts_instock_sum">
      <notes>
        <note category="file-source" priority="1">Part-DB1\templates\Statistics\statistics.html.twig:44</note>
        <note priority="1">Part-DB1\templates\Statistics\statistics.html.twig:44</note>
        <note priority="1">new</note>
      </notes>
      <segment state="translated">
        <source>statistics.parts_instock_sum</source>
        <target>Sum of all part instocks</target>
      </segment>
    </unit>
    <unit id="OUVlqDZ" name="statistics.parts_with_price">
      <notes>
        <note category="file-source" priority="1">Part-DB1\templates\Statistics\statistics.html.twig:48</note>
        <note priority="1">Part-DB1\templates\Statistics\statistics.html.twig:48</note>
        <note priority="1">new</note>
      </notes>
      <segment state="translated">
        <source>statistics.parts_with_price</source>
        <target>Number of parts with price information</target>
      </segment>
    </unit>
    <unit id="VX9aZ2j" name="statistics.categories_count">
      <notes>
        <note category="file-source" priority="1">Part-DB1\templates\Statistics\statistics.html.twig:65</note>
        <note priority="1">Part-DB1\templates\Statistics\statistics.html.twig:65</note>
        <note priority="1">new</note>
      </notes>
      <segment state="translated">
        <source>statistics.categories_count</source>
        <target>Number of categories</target>
      </segment>
    </unit>
    <unit id="Aks9a3Q" name="statistics.footprints_count">
      <notes>
        <note category="file-source" priority="1">Part-DB1\templates\Statistics\statistics.html.twig:69</note>
        <note priority="1">Part-DB1\templates\Statistics\statistics.html.twig:69</note>
        <note priority="1">new</note>
      </notes>
      <segment state="translated">
        <source>statistics.footprints_count</source>
        <target>Number of footprints</target>
      </segment>
    </unit>
    <unit id="wvwDajm" name="statistics.manufacturers_count">
      <notes>
        <note category="file-source" priority="1">Part-DB1\templates\Statistics\statistics.html.twig:73</note>
        <note priority="1">Part-DB1\templates\Statistics\statistics.html.twig:73</note>
        <note priority="1">new</note>
      </notes>
      <segment state="translated">
        <source>statistics.manufacturers_count</source>
        <target>Number of manufacturers</target>
      </segment>
    </unit>
    <unit id="MDdSIU0" name="statistics.storelocations_count">
      <notes>
        <note category="file-source" priority="1">Part-DB1\templates\Statistics\statistics.html.twig:77</note>
        <note priority="1">Part-DB1\templates\Statistics\statistics.html.twig:77</note>
        <note priority="1">new</note>
      </notes>
      <segment state="translated">
        <source>statistics.storelocations_count</source>
        <target>Number of storelocations</target>
      </segment>
    </unit>
    <unit id="q9tLL7." name="statistics.suppliers_count">
      <notes>
        <note category="file-source" priority="1">Part-DB1\templates\Statistics\statistics.html.twig:81</note>
        <note priority="1">Part-DB1\templates\Statistics\statistics.html.twig:81</note>
        <note priority="1">new</note>
      </notes>
      <segment state="translated">
        <source>statistics.suppliers_count</source>
        <target>Number of suppliers</target>
      </segment>
    </unit>
    <unit id="xzr9lD3" name="statistics.currencies_count">
      <notes>
        <note category="file-source" priority="1">Part-DB1\templates\Statistics\statistics.html.twig:85</note>
        <note priority="1">Part-DB1\templates\Statistics\statistics.html.twig:85</note>
        <note priority="1">new</note>
      </notes>
      <segment state="translated">
        <source>statistics.currencies_count</source>
        <target>Number of currencies</target>
      </segment>
    </unit>
    <unit id="AZ_PxJJ" name="statistics.measurement_units_count">
      <notes>
        <note category="file-source" priority="1">Part-DB1\templates\Statistics\statistics.html.twig:89</note>
        <note priority="1">Part-DB1\templates\Statistics\statistics.html.twig:89</note>
        <note priority="1">new</note>
      </notes>
      <segment state="translated">
        <source>statistics.measurement_units_count</source>
        <target>Number of measurement units</target>
      </segment>
    </unit>
    <unit id="T0BDQn_" name="statistics.devices_count">
      <notes>
        <note category="file-source" priority="1">Part-DB1\templates\Statistics\statistics.html.twig:93</note>
        <note priority="1">Part-DB1\templates\Statistics\statistics.html.twig:93</note>
        <note priority="1">new</note>
      </notes>
      <segment state="translated">
        <source>statistics.devices_count</source>
        <target>Number of projects</target>
      </segment>
    </unit>
    <unit id="8HKc.Yq" name="statistics.attachment_types_count">
      <notes>
        <note category="file-source" priority="1">Part-DB1\templates\Statistics\statistics.html.twig:110</note>
        <note priority="1">Part-DB1\templates\Statistics\statistics.html.twig:110</note>
        <note priority="1">new</note>
      </notes>
      <segment state="translated">
        <source>statistics.attachment_types_count</source>
        <target>Number of attachment types</target>
      </segment>
    </unit>
    <unit id="S1UPbY3" name="statistics.all_attachments_count">
      <notes>
        <note category="file-source" priority="1">Part-DB1\templates\Statistics\statistics.html.twig:114</note>
        <note priority="1">Part-DB1\templates\Statistics\statistics.html.twig:114</note>
        <note priority="1">new</note>
      </notes>
      <segment state="translated">
        <source>statistics.all_attachments_count</source>
        <target>Number of all attachments</target>
      </segment>
    </unit>
    <unit id="X68eHt0" name="statistics.user_uploaded_attachments_count">
      <notes>
        <note category="file-source" priority="1">Part-DB1\templates\Statistics\statistics.html.twig:118</note>
        <note priority="1">Part-DB1\templates\Statistics\statistics.html.twig:118</note>
        <note priority="1">new</note>
      </notes>
      <segment state="translated">
        <source>statistics.user_uploaded_attachments_count</source>
        <target>Number of user uploaded attachments</target>
      </segment>
    </unit>
    <unit id="PcACWnw" name="statistics.private_attachments_count">
      <notes>
        <note category="file-source" priority="1">Part-DB1\templates\Statistics\statistics.html.twig:122</note>
        <note priority="1">Part-DB1\templates\Statistics\statistics.html.twig:122</note>
        <note priority="1">new</note>
      </notes>
      <segment state="translated">
        <source>statistics.private_attachments_count</source>
        <target>Number of private attachments</target>
      </segment>
    </unit>
    <unit id="b2F2Gpk" name="statistics.external_attachments_count">
      <notes>
        <note category="file-source" priority="1">Part-DB1\templates\Statistics\statistics.html.twig:126</note>
        <note priority="1">Part-DB1\templates\Statistics\statistics.html.twig:126</note>
        <note priority="1">new</note>
      </notes>
      <segment state="translated">
        <source>statistics.external_attachments_count</source>
        <target>Number of external attachments (URL)</target>
      </segment>
    </unit>
    <unit id="xd6VhOm" name="tfa_backup.codes.title">
      <notes>
        <note category="file-source" priority="1">Part-DB1\templates\Users\backup_codes.html.twig:3</note>
        <note category="file-source" priority="1">Part-DB1\templates\Users\backup_codes.html.twig:9</note>
        <note priority="1">Part-DB1\templates\Users\backup_codes.html.twig:3</note>
        <note priority="1">Part-DB1\templates\Users\backup_codes.html.twig:9</note>
      </notes>
      <segment state="translated">
        <source>tfa_backup.codes.title</source>
        <target>Backup codes</target>
      </segment>
    </unit>
    <unit id="DE6_hcj" name="tfa_backup.codes.explanation">
      <notes>
        <note category="file-source" priority="1">Part-DB1\templates\Users\backup_codes.html.twig:12</note>
        <note priority="1">Part-DB1\templates\Users\backup_codes.html.twig:12</note>
      </notes>
      <segment state="translated">
        <source>tfa_backup.codes.explanation</source>
        <target>Print out these codes and keep them in a safe place!</target>
      </segment>
    </unit>
    <unit id="q3Apy0z" name="tfa_backup.codes.help">
      <notes>
        <note category="file-source" priority="1">Part-DB1\templates\Users\backup_codes.html.twig:13</note>
        <note priority="1">Part-DB1\templates\Users\backup_codes.html.twig:13</note>
      </notes>
      <segment state="translated">
        <source>tfa_backup.codes.help</source>
        <target>If you no longer have access to your device with the Authenticator App (lost smartphone, data loss, etc.) you can use one of these codes to access your account and possibly set up a new Authenticator App. Each of these codes can be used once, it is recommended to delete used codes. Anyone with access to these codes can potentially access your account, so keep them in a safe place.</target>
      </segment>
    </unit>
    <unit id="iPcPo4t" name="tfa_backup.username">
      <notes>
        <note category="file-source" priority="1">Part-DB1\templates\Users\backup_codes.html.twig:16</note>
        <note priority="1">Part-DB1\templates\Users\backup_codes.html.twig:16</note>
      </notes>
      <segment state="translated">
        <source>tfa_backup.username</source>
        <target>Username</target>
      </segment>
    </unit>
    <unit id="g7XKOBR" name="tfa_backup.codes.page_generated_on">
      <notes>
        <note category="file-source" priority="1">Part-DB1\templates\Users\backup_codes.html.twig:29</note>
        <note priority="1">Part-DB1\templates\Users\backup_codes.html.twig:29</note>
      </notes>
      <segment state="translated">
        <source>tfa_backup.codes.page_generated_on</source>
        <target>Page generated on %date%</target>
      </segment>
    </unit>
    <unit id="3Qg6WkA" name="tfa_backup.codes.print">
      <notes>
        <note category="file-source" priority="1">Part-DB1\templates\Users\backup_codes.html.twig:32</note>
        <note priority="1">Part-DB1\templates\Users\backup_codes.html.twig:32</note>
      </notes>
      <segment state="translated">
        <source>tfa_backup.codes.print</source>
        <target>Print</target>
      </segment>
    </unit>
    <unit id="CJiKz6Q" name="tfa_backup.codes.copy_clipboard">
      <notes>
        <note category="file-source" priority="1">Part-DB1\templates\Users\backup_codes.html.twig:35</note>
        <note priority="1">Part-DB1\templates\Users\backup_codes.html.twig:35</note>
      </notes>
      <segment state="translated">
        <source>tfa_backup.codes.copy_clipboard</source>
        <target>Copy to clipboard</target>
      </segment>
    </unit>
    <unit id="_M8LV3f" name="user.info.label">
      <notes>
        <note category="file-source" priority="1">Part-DB1\templates\Users\user_info.html.twig:3</note>
        <note category="file-source" priority="1">Part-DB1\templates\Users\user_info.html.twig:6</note>
        <note category="file-source" priority="1">Part-DB1\templates\_navbar.html.twig:40</note>
        <note priority="1">Part-DB1\templates\Users\user_info.html.twig:3</note>
        <note priority="1">Part-DB1\templates\Users\user_info.html.twig:6</note>
        <note priority="1">Part-DB1\templates\_navbar.html.twig:38</note>
        <note priority="1">templates\base.html.twig:99</note>
        <note priority="1">templates\Users\user_info.html.twig:3</note>
        <note priority="1">templates\Users\user_info.html.twig:6</note>
      </notes>
      <segment state="translated">
        <source>user.info.label</source>
        <target>User informations</target>
      </segment>
    </unit>
    <unit id="PwI64fM" name="user.firstName.label">
      <notes>
        <note category="file-source" priority="1">Part-DB1\templates\Users\user_info.html.twig:18</note>
        <note category="file-source" priority="1">Part-DB1\src\Form\UserSettingsType.php:77</note>
        <note priority="1">Part-DB1\templates\Users\user_info.html.twig:18</note>
        <note priority="1">Part-DB1\src\Form\UserSettingsType.php:77</note>
        <note priority="1">templates\Users\user_info.html.twig:18</note>
        <note priority="1">src\Form\UserSettingsType.php:32</note>
      </notes>
      <segment state="translated">
        <source>user.firstName.label</source>
        <target>First name</target>
      </segment>
    </unit>
    <unit id="u2ayBIA" name="user.lastName.label">
      <notes>
        <note category="file-source" priority="1">Part-DB1\templates\Users\user_info.html.twig:24</note>
        <note category="file-source" priority="1">Part-DB1\src\Form\UserSettingsType.php:82</note>
        <note priority="1">Part-DB1\templates\Users\user_info.html.twig:24</note>
        <note priority="1">Part-DB1\src\Form\UserSettingsType.php:82</note>
        <note priority="1">templates\Users\user_info.html.twig:24</note>
        <note priority="1">src\Form\UserSettingsType.php:35</note>
      </notes>
      <segment state="translated">
        <source>user.lastName.label</source>
        <target>Last name</target>
      </segment>
    </unit>
    <unit id="cDu6Rok" name="user.email.label">
      <notes>
        <note category="file-source" priority="1">Part-DB1\templates\Users\user_info.html.twig:30</note>
        <note category="file-source" priority="1">Part-DB1\src\Form\UserSettingsType.php:92</note>
        <note priority="1">Part-DB1\templates\Users\user_info.html.twig:30</note>
        <note priority="1">Part-DB1\src\Form\UserSettingsType.php:92</note>
        <note priority="1">templates\Users\user_info.html.twig:30</note>
        <note priority="1">src\Form\UserSettingsType.php:41</note>
      </notes>
      <segment state="translated">
        <source>user.email.label</source>
        <target>Email</target>
      </segment>
    </unit>
    <unit id="8GGUFm1" name="user.department.label">
      <notes>
        <note category="file-source" priority="1">Part-DB1\templates\Users\user_info.html.twig:37</note>
        <note category="file-source" priority="1">Part-DB1\src\Form\UserSettingsType.php:87</note>
        <note priority="1">Part-DB1\templates\Users\user_info.html.twig:37</note>
        <note priority="1">Part-DB1\src\Form\UserSettingsType.php:87</note>
        <note priority="1">templates\Users\user_info.html.twig:37</note>
        <note priority="1">src\Form\UserSettingsType.php:38</note>
      </notes>
      <segment state="translated">
        <source>user.department.label</source>
        <target>Department</target>
      </segment>
    </unit>
    <unit id="oX4P2rM" name="user.username.label">
      <notes>
        <note category="file-source" priority="1">Part-DB1\templates\Users\user_info.html.twig:47</note>
        <note category="file-source" priority="1">Part-DB1\src\Form\UserSettingsType.php:73</note>
        <note priority="1">Part-DB1\templates\Users\user_info.html.twig:47</note>
        <note priority="1">Part-DB1\src\Form\UserSettingsType.php:73</note>
        <note priority="1">templates\Users\user_info.html.twig:47</note>
        <note priority="1">src\Form\UserSettingsType.php:30</note>
      </notes>
      <segment state="translated">
        <source>user.username.label</source>
        <target>User name</target>
      </segment>
    </unit>
    <unit id="QK5x4IY" name="group.label">
      <notes>
        <note category="file-source" priority="1">Part-DB1\templates\Users\user_info.html.twig:53</note>
        <note category="file-source" priority="1">Part-DB1\src\Services\ElementTypeNameGenerator.php:93</note>
        <note priority="1">Part-DB1\templates\Users\user_info.html.twig:53</note>
        <note priority="1">Part-DB1\src\Services\ElementTypeNameGenerator.php:93</note>
        <note priority="1">templates\Users\user_info.html.twig:53</note>
      </notes>
      <segment state="translated">
        <source>group.label</source>
        <target>Group:</target>
      </segment>
    </unit>
    <unit id="A7LFSdc" name="user.permissions">
      <notes>
        <note category="file-source" priority="1">Part-DB1\templates\Users\user_info.html.twig:67</note>
        <note priority="1">Part-DB1\templates\Users\user_info.html.twig:67</note>
      </notes>
      <segment state="translated">
        <source>user.permissions</source>
        <target>Permissions</target>
      </segment>
    </unit>
    <unit id="4fEJHYJ" name="user.settings.label">
      <notes>
        <note category="file-source" priority="1">Part-DB1\templates\Users\user_settings.html.twig:3</note>
        <note category="file-source" priority="1">Part-DB1\templates\Users\user_settings.html.twig:6</note>
        <note category="file-source" priority="1">Part-DB1\templates\_navbar.html.twig:39</note>
        <note priority="1">Part-DB1\templates\Users\user_settings.html.twig:3</note>
        <note priority="1">Part-DB1\templates\Users\user_settings.html.twig:6</note>
        <note priority="1">Part-DB1\templates\_navbar.html.twig:37</note>
        <note priority="1">templates\base.html.twig:98</note>
        <note priority="1">templates\Users\user_settings.html.twig:3</note>
        <note priority="1">templates\Users\user_settings.html.twig:6</note>
      </notes>
      <segment state="translated">
        <source>user.settings.label</source>
        <target>User settings</target>
      </segment>
    </unit>
    <unit id="zqcVMWA" name="user_settings.data.label">
      <notes>
        <note category="file-source" priority="1">Part-DB1\templates\Users\user_settings.html.twig:18</note>
        <note priority="1">Part-DB1\templates\Users\user_settings.html.twig:18</note>
        <note priority="1">templates\Users\user_settings.html.twig:14</note>
      </notes>
      <segment state="translated">
        <source>user_settings.data.label</source>
        <target>Personal data</target>
      </segment>
    </unit>
    <unit id="Dh.DwVa" name="user_settings.configuration.label">
      <notes>
        <note category="file-source" priority="1">Part-DB1\templates\Users\user_settings.html.twig:22</note>
        <note priority="1">Part-DB1\templates\Users\user_settings.html.twig:22</note>
        <note priority="1">templates\Users\user_settings.html.twig:18</note>
      </notes>
      <segment state="translated">
        <source>user_settings.configuration.label</source>
        <target>Configuration</target>
      </segment>
    </unit>
    <unit id="v3ayVni" name="user.settings.change_pw">
      <notes>
        <note category="file-source" priority="1">Part-DB1\templates\Users\user_settings.html.twig:55</note>
        <note priority="1">Part-DB1\templates\Users\user_settings.html.twig:55</note>
        <note priority="1">templates\Users\user_settings.html.twig:48</note>
      </notes>
      <segment state="translated">
        <source>user.settings.change_pw</source>
        <target>Change password</target>
      </segment>
    </unit>
    <unit id="2g9WpFv" name="user.settings.2fa_settings">
      <notes>
        <note category="file-source" priority="1">Part-DB1\templates\Users\_2fa_settings.html.twig:6</note>
        <note priority="1">Part-DB1\templates\Users\_2fa_settings.html.twig:6</note>
      </notes>
      <segment state="translated">
        <source>user.settings.2fa_settings</source>
        <target>Two-Factor Authentication</target>
      </segment>
    </unit>
    <unit id="4Ubnv0V" name="tfa.settings.google.tab">
      <notes>
        <note category="file-source" priority="1">Part-DB1\templates\Users\_2fa_settings.html.twig:13</note>
        <note priority="1">Part-DB1\templates\Users\_2fa_settings.html.twig:13</note>
      </notes>
      <segment state="translated">
        <source>tfa.settings.google.tab</source>
        <target>Authenticator app</target>
      </segment>
    </unit>
    <unit id="A0dMe4r" name="tfa.settings.bakup.tab">
      <notes>
        <note category="file-source" priority="1">Part-DB1\templates\Users\_2fa_settings.html.twig:17</note>
        <note priority="1">Part-DB1\templates\Users\_2fa_settings.html.twig:17</note>
      </notes>
      <segment state="translated">
        <source>tfa.settings.bakup.tab</source>
        <target>Backup codes</target>
      </segment>
    </unit>
    <unit id="dxSnk50" name="tfa.settings.u2f.tab">
      <notes>
        <note category="file-source" priority="1">Part-DB1\templates\Users\_2fa_settings.html.twig:21</note>
        <note priority="1">Part-DB1\templates\Users\_2fa_settings.html.twig:21</note>
      </notes>
      <segment state="translated">
        <source>tfa.settings.u2f.tab</source>
        <target>Security keys (U2F)</target>
      </segment>
    </unit>
    <unit id="6nafcsi" name="tfa.settings.trustedDevices.tab">
      <notes>
        <note category="file-source" priority="1">Part-DB1\templates\Users\_2fa_settings.html.twig:25</note>
        <note priority="1">Part-DB1\templates\Users\_2fa_settings.html.twig:25</note>
      </notes>
      <segment state="translated">
        <source>tfa.settings.trustedDevices.tab</source>
        <target>Trusted devices</target>
      </segment>
    </unit>
    <unit id="AYt4Z2k" name="tfa_google.disable.confirm_title">
      <notes>
        <note category="file-source" priority="1">Part-DB1\templates\Users\_2fa_settings.html.twig:33</note>
        <note priority="1">Part-DB1\templates\Users\_2fa_settings.html.twig:33</note>
      </notes>
      <segment state="translated">
        <source>tfa_google.disable.confirm_title</source>
        <target>Do you really want to disable the Authenticator App?</target>
      </segment>
    </unit>
    <unit id="lTwm.J0" name="tfa_google.disable.confirm_message">
      <notes>
        <note category="file-source" priority="1">Part-DB1\templates\Users\_2fa_settings.html.twig:33</note>
        <note priority="1">Part-DB1\templates\Users\_2fa_settings.html.twig:33</note>
      </notes>
      <segment state="translated">
        <source>tfa_google.disable.confirm_message</source>
        <target>If you disable the Authenticator App, all backup codes will be deleted, so you may need to reprint them.&lt;br&gt;
Also note that without two-factor authentication your account is not as well protected against attackers!</target>
      </segment>
    </unit>
    <unit id="VYOAO2c" name="tfa_google.disabled_message">
      <notes>
        <note category="file-source" priority="1">Part-DB1\templates\Users\_2fa_settings.html.twig:39</note>
        <note priority="1">Part-DB1\templates\Users\_2fa_settings.html.twig:39</note>
      </notes>
      <segment state="translated">
        <source>tfa_google.disabled_message</source>
        <target>Authenticator app deactivated!</target>
      </segment>
    </unit>
    <unit id="cW3GnIC" name="tfa_google.step.download">
      <notes>
        <note category="file-source" priority="1">Part-DB1\templates\Users\_2fa_settings.html.twig:48</note>
        <note priority="1">Part-DB1\templates\Users\_2fa_settings.html.twig:48</note>
      </notes>
      <segment state="translated">
        <source>tfa_google.step.download</source>
        <target>Download an authenticator app (e.g. &lt;a class="link-external" target="_blank" href="https://play.google.com/store/apps/details?id=com.google.android.apps.authenticator2"&gt;Google Authenticator&lt;/a&gt; oder &lt;a class="link-external" target="_blank" href="https://play.google.com/store/apps/details?id=org.fedorahosted.freeotp"&gt;FreeOTP Authenticator&lt;/a&gt;)</target>
      </segment>
    </unit>
    <unit id="TXv.pXw" name="tfa_google.step.scan">
      <notes>
        <note category="file-source" priority="1">Part-DB1\templates\Users\_2fa_settings.html.twig:49</note>
        <note priority="1">Part-DB1\templates\Users\_2fa_settings.html.twig:49</note>
      </notes>
      <segment state="translated">
        <source>tfa_google.step.scan</source>
        <target>Scan the adjoining QR Code with the app or enter the data manually</target>
      </segment>
    </unit>
    <unit id="A9Ex8CO" name="tfa_google.step.input_code">
      <notes>
        <note category="file-source" priority="1">Part-DB1\templates\Users\_2fa_settings.html.twig:50</note>
        <note priority="1">Part-DB1\templates\Users\_2fa_settings.html.twig:50</note>
      </notes>
      <segment state="translated">
        <source>tfa_google.step.input_code</source>
        <target>Enter the generated code in the field below and confirm</target>
      </segment>
    </unit>
    <unit id="RqoGsnx" name="tfa_google.step.download_backup">
      <notes>
        <note category="file-source" priority="1">Part-DB1\templates\Users\_2fa_settings.html.twig:51</note>
        <note priority="1">Part-DB1\templates\Users\_2fa_settings.html.twig:51</note>
      </notes>
      <segment state="translated">
        <source>tfa_google.step.download_backup</source>
        <target>Print out your backup codes and store them in a safe place</target>
      </segment>
    </unit>
    <unit id="EygadTb" name="tfa_google.manual_setup">
      <notes>
        <note category="file-source" priority="1">Part-DB1\templates\Users\_2fa_settings.html.twig:58</note>
        <note priority="1">Part-DB1\templates\Users\_2fa_settings.html.twig:58</note>
      </notes>
      <segment state="translated">
        <source>tfa_google.manual_setup</source>
        <target>Manual setup</target>
      </segment>
    </unit>
    <unit id="4jE4fvm" name="tfa_google.manual_setup.type">
      <notes>
        <note category="file-source" priority="1">Part-DB1\templates\Users\_2fa_settings.html.twig:62</note>
        <note priority="1">Part-DB1\templates\Users\_2fa_settings.html.twig:62</note>
      </notes>
      <segment state="translated">
        <source>tfa_google.manual_setup.type</source>
        <target>Type</target>
      </segment>
    </unit>
    <unit id="NqQTgh6" name="tfa_google.manual_setup.username">
      <notes>
        <note category="file-source" priority="1">Part-DB1\templates\Users\_2fa_settings.html.twig:63</note>
        <note priority="1">Part-DB1\templates\Users\_2fa_settings.html.twig:63</note>
      </notes>
      <segment state="translated">
        <source>tfa_google.manual_setup.username</source>
        <target>Username</target>
      </segment>
    </unit>
    <unit id="pkupOqy" name="tfa_google.manual_setup.secret">
      <notes>
        <note category="file-source" priority="1">Part-DB1\templates\Users\_2fa_settings.html.twig:64</note>
        <note priority="1">Part-DB1\templates\Users\_2fa_settings.html.twig:64</note>
      </notes>
      <segment state="translated">
        <source>tfa_google.manual_setup.secret</source>
        <target>Secret</target>
      </segment>
    </unit>
    <unit id="zabzs3X" name="tfa_google.manual_setup.digit_count">
      <notes>
        <note category="file-source" priority="1">Part-DB1\templates\Users\_2fa_settings.html.twig:65</note>
        <note priority="1">Part-DB1\templates\Users\_2fa_settings.html.twig:65</note>
      </notes>
      <segment state="translated">
        <source>tfa_google.manual_setup.digit_count</source>
        <target>Digit count</target>
      </segment>
    </unit>
    <unit id="FvB0dIm" name="tfa_google.enabled_message">
      <notes>
        <note category="file-source" priority="1">Part-DB1\templates\Users\_2fa_settings.html.twig:74</note>
        <note priority="1">Part-DB1\templates\Users\_2fa_settings.html.twig:74</note>
      </notes>
      <segment state="translated">
        <source>tfa_google.enabled_message</source>
        <target>Authenticator App enabled</target>
      </segment>
    </unit>
    <unit id="atzHEe7" name="tfa_backup.disabled">
      <notes>
        <note category="file-source" priority="1">Part-DB1\templates\Users\_2fa_settings.html.twig:83</note>
        <note priority="1">Part-DB1\templates\Users\_2fa_settings.html.twig:83</note>
      </notes>
      <segment state="translated">
        <source>tfa_backup.disabled</source>
        <target>Backup codes disabled. Setup authenticator app to enable backup codes.</target>
      </segment>
    </unit>
    <unit id=".T4.dPM" name="tfa_backup.explanation">
      <notes>
        <note category="file-source" priority="1">Part-DB1\templates\Users\_2fa_settings.html.twig:84</note>
        <note category="file-source" priority="1">Part-DB1\templates\Users\_2fa_settings.html.twig:92</note>
        <note priority="1">Part-DB1\templates\Users\_2fa_settings.html.twig:84</note>
        <note priority="1">Part-DB1\templates\Users\_2fa_settings.html.twig:92</note>
      </notes>
      <segment state="translated">
        <source>tfa_backup.explanation</source>
        <target>You can use these backup codes to access your account even if you lose the device with the Authenticator App. Print out the codes and keep them in a safe place.</target>
      </segment>
    </unit>
    <unit id="H10CC4E" name="tfa_backup.reset_codes.confirm_title">
      <notes>
        <note category="file-source" priority="1">Part-DB1\templates\Users\_2fa_settings.html.twig:88</note>
        <note priority="1">Part-DB1\templates\Users\_2fa_settings.html.twig:88</note>
      </notes>
      <segment state="translated">
        <source>tfa_backup.reset_codes.confirm_title</source>
        <target>Really reset codes?</target>
      </segment>
    </unit>
    <unit id="5Fu2DpJ" name="tfa_backup.reset_codes.confirm_message">
      <notes>
        <note category="file-source" priority="1">Part-DB1\templates\Users\_2fa_settings.html.twig:88</note>
        <note priority="1">Part-DB1\templates\Users\_2fa_settings.html.twig:88</note>
      </notes>
      <segment state="translated">
        <source>tfa_backup.reset_codes.confirm_message</source>
        <target>This will delete all previous codes and generate a set of new codes. This cannot be undone. Remember to print out the new codes and store them in a safe place!</target>
      </segment>
    </unit>
    <unit id="o5LtJ9_" name="tfa_backup.enabled">
      <notes>
        <note category="file-source" priority="1">Part-DB1\templates\Users\_2fa_settings.html.twig:91</note>
        <note priority="1">Part-DB1\templates\Users\_2fa_settings.html.twig:91</note>
      </notes>
      <segment state="translated">
        <source>tfa_backup.enabled</source>
        <target>Backup codes enabled</target>
      </segment>
    </unit>
    <unit id="kqmz5H_" name="tfa_backup.show_codes">
      <notes>
        <note category="file-source" priority="1">Part-DB1\templates\Users\_2fa_settings.html.twig:99</note>
        <note priority="1">Part-DB1\templates\Users\_2fa_settings.html.twig:99</note>
      </notes>
      <segment state="translated">
        <source>tfa_backup.show_codes</source>
        <target>Show backup codes</target>
      </segment>
    </unit>
    <unit id="7g11_KD" name="tfa_u2f.table_caption">
      <notes>
        <note category="file-source" priority="1">Part-DB1\templates\Users\_2fa_settings.html.twig:114</note>
        <note priority="1">Part-DB1\templates\Users\_2fa_settings.html.twig:114</note>
      </notes>
      <segment state="translated">
        <source>tfa_u2f.table_caption</source>
        <target>Registered security keys</target>
      </segment>
    </unit>
    <unit id="UUr4y_o" name="tfa_u2f.delete_u2f.confirm_title">
      <notes>
        <note category="file-source" priority="1">Part-DB1\templates\Users\_2fa_settings.html.twig:115</note>
        <note priority="1">Part-DB1\templates\Users\_2fa_settings.html.twig:115</note>
      </notes>
      <segment state="translated">
        <source>tfa_u2f.delete_u2f.confirm_title</source>
        <target>Really remove this security key?</target>
      </segment>
    </unit>
    <unit id="5ggwjiF" name="tfa_u2f.delete_u2f.confirm_message">
      <notes>
        <note category="file-source" priority="1">Part-DB1\templates\Users\_2fa_settings.html.twig:116</note>
        <note priority="1">Part-DB1\templates\Users\_2fa_settings.html.twig:116</note>
      </notes>
      <segment state="translated">
        <source>tfa_u2f.delete_u2f.confirm_message</source>
        <target>If you remove this key, then no more login with this key will be possible. If no security keys remain, two-factor authentication will be disabled.</target>
      </segment>
    </unit>
    <unit id="QS7fv4V" name="tfa_u2f.keys.name">
      <notes>
        <note category="file-source" priority="1">Part-DB1\templates\Users\_2fa_settings.html.twig:123</note>
        <note priority="1">Part-DB1\templates\Users\_2fa_settings.html.twig:123</note>
      </notes>
      <segment state="translated">
        <source>tfa_u2f.keys.name</source>
        <target>Key name</target>
      </segment>
    </unit>
    <unit id="4qB9rjg" name="tfa_u2f.keys.added_date">
      <notes>
        <note category="file-source" priority="1">Part-DB1\templates\Users\_2fa_settings.html.twig:124</note>
        <note priority="1">Part-DB1\templates\Users\_2fa_settings.html.twig:124</note>
      </notes>
      <segment state="translated">
        <source>tfa_u2f.keys.added_date</source>
        <target>Registration date</target>
      </segment>
    </unit>
    <unit id="EDTcMLO" name="tfa_u2f.key_delete">
      <notes>
        <note category="file-source" priority="1">Part-DB1\templates\Users\_2fa_settings.html.twig:134</note>
        <note priority="1">Part-DB1\templates\Users\_2fa_settings.html.twig:134</note>
      </notes>
      <segment state="translated">
        <source>tfa_u2f.key_delete</source>
        <target>Delete key</target>
      </segment>
    </unit>
    <unit id="h0wV1h2" name="tfa_u2f.no_keys_registered">
      <notes>
        <note category="file-source" priority="1">Part-DB1\templates\Users\_2fa_settings.html.twig:141</note>
        <note priority="1">Part-DB1\templates\Users\_2fa_settings.html.twig:141</note>
      </notes>
      <segment state="translated">
        <source>tfa_u2f.no_keys_registered</source>
        <target>No keys registered yet.</target>
      </segment>
    </unit>
    <unit id="HuO06yQ" name="tfa_u2f.add_new_key">
      <notes>
        <note category="file-source" priority="1">Part-DB1\templates\Users\_2fa_settings.html.twig:144</note>
        <note priority="1">Part-DB1\templates\Users\_2fa_settings.html.twig:144</note>
      </notes>
      <segment state="translated">
        <source>tfa_u2f.add_new_key</source>
        <target>Register new security key</target>
      </segment>
    </unit>
    <unit id="JNqROE2" name="tfa_trustedDevices.explanation">
      <notes>
        <note category="file-source" priority="1">Part-DB1\templates\Users\_2fa_settings.html.twig:148</note>
        <note priority="1">Part-DB1\templates\Users\_2fa_settings.html.twig:148</note>
      </notes>
      <segment state="translated">
        <source>tfa_trustedDevices.explanation</source>
        <target>When checking the second factor, the current computer can be marked as trustworthy, so no more two-factor checks on this computer are needed.
If you have done this incorrectly or if a computer is no longer trusted, you can reset the status of &lt;i&gt;all &lt;/i&gt;computers here.</target>
      </segment>
    </unit>
    <unit id="xRB9q2I" name="tfa_trustedDevices.invalidate.confirm_title">
      <notes>
        <note category="file-source" priority="1">Part-DB1\templates\Users\_2fa_settings.html.twig:149</note>
        <note priority="1">Part-DB1\templates\Users\_2fa_settings.html.twig:149</note>
      </notes>
      <segment state="translated">
        <source>tfa_trustedDevices.invalidate.confirm_title</source>
        <target>Really remove all trusted computers?</target>
      </segment>
    </unit>
    <unit id="r7Z3.L4" name="tfa_trustedDevices.invalidate.confirm_message">
      <notes>
        <note category="file-source" priority="1">Part-DB1\templates\Users\_2fa_settings.html.twig:150</note>
        <note priority="1">Part-DB1\templates\Users\_2fa_settings.html.twig:150</note>
      </notes>
      <segment state="translated">
        <source>tfa_trustedDevices.invalidate.confirm_message</source>
        <target>You will have to perform two-factor authentication again on all computers. Make sure you have your two-factor device at hand.</target>
      </segment>
    </unit>
    <unit id="jiNvzqA" name="tfa_trustedDevices.invalidate.btn">
      <notes>
        <note category="file-source" priority="1">Part-DB1\templates\Users\_2fa_settings.html.twig:154</note>
        <note priority="1">Part-DB1\templates\Users\_2fa_settings.html.twig:154</note>
      </notes>
      <segment state="translated">
        <source>tfa_trustedDevices.invalidate.btn</source>
        <target>Reset trusted devices</target>
      </segment>
    </unit>
    <unit id="cElTSD4" name="sidebar.toggle">
      <notes>
        <note category="file-source" priority="1">Part-DB1\templates\_navbar.html.twig:4</note>
        <note priority="1">Part-DB1\templates\_navbar.html.twig:4</note>
        <note priority="1">templates\base.html.twig:29</note>
      </notes>
      <segment state="translated">
        <source>sidebar.toggle</source>
        <target>Toggle Sidebar</target>
      </segment>
    </unit>
    <unit id="iCTvpEA" name="navbar.scanner.link">
      <notes>
        <note category="file-source" priority="1">Part-DB1\templates\_navbar.html.twig:22</note>
      </notes>
      <segment state="translated">
        <source>navbar.scanner.link</source>
        <target>Scanner</target>
      </segment>
    </unit>
    <unit id="PRvW.EI" name="user.loggedin.label">
      <notes>
        <note category="file-source" priority="1">Part-DB1\templates\_navbar.html.twig:38</note>
        <note priority="1">Part-DB1\templates\_navbar.html.twig:36</note>
        <note priority="1">templates\base.html.twig:97</note>
      </notes>
      <segment state="translated">
        <source>user.loggedin.label</source>
        <target>Logged in as</target>
      </segment>
    </unit>
    <unit id="rruB2OR" name="user.login">
      <notes>
        <note category="file-source" priority="1">Part-DB1\templates\_navbar.html.twig:44</note>
        <note priority="1">Part-DB1\templates\_navbar.html.twig:42</note>
        <note priority="1">templates\base.html.twig:103</note>
      </notes>
      <segment state="translated">
        <source>user.login</source>
        <target>Login</target>
      </segment>
    </unit>
    <unit id="Eorzg9b" name="ui.toggle_darkmode">
      <notes>
        <note category="file-source" priority="1">Part-DB1\templates\_navbar.html.twig:50</note>
        <note priority="1">Part-DB1\templates\_navbar.html.twig:48</note>
      </notes>
      <segment state="translated">
        <source>ui.toggle_darkmode</source>
        <target>Darkmode</target>
      </segment>
    </unit>
    <unit id="oabvQfM" name="user.language_select">
      <notes>
        <note category="file-source" priority="1">Part-DB1\templates\_navbar.html.twig:54</note>
        <note category="file-source" priority="1">Part-DB1\src\Form\UserSettingsType.php:97</note>
        <note priority="1">Part-DB1\templates\_navbar.html.twig:52</note>
        <note priority="1">Part-DB1\src\Form\UserSettingsType.php:97</note>
        <note priority="1">templates\base.html.twig:106</note>
        <note priority="1">src\Form\UserSettingsType.php:44</note>
      </notes>
      <segment state="translated">
        <source>user.language_select</source>
        <target>Switch Language</target>
      </segment>
    </unit>
    <unit id="el2uFyW" name="search.options.label">
      <notes>
        <note category="file-source" priority="1">Part-DB1\templates\_navbar_search.html.twig:4</note>
        <note priority="1">Part-DB1\templates\_navbar_search.html.twig:4</note>
        <note priority="1">templates\base.html.twig:49</note>
      </notes>
      <segment state="translated">
        <source>search.options.label</source>
        <target>Search options</target>
      </segment>
    </unit>
    <unit id="V2u6xXi" name="tags.label">
      <notes>
        <note category="file-source" priority="1">Part-DB1\templates\_navbar_search.html.twig:23</note>
      </notes>
      <segment state="translated">
        <source>tags.label</source>
        <target>Tags</target>
      </segment>
    </unit>
    <unit id="RezjOdV" name="storelocation.label">
      <notes>
        <note category="file-source" priority="1">Part-DB1\templates\_navbar_search.html.twig:27</note>
        <note category="file-source" priority="1">Part-DB1\src\Form\LabelOptionsType.php:68</note>
        <note category="file-source" priority="1">Part-DB1\src\Services\ElementTypeNameGenerator.php:88</note>
        <note priority="1">Part-DB1\src\Services\ElementTypeNameGenerator.php:88</note>
        <note priority="1">templates\base.html.twig:60</note>
        <note priority="1">templates\Parts\show_part_info.html.twig:36</note>
        <note priority="1">src\Form\PartType.php:77</note>
      </notes>
      <segment state="translated">
        <source>storelocation.label</source>
        <target>Store location</target>
      </segment>
    </unit>
    <unit id="z1DQ7QF" name="ordernumber.label.short">
      <notes>
        <note category="file-source" priority="1">Part-DB1\templates\_navbar_search.html.twig:36</note>
        <note priority="1">Part-DB1\templates\_navbar_search.html.twig:31</note>
        <note priority="1">templates\base.html.twig:65</note>
      </notes>
      <segment state="translated">
        <source>ordernumber.label.short</source>
        <target>supplier partnr.</target>
      </segment>
    </unit>
    <unit id="zT4k8ZJ" name="supplier.label">
      <notes>
        <note category="file-source" priority="1">Part-DB1\templates\_navbar_search.html.twig:40</note>
        <note category="file-source" priority="1">Part-DB1\src\Services\ElementTypeNameGenerator.php:89</note>
        <note priority="1">Part-DB1\templates\_navbar_search.html.twig:35</note>
        <note priority="1">Part-DB1\src\Services\ElementTypeNameGenerator.php:89</note>
        <note priority="1">templates\base.html.twig:67</note>
      </notes>
      <segment state="translated">
        <source>supplier.label</source>
        <target>Supplier</target>
      </segment>
    </unit>
    <unit id="Bs5QvO0" name="search.deactivateBarcode">
      <notes>
        <note category="file-source" priority="1">Part-DB1\templates\_navbar_search.html.twig:57</note>
        <note priority="1">Part-DB1\templates\_navbar_search.html.twig:52</note>
        <note priority="1">templates\base.html.twig:75</note>
      </notes>
      <segment state="translated">
        <source>search.deactivateBarcode</source>
        <target>Deact. Barcode</target>
      </segment>
    </unit>
    <unit id="biFM.cv" name="search.regexmatching">
      <notes>
        <note category="file-source" priority="1">Part-DB1\templates\_navbar_search.html.twig:61</note>
        <note priority="1">Part-DB1\templates\_navbar_search.html.twig:56</note>
        <note priority="1">templates\base.html.twig:77</note>
      </notes>
      <segment state="translated">
        <source>search.regexmatching</source>
        <target>Reg.Ex. Matching</target>
      </segment>
    </unit>
    <unit id="N66qZeD" name="search.submit">
      <notes>
        <note category="file-source" priority="1">Part-DB1\templates\_navbar_search.html.twig:68</note>
        <note priority="1">Part-DB1\templates\_navbar_search.html.twig:62</note>
      </notes>
      <segment state="translated">
        <source>search.submit</source>
        <target>Go!</target>
      </segment>
    </unit>
    <unit id="w0jVACo" name="project.labelp">
      <notes>
        <note category="file-source" priority="1">Part-DB1\templates\_sidebar.html.twig:37</note>
        <note category="file-source" priority="1">Part-DB1\templates\_sidebar.html.twig:12</note>
        <note priority="1">Part-DB1\templates\_sidebar.html.twig:37</note>
        <note priority="1">Part-DB1\templates\_sidebar.html.twig:12</note>
        <note priority="1">templates\base.html.twig:175</note>
        <note priority="1">templates\base.html.twig:189</note>
        <note priority="1">templates\base.html.twig:202</note>
        <note priority="1">templates\base.html.twig:230</note>
      </notes>
      <segment state="translated">
        <source>project.labelp</source>
        <target>Projects</target>
      </segment>
    </unit>
    <unit id="Kw3N1AA" name="actions">
      <notes>
        <note category="file-source" priority="1">Part-DB1\templates\_sidebar.html.twig:2</note>
        <note priority="1">Part-DB1\templates\_sidebar.html.twig:2</note>
        <note priority="1">templates\base.html.twig:165</note>
        <note priority="1">templates\base.html.twig:192</note>
        <note priority="1">templates\base.html.twig:220</note>
      </notes>
      <segment state="translated">
        <source>actions</source>
        <target>Actions</target>
      </segment>
    </unit>
    <unit id=".x0rFcf" name="datasource">
      <notes>
        <note category="file-source" priority="1">Part-DB1\templates\_sidebar.html.twig:6</note>
        <note priority="1">Part-DB1\templates\_sidebar.html.twig:6</note>
        <note priority="1">templates\base.html.twig:169</note>
        <note priority="1">templates\base.html.twig:196</note>
        <note priority="1">templates\base.html.twig:224</note>
      </notes>
      <segment state="translated">
        <source>datasource</source>
        <target>Data source</target>
      </segment>
    </unit>
    <unit id="NSnSQf4" name="manufacturer.labelp">
      <notes>
        <note category="file-source" priority="1">Part-DB1\templates\_sidebar.html.twig:10</note>
        <note priority="1">Part-DB1\templates\_sidebar.html.twig:10</note>
        <note priority="1">templates\base.html.twig:173</note>
        <note priority="1">templates\base.html.twig:200</note>
        <note priority="1">templates\base.html.twig:228</note>
      </notes>
      <segment state="translated">
        <source>manufacturer.labelp</source>
        <target>Manufacturers</target>
      </segment>
    </unit>
    <unit id="DQQjhS_" name="supplier.labelp">
      <notes>
        <note category="file-source" priority="1">Part-DB1\templates\_sidebar.html.twig:11</note>
        <note priority="1">Part-DB1\templates\_sidebar.html.twig:11</note>
        <note priority="1">templates\base.html.twig:174</note>
        <note priority="1">templates\base.html.twig:201</note>
        <note priority="1">templates\base.html.twig:229</note>
      </notes>
      <segment state="translated">
        <source>supplier.labelp</source>
        <target>Suppliers</target>
      </segment>
    </unit>
    <unit id="V1QubEL" name="attachment.download_failed">
      <notes>
        <note category="file-source" priority="1">Part-DB1\src\Controller\AdminPages\BaseAdminController.php:213</note>
        <note category="file-source" priority="1">Part-DB1\src\Controller\AdminPages\BaseAdminController.php:293</note>
        <note category="file-source" priority="1">Part-DB1\src\Controller\PartController.php:173</note>
        <note category="file-source" priority="1">Part-DB1\src\Controller\PartController.php:293</note>
        <note priority="1">Part-DB1\src\Controller\AdminPages\BaseAdminController.php:181</note>
        <note priority="1">Part-DB1\src\Controller\AdminPages\BaseAdminController.php:243</note>
        <note priority="1">Part-DB1\src\Controller\PartController.php:173</note>
        <note priority="1">Part-DB1\src\Controller\PartController.php:268</note>
      </notes>
      <segment state="translated">
        <source>attachment.download_failed</source>
        <target>Download of the external attachment failed.</target>
      </segment>
    </unit>
    <unit id="A7i8za4" name="entity.edit_flash">
      <notes>
        <note category="file-source" priority="1">Part-DB1\src\Controller\AdminPages\BaseAdminController.php:222</note>
        <note priority="1">Part-DB1\src\Controller\AdminPages\BaseAdminController.php:190</note>
      </notes>
      <segment state="translated">
        <source>entity.edit_flash</source>
        <target>Changes saved successful.</target>
      </segment>
    </unit>
    <unit id="AoZHore" name="entity.edit_flash.invalid">
      <notes>
        <note category="file-source" priority="1">Part-DB1\src\Controller\AdminPages\BaseAdminController.php:231</note>
        <note priority="1">Part-DB1\src\Controller\AdminPages\BaseAdminController.php:196</note>
      </notes>
      <segment state="translated">
        <source>entity.edit_flash.invalid</source>
        <target>Can not save changed. Please check your input!</target>
      </segment>
    </unit>
    <unit id="8MJvWmd" name="entity.created_flash">
      <notes>
        <note category="file-source" priority="1">Part-DB1\src\Controller\AdminPages\BaseAdminController.php:302</note>
        <note priority="1">Part-DB1\src\Controller\AdminPages\BaseAdminController.php:252</note>
      </notes>
      <segment state="translated">
        <source>entity.created_flash</source>
        <target>Element created.</target>
      </segment>
    </unit>
    <unit id="zZdZuYS" name="entity.created_flash.invalid">
      <notes>
        <note category="file-source" priority="1">Part-DB1\src\Controller\AdminPages\BaseAdminController.php:308</note>
        <note priority="1">Part-DB1\src\Controller\AdminPages\BaseAdminController.php:258</note>
      </notes>
      <segment state="translated">
        <source>entity.created_flash.invalid</source>
        <target>Could not create element. Please check your input!</target>
      </segment>
    </unit>
    <unit id="lSfR7sD" name="attachment_type.deleted">
      <notes>
        <note category="file-source" priority="1">Part-DB1\src\Controller\AdminPages\BaseAdminController.php:399</note>
        <note priority="1">Part-DB1\src\Controller\AdminPages\BaseAdminController.php:352</note>
        <note priority="1">src\Controller\BaseAdminController.php:154</note>
      </notes>
      <segment state="translated">
        <source>attachment_type.deleted</source>
        <target>Element deleted!</target>
      </segment>
    </unit>
    <unit id="2bvWUoo" name="csfr_invalid">
      <notes>
        <note category="file-source" priority="1">Part-DB1\src\Controller\AdminPages\BaseAdminController.php:401</note>
        <note category="file-source" priority="1">Part-DB1\src\Controller\UserController.php:109</note>
        <note category="file-source" priority="1">Part-DB1\src\Controller\UserSettingsController.php:159</note>
        <note category="file-source" priority="1">Part-DB1\src\Controller\UserSettingsController.php:193</note>
        <note priority="1">Part-DB1\src\Controller\AdminPages\BaseAdminController.php:354</note>
        <note priority="1">Part-DB1\src\Controller\UserController.php:101</note>
        <note priority="1">Part-DB1\src\Controller\UserSettingsController.php:150</note>
        <note priority="1">Part-DB1\src\Controller\UserSettingsController.php:182</note>
      </notes>
      <segment state="translated">
        <source>csfr_invalid</source>
        <target>CSFR Token invalid. Please reload this page or contact an administrator if this message stays.</target>
      </segment>
    </unit>
    <unit id="7ynbNyD" name="label_generator.no_entities_found">
      <notes>
        <note category="file-source" priority="1">Part-DB1\src\Controller\LabelController.php:125</note>
      </notes>
      <segment state="translated">
        <source>label_generator.no_entities_found</source>
        <target>No entities matching the range found.</target>
      </segment>
    </unit>
    <unit id="BeMACpw" name="log.undo.target_not_found">
      <notes>
        <note category="file-source" priority="1">Part-DB1\src\Controller\LogController.php:149</note>
        <note priority="1">Part-DB1\src\Controller\LogController.php:154</note>
        <note priority="1">new</note>
      </notes>
      <segment state="final">
        <source>log.undo.target_not_found</source>
        <target>Target element could not be found in DB!</target>
      </segment>
    </unit>
    <unit id="sG2PEwi" name="log.undo.revert_success">
      <notes>
        <note category="file-source" priority="1">Part-DB1\src\Controller\LogController.php:156</note>
        <note priority="1">Part-DB1\src\Controller\LogController.php:160</note>
        <note priority="1">new</note>
      </notes>
      <segment state="final">
        <source>log.undo.revert_success</source>
        <target>Reverted to timestamp successfully.</target>
      </segment>
    </unit>
    <unit id="GMilP1t" name="log.undo.element_undelete_success">
      <notes>
        <note category="file-source" priority="1">Part-DB1\src\Controller\LogController.php:176</note>
        <note priority="1">Part-DB1\src\Controller\LogController.php:180</note>
        <note priority="1">new</note>
      </notes>
      <segment state="final">
        <source>log.undo.element_undelete_success</source>
        <target>Undeleted element successfully.</target>
      </segment>
    </unit>
    <unit id="YJB8YZ6" name="log.undo.element_element_already_undeleted">
      <notes>
        <note category="file-source" priority="1">Part-DB1\src\Controller\LogController.php:178</note>
        <note priority="1">Part-DB1\src\Controller\LogController.php:182</note>
        <note priority="1">new</note>
      </notes>
      <segment state="final">
        <source>log.undo.element_element_already_undeleted</source>
        <target>Element was already undeleted!</target>
      </segment>
    </unit>
    <unit id="NI2CbLV" name="log.undo.element_delete_success">
      <notes>
        <note category="file-source" priority="1">Part-DB1\src\Controller\LogController.php:185</note>
        <note priority="1">Part-DB1\src\Controller\LogController.php:189</note>
        <note priority="1">new</note>
      </notes>
      <segment state="final">
        <source>log.undo.element_delete_success</source>
        <target>Element deleted successfully.</target>
      </segment>
    </unit>
    <unit id=".D_N333" name="log.undo.element.element_already_delted">
      <notes>
        <note category="file-source" priority="1">Part-DB1\src\Controller\LogController.php:187</note>
        <note priority="1">Part-DB1\src\Controller\LogController.php:191</note>
        <note priority="1">new</note>
      </notes>
      <segment state="final">
        <source>log.undo.element.element_already_delted</source>
        <target>Element was already deleted!</target>
      </segment>
    </unit>
    <unit id="Bz3n92Q" name="log.undo.element_change_undone">
      <notes>
        <note category="file-source" priority="1">Part-DB1\src\Controller\LogController.php:194</note>
        <note priority="1">Part-DB1\src\Controller\LogController.php:198</note>
        <note priority="1">new</note>
      </notes>
      <segment state="final">
        <source>log.undo.element_change_undone</source>
        <target>Change undone successfully!</target>
      </segment>
    </unit>
    <unit id="Ne_xS01" name="log.undo.do_undelete_before">
      <notes>
        <note category="file-source" priority="1">Part-DB1\src\Controller\LogController.php:196</note>
        <note priority="1">Part-DB1\src\Controller\LogController.php:200</note>
        <note priority="1">new</note>
      </notes>
      <segment state="final">
        <source>log.undo.do_undelete_before</source>
        <target>You have to undelete the element before you can undo this change!</target>
      </segment>
    </unit>
    <unit id="GswNRna" name="log.undo.log_type_invalid">
      <notes>
        <note category="file-source" priority="1">Part-DB1\src\Controller\LogController.php:199</note>
        <note priority="1">Part-DB1\src\Controller\LogController.php:203</note>
        <note priority="1">new</note>
      </notes>
      <segment state="final">
        <source>log.undo.log_type_invalid</source>
        <target>This log entry can not be undone!</target>
      </segment>
    </unit>
    <unit id="6xOvKkk" name="part.edited_flash">
      <notes>
        <note category="file-source" priority="1">Part-DB1\src\Controller\PartController.php:182</note>
        <note priority="1">Part-DB1\src\Controller\PartController.php:182</note>
        <note priority="1">src\Controller\PartController.php:80</note>
      </notes>
      <segment state="translated">
        <source>part.edited_flash</source>
        <target>Saved changes!</target>
      </segment>
    </unit>
    <unit id="w57VDWn" name="part.edited_flash.invalid">
      <notes>
        <note category="file-source" priority="1">Part-DB1\src\Controller\PartController.php:186</note>
        <note priority="1">Part-DB1\src\Controller\PartController.php:186</note>
      </notes>
      <segment state="translated">
        <source>part.edited_flash.invalid</source>
        <target>Error during saving: Please check your inputs!</target>
      </segment>
    </unit>
    <unit id="suYw2UL" name="part.deleted">
      <notes>
        <note category="file-source" priority="1">Part-DB1\src\Controller\PartController.php:216</note>
        <note priority="1">Part-DB1\src\Controller\PartController.php:219</note>
      </notes>
      <segment state="translated">
        <source>part.deleted</source>
        <target>Part deleted successful.</target>
      </segment>
    </unit>
    <unit id="tG.Jfwp" name="part.created_flash">
      <notes>
        <note category="file-source" priority="1">Part-DB1\src\Controller\PartController.php:302</note>
        <note priority="1">Part-DB1\src\Controller\PartController.php:277</note>
        <note priority="1">Part-DB1\src\Controller\PartController.php:317</note>
        <note priority="1">src\Controller\PartController.php:113</note>
        <note priority="1">src\Controller\PartController.php:142</note>
      </notes>
      <segment state="translated">
        <source>part.created_flash</source>
        <target>Part created!</target>
      </segment>
    </unit>
    <unit id="LOw_XJ." name="part.created_flash.invalid">
      <notes>
        <note category="file-source" priority="1">Part-DB1\src\Controller\PartController.php:308</note>
        <note priority="1">Part-DB1\src\Controller\PartController.php:283</note>
      </notes>
      <segment state="translated">
        <source>part.created_flash.invalid</source>
        <target>Error during creation: Please check your inputs!</target>
      </segment>
    </unit>
    <unit id="6T8GmmR" name="scan.qr_not_found">
      <notes>
        <note category="file-source" priority="1">Part-DB1\src\Controller\ScanController.php:68</note>
        <note category="file-source" priority="1">Part-DB1\src\Controller\ScanController.php:90</note>
      </notes>
      <segment state="translated">
        <source>scan.qr_not_found</source>
        <target>No element found for the given barcode.</target>
      </segment>
    </unit>
    <unit id="vXTqaTo" name="scan.format_unknown">
      <notes>
        <note category="file-source" priority="1">Part-DB1\src\Controller\ScanController.php:71</note>
      </notes>
      <segment state="translated">
        <source>scan.format_unknown</source>
        <target>Format unknown!</target>
      </segment>
    </unit>
    <unit id="8CJPuTZ" name="scan.qr_success">
      <notes>
        <note category="file-source" priority="1">Part-DB1\src\Controller\ScanController.php:86</note>
      </notes>
      <segment state="translated">
        <source>scan.qr_success</source>
        <target>Element found.</target>
      </segment>
    </unit>
    <unit id="B1T9Kt6" name="pw_reset.user_or_email">
      <notes>
        <note category="file-source" priority="1">Part-DB1\src\Controller\SecurityController.php:114</note>
        <note priority="1">Part-DB1\src\Controller\SecurityController.php:109</note>
      </notes>
      <segment state="translated">
        <source>pw_reset.user_or_email</source>
        <target>Username / Email</target>
      </segment>
    </unit>
    <unit id="C_43E5l" name="pw_reset.request.success">
      <notes>
        <note category="file-source" priority="1">Part-DB1\src\Controller\SecurityController.php:131</note>
        <note priority="1">Part-DB1\src\Controller\SecurityController.php:126</note>
      </notes>
      <segment state="translated">
        <source>pw_reset.request.success</source>
        <target>Reset request was successful! Please check your emails for further instructions.</target>
      </segment>
    </unit>
    <unit id="Ytlen4L" name="pw_reset.username">
      <notes>
        <note category="file-source" priority="1">Part-DB1\src\Controller\SecurityController.php:162</note>
        <note priority="1">Part-DB1\src\Controller\SecurityController.php:160</note>
      </notes>
      <segment state="translated">
        <source>pw_reset.username</source>
        <target>Username</target>
      </segment>
    </unit>
    <unit id="kCND5gR" name="pw_reset.token">
      <notes>
        <note category="file-source" priority="1">Part-DB1\src\Controller\SecurityController.php:165</note>
        <note priority="1">Part-DB1\src\Controller\SecurityController.php:163</note>
      </notes>
      <segment state="translated">
        <source>pw_reset.token</source>
        <target>Token</target>
      </segment>
    </unit>
    <unit id="Kz.sA0j" name="pw_reset.new_pw.error">
      <notes>
        <note category="file-source" priority="1">Part-DB1\src\Controller\SecurityController.php:194</note>
        <note priority="1">Part-DB1\src\Controller\SecurityController.php:192</note>
      </notes>
      <segment state="translated">
        <source>pw_reset.new_pw.error</source>
        <target>Username or Token invalid! Please check your input.</target>
      </segment>
    </unit>
    <unit id="Uy8yPX1" name="pw_reset.new_pw.success">
      <notes>
        <note category="file-source" priority="1">Part-DB1\src\Controller\SecurityController.php:196</note>
        <note priority="1">Part-DB1\src\Controller\SecurityController.php:194</note>
      </notes>
      <segment state="translated">
        <source>pw_reset.new_pw.success</source>
        <target>Password was reset successfully. You can now login with your new password.</target>
      </segment>
    </unit>
    <unit id="L8g8bFy" name="user.edit.reset_success">
      <notes>
        <note category="file-source" priority="1">Part-DB1\src\Controller\UserController.php:107</note>
        <note priority="1">Part-DB1\src\Controller\UserController.php:99</note>
      </notes>
      <segment state="translated">
        <source>user.edit.reset_success</source>
        <target>All two-factor authentication methods were successfully disabled.</target>
      </segment>
    </unit>
    <unit id="_OcjXRe" name="tfa_backup.no_codes_enabled">
      <notes>
        <note category="file-source" priority="1">Part-DB1\src\Controller\UserSettingsController.php:101</note>
        <note priority="1">Part-DB1\src\Controller\UserSettingsController.php:92</note>
      </notes>
      <segment state="translated">
        <source>tfa_backup.no_codes_enabled</source>
        <target>No backup codes enabled!</target>
      </segment>
    </unit>
    <unit id="9UBDL1p" name="tfa_u2f.u2f_delete.not_existing">
      <notes>
        <note category="file-source" priority="1">Part-DB1\src\Controller\UserSettingsController.php:138</note>
        <note priority="1">Part-DB1\src\Controller\UserSettingsController.php:132</note>
      </notes>
      <segment state="translated">
        <source>tfa_u2f.u2f_delete.not_existing</source>
        <target>No security key with this ID is existing.</target>
      </segment>
    </unit>
    <unit id="6waUw7j" name="tfa_u2f.u2f_delete.access_denied">
      <notes>
        <note category="file-source" priority="1">Part-DB1\src\Controller\UserSettingsController.php:145</note>
        <note priority="1">Part-DB1\src\Controller\UserSettingsController.php:139</note>
      </notes>
      <segment state="translated">
        <source>tfa_u2f.u2f_delete.access_denied</source>
        <target>You can not delete the security keys of other users!</target>
      </segment>
    </unit>
    <unit id="Kn9dPI5" name="tfa.u2f.u2f_delete.success">
      <notes>
        <note category="file-source" priority="1">Part-DB1\src\Controller\UserSettingsController.php:153</note>
        <note priority="1">Part-DB1\src\Controller\UserSettingsController.php:147</note>
      </notes>
      <segment state="translated">
        <source>tfa.u2f.u2f_delete.success</source>
        <target>Security key successfully removed.</target>
      </segment>
    </unit>
    <unit id="h.BcrtU" name="tfa_trustedDevice.invalidate.success">
      <notes>
        <note category="file-source" priority="1">Part-DB1\src\Controller\UserSettingsController.php:188</note>
        <note priority="1">Part-DB1\src\Controller\UserSettingsController.php:180</note>
      </notes>
      <segment state="translated">
        <source>tfa_trustedDevice.invalidate.success</source>
        <target>Trusted devices successfully reset.</target>
      </segment>
    </unit>
    <unit id="PBKICdd" name="user.settings.saved_flash">
      <notes>
        <note category="file-source" priority="1">Part-DB1\src\Controller\UserSettingsController.php:235</note>
        <note priority="1">Part-DB1\src\Controller\UserSettingsController.php:226</note>
        <note priority="1">src\Controller\UserController.php:98</note>
      </notes>
      <segment state="translated">
        <source>user.settings.saved_flash</source>
        <target>Settings saved!</target>
      </segment>
    </unit>
    <unit id="mPAd5JY" name="user.settings.pw_changed_flash">
      <notes>
        <note category="file-source" priority="1">Part-DB1\src\Controller\UserSettingsController.php:297</note>
        <note priority="1">Part-DB1\src\Controller\UserSettingsController.php:288</note>
        <note priority="1">src\Controller\UserController.php:130</note>
      </notes>
      <segment state="translated">
        <source>user.settings.pw_changed_flash</source>
        <target>Password changed!</target>
      </segment>
    </unit>
    <unit id="xy.2mkA" name="user.settings.2fa.google.activated">
      <notes>
        <note category="file-source" priority="1">Part-DB1\src\Controller\UserSettingsController.php:317</note>
        <note priority="1">Part-DB1\src\Controller\UserSettingsController.php:306</note>
      </notes>
      <segment state="translated">
        <source>user.settings.2fa.google.activated</source>
        <target>Authenticator App successfully activated.</target>
      </segment>
    </unit>
    <unit id="RXjFD7H" name="user.settings.2fa.google.disabled">
      <notes>
        <note category="file-source" priority="1">Part-DB1\src\Controller\UserSettingsController.php:328</note>
        <note priority="1">Part-DB1\src\Controller\UserSettingsController.php:315</note>
      </notes>
      <segment state="translated">
        <source>user.settings.2fa.google.disabled</source>
        <target>Authenticator App successfully deactivated.</target>
      </segment>
    </unit>
    <unit id="4ZUxld3" name="user.settings.2fa.backup_codes.regenerated">
      <notes>
        <note category="file-source" priority="1">Part-DB1\src\Controller\UserSettingsController.php:346</note>
        <note priority="1">Part-DB1\src\Controller\UserSettingsController.php:332</note>
      </notes>
      <segment state="translated">
        <source>user.settings.2fa.backup_codes.regenerated</source>
        <target>New backup codes successfully generated.</target>
      </segment>
    </unit>
    <unit id="zC0oO.O" name="attachment.table.filename">
      <notes>
        <note category="file-source" priority="1">Part-DB1\src\DataTables\AttachmentDataTable.php:148</note>
        <note priority="1">Part-DB1\src\DataTables\AttachmentDataTable.php:148</note>
      </notes>
      <segment state="translated">
        <source>attachment.table.filename</source>
        <target>File name</target>
      </segment>
    </unit>
    <unit id="dNey6.4" name="attachment.table.filesize">
      <notes>
        <note category="file-source" priority="1">Part-DB1\src\DataTables\AttachmentDataTable.php:153</note>
        <note priority="1">Part-DB1\src\DataTables\AttachmentDataTable.php:153</note>
      </notes>
      <segment state="translated">
        <source>attachment.table.filesize</source>
        <target>File size</target>
      </segment>
    </unit>
    <unit id="tb6kG2x" name="true">
      <notes>
        <note category="file-source" priority="1">Part-DB1\src\DataTables\AttachmentDataTable.php:183</note>
        <note category="file-source" priority="1">Part-DB1\src\DataTables\AttachmentDataTable.php:191</note>
        <note category="file-source" priority="1">Part-DB1\src\DataTables\AttachmentDataTable.php:200</note>
        <note category="file-source" priority="1">Part-DB1\src\DataTables\AttachmentDataTable.php:209</note>
        <note category="file-source" priority="1">Part-DB1\src\DataTables\PartsDataTable.php:245</note>
        <note category="file-source" priority="1">Part-DB1\src\DataTables\PartsDataTable.php:252</note>
        <note priority="1">Part-DB1\src\DataTables\AttachmentDataTable.php:183</note>
        <note priority="1">Part-DB1\src\DataTables\AttachmentDataTable.php:191</note>
        <note priority="1">Part-DB1\src\DataTables\AttachmentDataTable.php:200</note>
        <note priority="1">Part-DB1\src\DataTables\AttachmentDataTable.php:209</note>
        <note priority="1">Part-DB1\src\DataTables\PartsDataTable.php:193</note>
        <note priority="1">Part-DB1\src\DataTables\PartsDataTable.php:200</note>
      </notes>
      <segment state="translated">
        <source>true</source>
        <target>true</target>
      </segment>
    </unit>
    <unit id=".LzxZZC" name="false">
      <notes>
        <note category="file-source" priority="1">Part-DB1\src\DataTables\AttachmentDataTable.php:184</note>
        <note category="file-source" priority="1">Part-DB1\src\DataTables\AttachmentDataTable.php:192</note>
        <note category="file-source" priority="1">Part-DB1\src\DataTables\AttachmentDataTable.php:201</note>
        <note category="file-source" priority="1">Part-DB1\src\DataTables\AttachmentDataTable.php:210</note>
        <note category="file-source" priority="1">Part-DB1\src\DataTables\PartsDataTable.php:246</note>
        <note category="file-source" priority="1">Part-DB1\src\DataTables\PartsDataTable.php:253</note>
        <note category="file-source" priority="1">Part-DB1\src\Form\Type\SIUnitType.php:139</note>
        <note priority="1">Part-DB1\src\DataTables\AttachmentDataTable.php:184</note>
        <note priority="1">Part-DB1\src\DataTables\AttachmentDataTable.php:192</note>
        <note priority="1">Part-DB1\src\DataTables\AttachmentDataTable.php:201</note>
        <note priority="1">Part-DB1\src\DataTables\AttachmentDataTable.php:210</note>
        <note priority="1">Part-DB1\src\DataTables\PartsDataTable.php:194</note>
        <note priority="1">Part-DB1\src\DataTables\PartsDataTable.php:201</note>
        <note priority="1">Part-DB1\src\Form\Type\SIUnitType.php:139</note>
      </notes>
      <segment state="translated">
        <source>false</source>
        <target>false</target>
      </segment>
    </unit>
    <unit id="eTGx8tR" name="log.target_deleted">
      <notes>
        <note category="file-source" priority="1">Part-DB1\src\DataTables\Column\LogEntryTargetColumn.php:128</note>
        <note priority="1">Part-DB1\src\DataTables\Column\LogEntryTargetColumn.php:119</note>
      </notes>
      <segment state="final">
        <source>log.target_deleted</source>
        <target>deleted</target>
      </segment>
    </unit>
    <unit id="mzQZ0My" name="log.undo.undelete">
      <notes>
        <note category="file-source" priority="1">Part-DB1\src\DataTables\Column\RevertLogColumn.php:57</note>
        <note priority="1">Part-DB1\src\DataTables\Column\RevertLogColumn.php:60</note>
        <note priority="1">new</note>
      </notes>
      <segment state="final">
        <source>log.undo.undelete</source>
        <target>Undelete element</target>
      </segment>
    </unit>
    <unit id="PI8faHR" name="log.undo.undo">
      <notes>
        <note category="file-source" priority="1">Part-DB1\src\DataTables\Column\RevertLogColumn.php:63</note>
        <note priority="1">Part-DB1\src\DataTables\Column\RevertLogColumn.php:66</note>
        <note priority="1">new</note>
      </notes>
      <segment state="final">
        <source>log.undo.undo</source>
        <target>Undo change</target>
      </segment>
    </unit>
    <unit id="Q6mbDaS" name="log.undo.revert">
      <notes>
        <note category="file-source" priority="1">Part-DB1\src\DataTables\Column\RevertLogColumn.php:83</note>
        <note priority="1">Part-DB1\src\DataTables\Column\RevertLogColumn.php:86</note>
        <note priority="1">new</note>
      </notes>
      <segment state="final">
        <source>log.undo.revert</source>
        <target>Revert element to this timestamp</target>
      </segment>
    </unit>
    <unit id="6DOZlwQ" name="log.id">
      <notes>
        <note category="file-source" priority="1">Part-DB1\src\DataTables\LogDataTable.php:173</note>
        <note priority="1">Part-DB1\src\DataTables\LogDataTable.php:161</note>
      </notes>
      <segment state="translated">
        <source>log.id</source>
        <target>ID</target>
      </segment>
    </unit>
    <unit id="cMZOrO7" name="log.timestamp">
      <notes>
        <note category="file-source" priority="1">Part-DB1\src\DataTables\LogDataTable.php:178</note>
        <note priority="1">Part-DB1\src\DataTables\LogDataTable.php:166</note>
      </notes>
      <segment state="translated">
        <source>log.timestamp</source>
        <target>Timestamp</target>
      </segment>
    </unit>
    <unit id="Z0BzGVJ" name="log.type">
      <notes>
        <note category="file-source" priority="1">Part-DB1\src\DataTables\LogDataTable.php:183</note>
        <note priority="1">Part-DB1\src\DataTables\LogDataTable.php:171</note>
      </notes>
      <segment state="final">
        <source>log.type</source>
        <target>Event</target>
      </segment>
    </unit>
    <unit id="KNddOUS" name="log.level">
      <notes>
        <note category="file-source" priority="1">Part-DB1\src\DataTables\LogDataTable.php:191</note>
        <note priority="1">Part-DB1\src\DataTables\LogDataTable.php:179</note>
      </notes>
      <segment state="translated">
        <source>log.level</source>
        <target>Level</target>
      </segment>
    </unit>
    <unit id="3Tv5Xzj" name="log.user">
      <notes>
        <note category="file-source" priority="1">Part-DB1\src\DataTables\LogDataTable.php:200</note>
        <note priority="1">Part-DB1\src\DataTables\LogDataTable.php:188</note>
      </notes>
      <segment state="translated">
        <source>log.user</source>
        <target>User</target>
      </segment>
    </unit>
    <unit id="bgbGrN5" name="log.target_type">
      <notes>
        <note category="file-source" priority="1">Part-DB1\src\DataTables\LogDataTable.php:213</note>
        <note priority="1">Part-DB1\src\DataTables\LogDataTable.php:201</note>
      </notes>
      <segment state="final">
        <source>log.target_type</source>
        <target>Target type</target>
      </segment>
    </unit>
    <unit id=".IgL4C2" name="log.target">
      <notes>
        <note category="file-source" priority="1">Part-DB1\src\DataTables\LogDataTable.php:226</note>
        <note priority="1">Part-DB1\src\DataTables\LogDataTable.php:214</note>
      </notes>
      <segment state="final">
        <source>log.target</source>
        <target>Target</target>
      </segment>
    </unit>
    <unit id="b4r5dEC" name="log.extra">
      <notes>
        <note category="file-source" priority="1">Part-DB1\src\DataTables\LogDataTable.php:231</note>
        <note priority="1">Part-DB1\src\DataTables\LogDataTable.php:218</note>
        <note priority="1">new</note>
      </notes>
      <segment state="final">
        <source>log.extra</source>
        <target>Extra</target>
      </segment>
    </unit>
    <unit id="t2EE5cB" name="part.table.name">
      <notes>
        <note category="file-source" priority="1">Part-DB1\src\DataTables\PartsDataTable.php:168</note>
        <note priority="1">Part-DB1\src\DataTables\PartsDataTable.php:116</note>
      </notes>
      <segment state="translated">
        <source>part.table.name</source>
        <target>Name</target>
      </segment>
    </unit>
    <unit id="eshqdG." name="part.table.id">
      <notes>
        <note category="file-source" priority="1">Part-DB1\src\DataTables\PartsDataTable.php:178</note>
        <note priority="1">Part-DB1\src\DataTables\PartsDataTable.php:126</note>
      </notes>
      <segment state="translated">
        <source>part.table.id</source>
        <target>Id</target>
      </segment>
    </unit>
    <unit id="zKnTKYw" name="part.table.description">
      <notes>
        <note category="file-source" priority="1">Part-DB1\src\DataTables\PartsDataTable.php:182</note>
        <note priority="1">Part-DB1\src\DataTables\PartsDataTable.php:130</note>
      </notes>
      <segment state="translated">
        <source>part.table.description</source>
        <target>Description</target>
      </segment>
    </unit>
    <unit id="2eOA0az" name="part.table.category">
      <notes>
        <note category="file-source" priority="1">Part-DB1\src\DataTables\PartsDataTable.php:185</note>
        <note priority="1">Part-DB1\src\DataTables\PartsDataTable.php:133</note>
      </notes>
      <segment state="translated">
        <source>part.table.category</source>
        <target>Category</target>
      </segment>
    </unit>
    <unit id="jCf96.O" name="part.table.footprint">
      <notes>
        <note category="file-source" priority="1">Part-DB1\src\DataTables\PartsDataTable.php:190</note>
        <note priority="1">Part-DB1\src\DataTables\PartsDataTable.php:138</note>
      </notes>
      <segment state="translated">
        <source>part.table.footprint</source>
        <target>Footprint</target>
      </segment>
    </unit>
    <unit id="b46OytM" name="part.table.manufacturer">
      <notes>
        <note category="file-source" priority="1">Part-DB1\src\DataTables\PartsDataTable.php:194</note>
        <note priority="1">Part-DB1\src\DataTables\PartsDataTable.php:142</note>
      </notes>
      <segment state="translated">
        <source>part.table.manufacturer</source>
        <target>Manufacturer</target>
      </segment>
    </unit>
    <unit id="T0ifXD5" name="part.table.storeLocations">
      <notes>
        <note category="file-source" priority="1">Part-DB1\src\DataTables\PartsDataTable.php:197</note>
        <note priority="1">Part-DB1\src\DataTables\PartsDataTable.php:145</note>
      </notes>
      <segment state="translated">
        <source>part.table.storeLocations</source>
        <target>Store locations</target>
      </segment>
    </unit>
    <unit id="rD.1skI" name="part.table.amount">
      <notes>
        <note category="file-source" priority="1">Part-DB1\src\DataTables\PartsDataTable.php:216</note>
        <note priority="1">Part-DB1\src\DataTables\PartsDataTable.php:164</note>
      </notes>
      <segment state="translated">
        <source>part.table.amount</source>
        <target>Amount</target>
      </segment>
    </unit>
    <unit id="Mv9g23S" name="part.table.minamount">
      <notes>
        <note category="file-source" priority="1">Part-DB1\src\DataTables\PartsDataTable.php:224</note>
        <note priority="1">Part-DB1\src\DataTables\PartsDataTable.php:172</note>
      </notes>
      <segment state="translated">
        <source>part.table.minamount</source>
        <target>Min. Amount</target>
      </segment>
    </unit>
    <unit id="GjwSknL" name="part.table.partUnit">
      <notes>
        <note category="file-source" priority="1">Part-DB1\src\DataTables\PartsDataTable.php:232</note>
        <note priority="1">Part-DB1\src\DataTables\PartsDataTable.php:180</note>
      </notes>
      <segment state="translated">
        <source>part.table.partUnit</source>
        <target>Measurement Unit</target>
      </segment>
    </unit>
    <unit id="pw75u4x" name="part.table.addedDate">
      <notes>
        <note category="file-source" priority="1">Part-DB1\src\DataTables\PartsDataTable.php:236</note>
        <note priority="1">Part-DB1\src\DataTables\PartsDataTable.php:184</note>
      </notes>
      <segment state="translated">
        <source>part.table.addedDate</source>
        <target>Created at</target>
      </segment>
    </unit>
    <unit id="eDb7mzC" name="part.table.lastModified">
      <notes>
        <note category="file-source" priority="1">Part-DB1\src\DataTables\PartsDataTable.php:240</note>
        <note priority="1">Part-DB1\src\DataTables\PartsDataTable.php:188</note>
      </notes>
      <segment state="translated">
        <source>part.table.lastModified</source>
        <target>Last modified</target>
      </segment>
    </unit>
    <unit id="DJ9YTs_" name="part.table.needsReview">
      <notes>
        <note category="file-source" priority="1">Part-DB1\src\DataTables\PartsDataTable.php:244</note>
        <note priority="1">Part-DB1\src\DataTables\PartsDataTable.php:192</note>
      </notes>
      <segment state="translated">
        <source>part.table.needsReview</source>
        <target>Needs review</target>
      </segment>
    </unit>
    <unit id="TSiqJH6" name="part.table.favorite">
      <notes>
        <note category="file-source" priority="1">Part-DB1\src\DataTables\PartsDataTable.php:251</note>
        <note priority="1">Part-DB1\src\DataTables\PartsDataTable.php:199</note>
      </notes>
      <segment state="translated">
        <source>part.table.favorite</source>
        <target>Favorite</target>
      </segment>
    </unit>
    <unit id="n0h1ozV" name="part.table.manufacturingStatus">
      <notes>
        <note category="file-source" priority="1">Part-DB1\src\DataTables\PartsDataTable.php:258</note>
        <note priority="1">Part-DB1\src\DataTables\PartsDataTable.php:206</note>
      </notes>
      <segment state="translated">
        <source>part.table.manufacturingStatus</source>
        <target>Status</target>
      </segment>
    </unit>
    <unit id="MBCdfAy" name="m_status.unknown">
      <notes>
        <note category="file-source" priority="1">Part-DB1\src\DataTables\PartsDataTable.php:260</note>
        <note category="file-source" priority="1">Part-DB1\src\DataTables\PartsDataTable.php:262</note>
        <note category="file-source" priority="1">Part-DB1\src\Form\Part\PartBaseType.php:90</note>
        <note priority="1">Part-DB1\src\DataTables\PartsDataTable.php:208</note>
        <note priority="1">Part-DB1\src\DataTables\PartsDataTable.php:210</note>
        <note priority="1">Part-DB1\src\Form\Part\PartBaseType.php:88</note>
      </notes>
      <segment state="translated">
        <source>m_status.unknown</source>
        <target>Unknown</target>
      </segment>
    </unit>
    <unit id="BEnlUff" name="m_status.announced">
      <notes>
        <note category="file-source" priority="1">Part-DB1\src\DataTables\PartsDataTable.php:263</note>
        <note category="file-source" priority="1">Part-DB1\src\Form\Part\PartBaseType.php:90</note>
        <note priority="1">Part-DB1\src\DataTables\PartsDataTable.php:211</note>
        <note priority="1">Part-DB1\src\Form\Part\PartBaseType.php:88</note>
      </notes>
      <segment state="translated">
        <source>m_status.announced</source>
        <target>Announced</target>
      </segment>
    </unit>
    <unit id="TN5xR7J" name="m_status.active">
      <notes>
        <note category="file-source" priority="1">Part-DB1\src\DataTables\PartsDataTable.php:264</note>
        <note category="file-source" priority="1">Part-DB1\src\Form\Part\PartBaseType.php:90</note>
        <note priority="1">Part-DB1\src\DataTables\PartsDataTable.php:212</note>
        <note priority="1">Part-DB1\src\Form\Part\PartBaseType.php:88</note>
      </notes>
      <segment state="translated">
        <source>m_status.active</source>
        <target>Active</target>
      </segment>
    </unit>
    <unit id="0McKh_8" name="m_status.nrfnd">
      <notes>
        <note category="file-source" priority="1">Part-DB1\src\DataTables\PartsDataTable.php:265</note>
        <note category="file-source" priority="1">Part-DB1\src\Form\Part\PartBaseType.php:90</note>
        <note priority="1">Part-DB1\src\DataTables\PartsDataTable.php:213</note>
        <note priority="1">Part-DB1\src\Form\Part\PartBaseType.php:88</note>
      </notes>
      <segment state="translated">
        <source>m_status.nrfnd</source>
        <target>Not recommended for new designs</target>
      </segment>
    </unit>
    <unit id="L7yLwn0" name="m_status.eol">
      <notes>
        <note category="file-source" priority="1">Part-DB1\src\DataTables\PartsDataTable.php:266</note>
        <note category="file-source" priority="1">Part-DB1\src\Form\Part\PartBaseType.php:90</note>
        <note priority="1">Part-DB1\src\DataTables\PartsDataTable.php:214</note>
        <note priority="1">Part-DB1\src\Form\Part\PartBaseType.php:88</note>
      </notes>
      <segment state="translated">
        <source>m_status.eol</source>
        <target>End of life</target>
      </segment>
    </unit>
    <unit id="5jxVP1H" name="m_status.discontinued">
      <notes>
        <note category="file-source" priority="1">Part-DB1\src\DataTables\PartsDataTable.php:267</note>
        <note category="file-source" priority="1">Part-DB1\src\Form\Part\PartBaseType.php:90</note>
        <note priority="1">Part-DB1\src\DataTables\PartsDataTable.php:215</note>
        <note priority="1">Part-DB1\src\Form\Part\PartBaseType.php:88</note>
      </notes>
      <segment state="translated">
        <source>m_status.discontinued</source>
        <target>Discontinued</target>
      </segment>
    </unit>
    <unit id="HTkvjkE" name="part.table.mpn">
      <notes>
        <note category="file-source" priority="1">Part-DB1\src\DataTables\PartsDataTable.php:271</note>
        <note priority="1">Part-DB1\src\DataTables\PartsDataTable.php:219</note>
      </notes>
      <segment state="translated">
        <source>part.table.mpn</source>
        <target>MPN</target>
      </segment>
    </unit>
    <unit id="q_AsQoZ" name="part.table.mass">
      <notes>
        <note category="file-source" priority="1">Part-DB1\src\DataTables\PartsDataTable.php:275</note>
        <note priority="1">Part-DB1\src\DataTables\PartsDataTable.php:223</note>
      </notes>
      <segment state="translated">
        <source>part.table.mass</source>
        <target>Mass</target>
      </segment>
    </unit>
    <unit id="Cwisdej" name="part.table.tags">
      <notes>
        <note category="file-source" priority="1">Part-DB1\src\DataTables\PartsDataTable.php:279</note>
        <note priority="1">Part-DB1\src\DataTables\PartsDataTable.php:227</note>
      </notes>
      <segment state="translated">
        <source>part.table.tags</source>
        <target>Tags</target>
      </segment>
    </unit>
    <unit id="gGfALE0" name="part.table.attachments">
      <notes>
        <note category="file-source" priority="1">Part-DB1\src\DataTables\PartsDataTable.php:283</note>
        <note priority="1">Part-DB1\src\DataTables\PartsDataTable.php:231</note>
      </notes>
      <segment state="translated">
        <source>part.table.attachments</source>
        <target>Attachments</target>
      </segment>
    </unit>
    <unit id="HISU3ZB" name="flash.login_successful">
      <notes>
        <note category="file-source" priority="1">Part-DB1\src\EventSubscriber\UserSystem\LoginSuccessSubscriber.php:82</note>
        <note priority="1">Part-DB1\src\EventSubscriber\LoginSuccessListener.php:82</note>
      </notes>
      <segment state="translated">
        <source>flash.login_successful</source>
        <target>Login successful</target>
      </segment>
    </unit>
    <unit id="2xohoLw" name="JSON">
      <notes>
        <note category="file-source" priority="1">Part-DB1\src\Form\AdminPages\ImportType.php:77</note>
        <note priority="1">Part-DB1\src\Form\AdminPages\ImportType.php:77</note>
        <note priority="1">src\Form\ImportType.php:68</note>
      </notes>
      <segment state="translated">
        <source>JSON</source>
        <target>JSON</target>
      </segment>
    </unit>
    <unit id="QGWOmvj" name="XML">
      <notes>
        <note category="file-source" priority="1">Part-DB1\src\Form\AdminPages\ImportType.php:77</note>
        <note priority="1">Part-DB1\src\Form\AdminPages\ImportType.php:77</note>
        <note priority="1">src\Form\ImportType.php:68</note>
      </notes>
      <segment state="translated">
        <source>XML</source>
        <target>XML</target>
      </segment>
    </unit>
    <unit id="62tC9Ux" name="CSV">
      <notes>
        <note category="file-source" priority="1">Part-DB1\src\Form\AdminPages\ImportType.php:77</note>
        <note priority="1">Part-DB1\src\Form\AdminPages\ImportType.php:77</note>
        <note priority="1">src\Form\ImportType.php:68</note>
      </notes>
      <segment state="translated">
        <source>CSV</source>
        <target>CSV</target>
      </segment>
    </unit>
    <unit id="m26KvkJ" name="YAML">
      <notes>
        <note category="file-source" priority="1">Part-DB1\src\Form\AdminPages\ImportType.php:77</note>
        <note priority="1">Part-DB1\src\Form\AdminPages\ImportType.php:77</note>
        <note priority="1">src\Form\ImportType.php:68</note>
      </notes>
      <segment state="translated">
        <source>YAML</source>
        <target>YAML</target>
      </segment>
    </unit>
    <unit id="_JM6Jxg" name="import.abort_on_validation.help">
      <notes>
        <note category="file-source" priority="1">Part-DB1\src\Form\AdminPages\ImportType.php:124</note>
        <note priority="1">Part-DB1\src\Form\AdminPages\ImportType.php:124</note>
      </notes>
      <segment state="translated">
        <source>import.abort_on_validation.help</source>
        <target>When this option is activated, the whole import process is aborted if invalid data is detected. If not selected, the invalid data is ignored and the importer will try to import the other elements.</target>
      </segment>
    </unit>
    <unit id="Peaf8Qu" name="import.csv_separator">
      <notes>
        <note category="file-source" priority="1">Part-DB1\src\Form\AdminPages\ImportType.php:86</note>
        <note priority="1">Part-DB1\src\Form\AdminPages\ImportType.php:86</note>
        <note priority="1">src\Form\ImportType.php:70</note>
      </notes>
      <segment state="translated">
        <source>import.csv_separator</source>
        <target>CSV separator</target>
      </segment>
    </unit>
    <unit id="dmNi.3b" name="parent.label">
      <notes>
        <note category="file-source" priority="1">Part-DB1\src\Form\AdminPages\ImportType.php:93</note>
        <note priority="1">Part-DB1\src\Form\AdminPages\ImportType.php:93</note>
        <note priority="1">src\Form\ImportType.php:72</note>
      </notes>
      <segment state="translated">
        <source>parent.label</source>
        <target>Parent element</target>
      </segment>
    </unit>
    <unit id="VteZCnR" name="import.file">
      <notes>
        <note category="file-source" priority="1">Part-DB1\src\Form\AdminPages\ImportType.php:101</note>
        <note priority="1">Part-DB1\src\Form\AdminPages\ImportType.php:101</note>
        <note priority="1">src\Form\ImportType.php:75</note>
      </notes>
      <segment state="translated">
        <source>import.file</source>
        <target>File</target>
      </segment>
    </unit>
    <unit id="0ybwwKw" name="import.preserve_children">
      <notes>
        <note category="file-source" priority="1">Part-DB1\src\Form\AdminPages\ImportType.php:111</note>
        <note priority="1">Part-DB1\src\Form\AdminPages\ImportType.php:111</note>
        <note priority="1">src\Form\ImportType.php:78</note>
      </notes>
      <segment state="translated">
        <source>import.preserve_children</source>
        <target>Preserve child elements on import</target>
      </segment>
    </unit>
    <unit id="yyIAudL" name="import.abort_on_validation">
      <notes>
        <note category="file-source" priority="1">Part-DB1\src\Form\AdminPages\ImportType.php:120</note>
        <note priority="1">Part-DB1\src\Form\AdminPages\ImportType.php:120</note>
        <note priority="1">src\Form\ImportType.php:80</note>
      </notes>
      <segment state="translated">
        <source>import.abort_on_validation</source>
        <target>Abort on invalid data</target>
      </segment>
    </unit>
    <unit id="d0GsgCW" name="import.btn">
      <notes>
        <note category="file-source" priority="1">Part-DB1\src\Form\AdminPages\ImportType.php:132</note>
        <note priority="1">Part-DB1\src\Form\AdminPages\ImportType.php:132</note>
        <note priority="1">src\Form\ImportType.php:85</note>
      </notes>
      <segment state="translated">
        <source>import.btn</source>
        <target>Import</target>
      </segment>
    </unit>
    <unit id="_z1YTpv" name="attachment.edit.secure_file.help">
      <notes>
        <note category="file-source" priority="1">Part-DB1\src\Form\AttachmentFormType.php:113</note>
        <note priority="1">Part-DB1\src\Form\AttachmentFormType.php:109</note>
      </notes>
      <segment state="translated">
        <source>attachment.edit.secure_file.help</source>
        <target>An attachment marked private can only be accessed by authenticated users with the proper permission. If this is activated no thumbnails are generated and access to file is less performant.</target>
      </segment>
    </unit>
    <unit id="pCsSiaz" name="attachment.edit.url.help">
      <notes>
        <note category="file-source" priority="1">Part-DB1\src\Form\AttachmentFormType.php:127</note>
        <note priority="1">Part-DB1\src\Form\AttachmentFormType.php:123</note>
      </notes>
      <segment state="translated">
        <source>attachment.edit.url.help</source>
        <target>You can specify an URL to an external file here, or input an keyword which is used to search in built-in resources (e.g. footprints)</target>
      </segment>
    </unit>
    <unit id="3ZnUiT_" name="attachment.edit.name">
      <notes>
        <note category="file-source" priority="1">Part-DB1\src\Form\AttachmentFormType.php:82</note>
        <note priority="1">Part-DB1\src\Form\AttachmentFormType.php:79</note>
      </notes>
      <segment state="translated">
        <source>attachment.edit.name</source>
        <target>Name</target>
      </segment>
    </unit>
    <unit id="kAlm7LR" name="attachment.edit.attachment_type">
      <notes>
        <note category="file-source" priority="1">Part-DB1\src\Form\AttachmentFormType.php:85</note>
        <note priority="1">Part-DB1\src\Form\AttachmentFormType.php:82</note>
      </notes>
      <segment state="translated">
        <source>attachment.edit.attachment_type</source>
        <target>Attachment type</target>
      </segment>
    </unit>
    <unit id="xUV7Oz9" name="attachment.edit.show_in_table">
      <notes>
        <note category="file-source" priority="1">Part-DB1\src\Form\AttachmentFormType.php:94</note>
        <note priority="1">Part-DB1\src\Form\AttachmentFormType.php:91</note>
      </notes>
      <segment state="translated">
        <source>attachment.edit.show_in_table</source>
        <target>Show in table</target>
      </segment>
    </unit>
    <unit id="v6FVutS" name="attachment.edit.secure_file">
      <notes>
        <note category="file-source" priority="1">Part-DB1\src\Form\AttachmentFormType.php:105</note>
        <note priority="1">Part-DB1\src\Form\AttachmentFormType.php:102</note>
      </notes>
      <segment state="translated">
        <source>attachment.edit.secure_file</source>
        <target>Private attachment</target>
      </segment>
    </unit>
    <unit id="TRy0RSZ" name="attachment.edit.url">
      <notes>
        <note category="file-source" priority="1">Part-DB1\src\Form\AttachmentFormType.php:119</note>
        <note priority="1">Part-DB1\src\Form\AttachmentFormType.php:115</note>
      </notes>
      <segment state="translated">
        <source>attachment.edit.url</source>
        <target>URL</target>
      </segment>
    </unit>
    <unit id="ZZjrGgS" name="attachment.edit.download_url">
      <notes>
        <note category="file-source" priority="1">Part-DB1\src\Form\AttachmentFormType.php:133</note>
        <note priority="1">Part-DB1\src\Form\AttachmentFormType.php:129</note>
      </notes>
      <segment state="translated">
        <source>attachment.edit.download_url</source>
        <target>Download external file</target>
      </segment>
    </unit>
    <unit id="Pew.kQr" name="attachment.edit.file">
      <notes>
        <note category="file-source" priority="1">Part-DB1\src\Form\AttachmentFormType.php:146</note>
        <note priority="1">Part-DB1\src\Form\AttachmentFormType.php:142</note>
      </notes>
      <segment state="translated">
        <source>attachment.edit.file</source>
        <target>Upload file</target>
      </segment>
    </unit>
    <unit id="oZsKN5d" name="part.label">
      <notes>
        <note category="file-source" priority="1">Part-DB1\src\Form\LabelOptionsType.php:68</note>
        <note category="file-source" priority="1">Part-DB1\src\Services\ElementTypeNameGenerator.php:86</note>
      </notes>
      <segment state="translated">
        <source>part.label</source>
        <target>Part</target>
      </segment>
    </unit>
    <unit id="ucI6a2E" name="part_lot.label">
      <notes>
        <note category="file-source" priority="1">Part-DB1\src\Form\LabelOptionsType.php:68</note>
        <note category="file-source" priority="1">Part-DB1\src\Services\ElementTypeNameGenerator.php:87</note>
      </notes>
      <segment state="translated">
        <source>part_lot.label</source>
        <target>Part lot</target>
      </segment>
    </unit>
    <unit id="FmESg.O" name="label_options.barcode_type.none">
      <notes>
        <note category="file-source" priority="1">Part-DB1\src\Form\LabelOptionsType.php:78</note>
      </notes>
      <segment state="translated">
        <source>label_options.barcode_type.none</source>
        <target>None</target>
      </segment>
    </unit>
    <unit id="MxYhcsN" name="label_options.barcode_type.qr">
      <notes>
        <note category="file-source" priority="1">Part-DB1\src\Form\LabelOptionsType.php:78</note>
      </notes>
      <segment state="translated">
        <source>label_options.barcode_type.qr</source>
        <target>QR Code (recommended)</target>
      </segment>
    </unit>
    <unit id="uIJQMqh" name="label_options.barcode_type.code128">
      <notes>
        <note category="file-source" priority="1">Part-DB1\src\Form\LabelOptionsType.php:78</note>
      </notes>
      <segment state="translated">
        <source>label_options.barcode_type.code128</source>
        <target>Code 128 (recommended)</target>
      </segment>
    </unit>
    <unit id="56JwbDf" name="label_options.barcode_type.code39">
      <notes>
        <note category="file-source" priority="1">Part-DB1\src\Form\LabelOptionsType.php:78</note>
      </notes>
      <segment state="translated">
        <source>label_options.barcode_type.code39</source>
        <target>Code 39 (recommended)</target>
      </segment>
    </unit>
    <unit id="lz068u3" name="label_options.barcode_type.code93">
      <notes>
        <note category="file-source" priority="1">Part-DB1\src\Form\LabelOptionsType.php:78</note>
      </notes>
      <segment state="translated">
        <source>label_options.barcode_type.code93</source>
        <target>Code 93</target>
      </segment>
    </unit>
    <unit id="kPFpWmf" name="label_options.barcode_type.datamatrix">
      <notes>
        <note category="file-source" priority="1">Part-DB1\src\Form\LabelOptionsType.php:78</note>
      </notes>
      <segment state="translated">
        <source>label_options.barcode_type.datamatrix</source>
        <target>Datamatrix</target>
      </segment>
    </unit>
    <unit id="7I9OV_t" name="label_options.lines_mode.html">
      <notes>
        <note category="file-source" priority="1">Part-DB1\src\Form\LabelOptionsType.php:122</note>
      </notes>
      <segment state="translated">
        <source>label_options.lines_mode.html</source>
        <target>Placeholders</target>
      </segment>
    </unit>
    <unit id="dFMpKDI" name="label.options.lines_mode.twig">
      <notes>
        <note category="file-source" priority="1">Part-DB1\src\Form\LabelOptionsType.php:122</note>
      </notes>
      <segment state="translated">
        <source>label.options.lines_mode.twig</source>
        <target>Twig</target>
      </segment>
    </unit>
    <unit id="BybM1v9" name="label_options.lines_mode.help">
      <notes>
        <note category="file-source" priority="1">Part-DB1\src\Form\LabelOptionsType.php:126</note>
      </notes>
      <segment state="translated">
        <source>label_options.lines_mode.help</source>
        <target>If you select Twig here, the content field is interpreted as Twig template. See &lt;a href="https://twig.symfony.com/doc/3.x/templates.html"&gt;Twig documentation&lt;/a&gt; and &lt;a href="https://docs.part-db.de/usage/labels.html#twig-mode"&gt;Wiki&lt;/a&gt; for more information.</target>
      </segment>
    </unit>
    <unit id="2d9g1o5" name="label_options.page_size.label">
      <notes>
        <note category="file-source" priority="1">Part-DB1\src\Form\LabelOptionsType.php:47</note>
      </notes>
      <segment state="translated">
        <source>label_options.page_size.label</source>
        <target>Label size</target>
      </segment>
    </unit>
    <unit id="7ZEGFJ3" name="label_options.supported_elements.label">
      <notes>
        <note category="file-source" priority="1">Part-DB1\src\Form\LabelOptionsType.php:66</note>
      </notes>
      <segment state="translated">
        <source>label_options.supported_elements.label</source>
        <target>Target type</target>
      </segment>
    </unit>
    <unit id="eSLhawk" name="label_options.barcode_type.label">
      <notes>
        <note category="file-source" priority="1">Part-DB1\src\Form\LabelOptionsType.php:75</note>
      </notes>
      <segment state="translated">
        <source>label_options.barcode_type.label</source>
        <target>Barcode</target>
      </segment>
    </unit>
    <unit id="Z8_BSQ1" name="label_profile.lines.label">
      <notes>
        <note category="file-source" priority="1">Part-DB1\src\Form\LabelOptionsType.php:102</note>
      </notes>
      <segment state="translated">
        <source>label_profile.lines.label</source>
        <target>Content</target>
      </segment>
    </unit>
    <unit id="LfMiT9B" name="label_options.additional_css.label">
      <notes>
        <note category="file-source" priority="1">Part-DB1\src\Form\LabelOptionsType.php:111</note>
      </notes>
      <segment state="translated">
        <source>label_options.additional_css.label</source>
        <target>Additional styles (CSS)</target>
      </segment>
    </unit>
    <unit id="0A6Twij" name="label_options.lines_mode.label">
      <notes>
        <note category="file-source" priority="1">Part-DB1\src\Form\LabelOptionsType.php:120</note>
      </notes>
      <segment state="translated">
        <source>label_options.lines_mode.label</source>
        <target>Parser mode</target>
      </segment>
    </unit>
    <unit id="aPqzFJs" name="label_options.width.placeholder">
      <notes>
        <note category="file-source" priority="1">Part-DB1\src\Form\LabelOptionsType.php:51</note>
      </notes>
      <segment state="translated">
        <source>label_options.width.placeholder</source>
        <target>Width</target>
      </segment>
    </unit>
    <unit id="t.j1KtN" name="label_options.height.placeholder">
      <notes>
        <note category="file-source" priority="1">Part-DB1\src\Form\LabelOptionsType.php:60</note>
      </notes>
      <segment state="translated">
        <source>label_options.height.placeholder</source>
        <target>Height</target>
      </segment>
    </unit>
    <unit id="nez5RLt" name="label_generator.target_id.range_hint">
      <notes>
        <note category="file-source" priority="1">Part-DB1\src\Form\LabelSystem\LabelDialogType.php:49</note>
      </notes>
      <segment state="translated">
        <source>label_generator.target_id.range_hint</source>
        <target>You can specify multiple IDs (e.g. 1,2,3) and/or a range (1-3) here to generate labels for multiple elements at once.</target>
      </segment>
    </unit>
    <unit id="GN.UJxb" name="label_generator.target_id.label">
      <notes>
        <note category="file-source" priority="1">Part-DB1\src\Form\LabelSystem\LabelDialogType.php:46</note>
      </notes>
      <segment state="translated">
        <source>label_generator.target_id.label</source>
        <target>Target IDs</target>
      </segment>
    </unit>
    <unit id="xSJAE3a" name="label_generator.update">
      <notes>
        <note category="file-source" priority="1">Part-DB1\src\Form\LabelSystem\LabelDialogType.php:59</note>
      </notes>
      <segment state="translated">
        <source>label_generator.update</source>
        <target>Update</target>
      </segment>
    </unit>
    <unit id="QQCsPWt" name="scan_dialog.input">
      <notes>
        <note category="file-source" priority="1">Part-DB1\src\Form\LabelSystem\ScanDialogType.php:36</note>
      </notes>
      <segment state="translated">
        <source>scan_dialog.input</source>
        <target>Input</target>
      </segment>
    </unit>
    <unit id="xENLE_d" name="scan_dialog.submit">
      <notes>
        <note category="file-source" priority="1">Part-DB1\src\Form\LabelSystem\ScanDialogType.php:44</note>
      </notes>
      <segment state="translated">
        <source>scan_dialog.submit</source>
        <target>Submit</target>
      </segment>
    </unit>
    <unit id="o.P_V00" name="parameters.name.placeholder">
      <notes>
        <note category="file-source" priority="1">Part-DB1\src\Form\ParameterType.php:41</note>
      </notes>
      <segment state="translated">
        <source>parameters.name.placeholder</source>
        <target>e.g. DC Current Gain</target>
      </segment>
    </unit>
    <unit id="3LWIDYM" name="parameters.symbol.placeholder">
      <notes>
        <note category="file-source" priority="1">Part-DB1\src\Form\ParameterType.php:50</note>
      </notes>
      <segment state="translated">
        <source>parameters.symbol.placeholder</source>
        <target>e.g. h_{FE}</target>
      </segment>
    </unit>
    <unit id="w7bfLKj" name="parameters.text.placeholder">
      <notes>
        <note category="file-source" priority="1">Part-DB1\src\Form\ParameterType.php:60</note>
      </notes>
      <segment state="translated">
        <source>parameters.text.placeholder</source>
        <target>e.g. Test conditions</target>
      </segment>
    </unit>
    <unit id="6utToZ6" name="parameters.max.placeholder">
      <notes>
        <note category="file-source" priority="1">Part-DB1\src\Form\ParameterType.php:71</note>
      </notes>
      <segment state="translated">
        <source>parameters.max.placeholder</source>
        <target>e.g. 350</target>
      </segment>
    </unit>
    <unit id="BypUOrf" name="parameters.min.placeholder">
      <notes>
        <note category="file-source" priority="1">Part-DB1\src\Form\ParameterType.php:82</note>
      </notes>
      <segment state="translated">
        <source>parameters.min.placeholder</source>
        <target>e.g. 100</target>
      </segment>
    </unit>
    <unit id="VmYIvYF" name="parameters.typical.placeholder">
      <notes>
        <note category="file-source" priority="1">Part-DB1\src\Form\ParameterType.php:93</note>
      </notes>
      <segment state="translated">
        <source>parameters.typical.placeholder</source>
        <target>e.g. 200</target>
      </segment>
    </unit>
    <unit id="kvhGoo0" name="parameters.unit.placeholder">
      <notes>
        <note category="file-source" priority="1">Part-DB1\src\Form\ParameterType.php:103</note>
      </notes>
      <segment state="translated">
        <source>parameters.unit.placeholder</source>
        <target>e.g. V</target>
      </segment>
    </unit>
    <unit id="kL5OSi8" name="parameter.group.placeholder">
      <notes>
        <note category="file-source" priority="1">Part-DB1\src\Form\ParameterType.php:114</note>
      </notes>
      <segment state="translated">
        <source>parameter.group.placeholder</source>
        <target>e.g. Technical Specifications</target>
      </segment>
    </unit>
    <unit id="jv6wCpP" name="orderdetails.edit.supplierpartnr">
      <notes>
        <note category="file-source" priority="1">Part-DB1\src\Form\Part\OrderdetailType.php:72</note>
        <note priority="1">Part-DB1\src\Form\Part\OrderdetailType.php:75</note>
      </notes>
      <segment state="translated">
        <source>orderdetails.edit.supplierpartnr</source>
        <target>Supplier part number</target>
      </segment>
    </unit>
    <unit id="CimWRtu" name="orderdetails.edit.supplier">
      <notes>
        <note category="file-source" priority="1">Part-DB1\src\Form\Part\OrderdetailType.php:81</note>
        <note priority="1">Part-DB1\src\Form\Part\OrderdetailType.php:84</note>
      </notes>
      <segment state="translated">
        <source>orderdetails.edit.supplier</source>
        <target>Supplier</target>
      </segment>
    </unit>
    <unit id="qfScBBj" name="orderdetails.edit.url">
      <notes>
        <note category="file-source" priority="1">Part-DB1\src\Form\Part\OrderdetailType.php:87</note>
        <note priority="1">Part-DB1\src\Form\Part\OrderdetailType.php:90</note>
      </notes>
      <segment state="translated">
        <source>orderdetails.edit.url</source>
        <target>Link to offer</target>
      </segment>
    </unit>
    <unit id="D_288lV" name="orderdetails.edit.obsolete">
      <notes>
        <note category="file-source" priority="1">Part-DB1\src\Form\Part\OrderdetailType.php:93</note>
        <note priority="1">Part-DB1\src\Form\Part\OrderdetailType.php:96</note>
      </notes>
      <segment state="translated">
        <source>orderdetails.edit.obsolete</source>
        <target>No longer available</target>
      </segment>
    </unit>
    <unit id="7r_nI9R" name="orderdetails.edit.supplierpartnr.placeholder">
      <notes>
        <note category="file-source" priority="1">Part-DB1\src\Form\Part\OrderdetailType.php:75</note>
        <note priority="1">Part-DB1\src\Form\Part\OrderdetailType.php:78</note>
      </notes>
      <segment state="translated">
        <source>orderdetails.edit.supplierpartnr.placeholder</source>
        <target>e.g. BC 547</target>
      </segment>
    </unit>
    <unit id="HZwLFnu" name="part.edit.name">
      <notes>
        <note category="file-source" priority="1">Part-DB1\src\Form\Part\PartBaseType.php:101</note>
        <note priority="1">Part-DB1\src\Form\Part\PartBaseType.php:99</note>
      </notes>
      <segment state="translated">
        <source>part.edit.name</source>
        <target>Name</target>
      </segment>
    </unit>
    <unit id="9MhdLlK" name="part.edit.description">
      <notes>
        <note category="file-source" priority="1">Part-DB1\src\Form\Part\PartBaseType.php:109</note>
        <note priority="1">Part-DB1\src\Form\Part\PartBaseType.php:107</note>
      </notes>
      <segment state="translated">
        <source>part.edit.description</source>
        <target>Description</target>
      </segment>
    </unit>
    <unit id="Xzj9BP8" name="part.edit.mininstock">
      <notes>
        <note category="file-source" priority="1">Part-DB1\src\Form\Part\PartBaseType.php:120</note>
        <note priority="1">Part-DB1\src\Form\Part\PartBaseType.php:118</note>
      </notes>
      <segment state="translated">
        <source>part.edit.mininstock</source>
        <target>Minimum stock</target>
      </segment>
    </unit>
    <unit id="1VN9ldj" name="part.edit.category">
      <notes>
        <note category="file-source" priority="1">Part-DB1\src\Form\Part\PartBaseType.php:129</note>
        <note priority="1">Part-DB1\src\Form\Part\PartBaseType.php:127</note>
      </notes>
      <segment state="translated">
        <source>part.edit.category</source>
        <target>Category</target>
      </segment>
    </unit>
    <unit id="IROdosg" name="part.edit.footprint">
      <notes>
        <note category="file-source" priority="1">Part-DB1\src\Form\Part\PartBaseType.php:135</note>
        <note priority="1">Part-DB1\src\Form\Part\PartBaseType.php:133</note>
      </notes>
      <segment state="translated">
        <source>part.edit.footprint</source>
        <target>Footprint</target>
      </segment>
    </unit>
    <unit id="KHkWjTz" name="part.edit.tags">
      <notes>
        <note category="file-source" priority="1">Part-DB1\src\Form\Part\PartBaseType.php:142</note>
        <note priority="1">Part-DB1\src\Form\Part\PartBaseType.php:140</note>
      </notes>
      <segment state="translated">
        <source>part.edit.tags</source>
        <target>Tags</target>
      </segment>
    </unit>
    <unit id="4ok13kM" name="part.edit.manufacturer.label">
      <notes>
        <note category="file-source" priority="1">Part-DB1\src\Form\Part\PartBaseType.php:154</note>
        <note priority="1">Part-DB1\src\Form\Part\PartBaseType.php:152</note>
      </notes>
      <segment state="translated">
        <source>part.edit.manufacturer.label</source>
        <target>Manufacturer</target>
      </segment>
    </unit>
    <unit id="0qS9528" name="part.edit.manufacturer_url.label">
      <notes>
        <note category="file-source" priority="1">Part-DB1\src\Form\Part\PartBaseType.php:161</note>
        <note priority="1">Part-DB1\src\Form\Part\PartBaseType.php:159</note>
      </notes>
      <segment state="translated">
        <source>part.edit.manufacturer_url.label</source>
        <target>Link to product page</target>
      </segment>
    </unit>
    <unit id="tuRAA_9" name="part.edit.mpn">
      <notes>
        <note category="file-source" priority="1">Part-DB1\src\Form\Part\PartBaseType.php:167</note>
        <note priority="1">Part-DB1\src\Form\Part\PartBaseType.php:165</note>
      </notes>
      <segment state="translated">
        <source>part.edit.mpn</source>
        <target>Manufacturer part number</target>
      </segment>
    </unit>
    <unit id="rcE_03k" name="part.edit.manufacturing_status">
      <notes>
        <note category="file-source" priority="1">Part-DB1\src\Form\Part\PartBaseType.php:173</note>
        <note priority="1">Part-DB1\src\Form\Part\PartBaseType.php:171</note>
      </notes>
      <segment state="translated">
        <source>part.edit.manufacturing_status</source>
        <target>Manufacturing status</target>
      </segment>
    </unit>
    <unit id="tdUi2VV" name="part.edit.needs_review">
      <notes>
        <note category="file-source" priority="1">Part-DB1\src\Form\Part\PartBaseType.php:181</note>
        <note priority="1">Part-DB1\src\Form\Part\PartBaseType.php:179</note>
      </notes>
      <segment state="translated">
        <source>part.edit.needs_review</source>
        <target>Needs review</target>
      </segment>
    </unit>
    <unit id="thxZ5LH" name="part.edit.is_favorite">
      <notes>
        <note category="file-source" priority="1">Part-DB1\src\Form\Part\PartBaseType.php:189</note>
        <note priority="1">Part-DB1\src\Form\Part\PartBaseType.php:187</note>
      </notes>
      <segment state="translated">
        <source>part.edit.is_favorite</source>
        <target>Favorite</target>
      </segment>
    </unit>
    <unit id="epWuzE5" name="part.edit.mass">
      <notes>
        <note category="file-source" priority="1">Part-DB1\src\Form\Part\PartBaseType.php:197</note>
        <note priority="1">Part-DB1\src\Form\Part\PartBaseType.php:195</note>
      </notes>
      <segment state="translated">
        <source>part.edit.mass</source>
        <target>Mass</target>
      </segment>
    </unit>
    <unit id="kpiGJo0" name="part.edit.partUnit">
      <notes>
        <note category="file-source" priority="1">Part-DB1\src\Form\Part\PartBaseType.php:203</note>
        <note priority="1">Part-DB1\src\Form\Part\PartBaseType.php:201</note>
      </notes>
      <segment state="translated">
        <source>part.edit.partUnit</source>
        <target>Measuring unit</target>
      </segment>
    </unit>
    <unit id="LTZRVlq" name="part.edit.comment">
      <notes>
        <note category="file-source" priority="1">Part-DB1\src\Form\Part\PartBaseType.php:212</note>
        <note priority="1">Part-DB1\src\Form\Part\PartBaseType.php:210</note>
      </notes>
      <segment state="translated">
        <source>part.edit.comment</source>
        <target>Notes</target>
      </segment>
    </unit>
    <unit id="cIVLqUs" name="part.edit.master_attachment">
      <notes>
        <note category="file-source" priority="1">Part-DB1\src\Form\Part\PartBaseType.php:250</note>
        <note priority="1">Part-DB1\src\Form\Part\PartBaseType.php:246</note>
      </notes>
      <segment state="translated">
        <source>part.edit.master_attachment</source>
        <target>Preview image</target>
      </segment>
    </unit>
    <unit id="vZwa6za" name="part.edit.save">
      <notes>
        <note category="file-source" priority="1">Part-DB1\src\Form\Part\PartBaseType.php:295</note>
        <note priority="1">Part-DB1\src\Form\Part\PartBaseType.php:276</note>
        <note priority="1">src\Form\PartType.php:91</note>
      </notes>
      <segment state="translated">
        <source>part.edit.save</source>
        <target>Save changes</target>
      </segment>
    </unit>
    <unit id="_GqPyC3" name="part.edit.reset">
      <notes>
        <note category="file-source" priority="1">Part-DB1\src\Form\Part\PartBaseType.php:296</note>
        <note priority="1">Part-DB1\src\Form\Part\PartBaseType.php:277</note>
        <note priority="1">src\Form\PartType.php:92</note>
      </notes>
      <segment state="translated">
        <source>part.edit.reset</source>
        <target>Reset changes</target>
      </segment>
    </unit>
    <unit id="wN.sxj3" name="part.edit.name.placeholder">
      <notes>
        <note category="file-source" priority="1">Part-DB1\src\Form\Part\PartBaseType.php:105</note>
        <note priority="1">Part-DB1\src\Form\Part\PartBaseType.php:103</note>
      </notes>
      <segment state="translated">
        <source>part.edit.name.placeholder</source>
        <target>e.g. BC547</target>
      </segment>
    </unit>
    <unit id="rMHwTBI" name="part.edit.description.placeholder">
      <notes>
        <note category="file-source" priority="1">Part-DB1\src\Form\Part\PartBaseType.php:115</note>
        <note priority="1">Part-DB1\src\Form\Part\PartBaseType.php:113</note>
      </notes>
      <segment state="translated">
        <source>part.edit.description.placeholder</source>
        <target>e.g. NPN 45V, 0,1A, 0,5W</target>
      </segment>
    </unit>
    <unit id=".V3Lfkf" name="part.editmininstock.placeholder">
      <notes>
        <note category="file-source" priority="1">Part-DB1\src\Form\Part\PartBaseType.php:123</note>
        <note priority="1">Part-DB1\src\Form\Part\PartBaseType.php:121</note>
      </notes>
      <segment state="translated">
        <source>part.editmininstock.placeholder</source>
        <target>e.g. 1</target>
      </segment>
    </unit>
    <unit id="6QS4K7r" name="part_lot.edit.description">
      <notes>
        <note category="file-source" priority="1">Part-DB1\src\Form\Part\PartLotType.php:69</note>
        <note priority="1">Part-DB1\src\Form\Part\PartLotType.php:69</note>
      </notes>
      <segment state="translated">
        <source>part_lot.edit.description</source>
        <target>Description</target>
      </segment>
    </unit>
    <unit id="IwPHYB0" name="part_lot.edit.location">
      <notes>
        <note category="file-source" priority="1">Part-DB1\src\Form\Part\PartLotType.php:78</note>
        <note priority="1">Part-DB1\src\Form\Part\PartLotType.php:78</note>
      </notes>
      <segment state="translated">
        <source>part_lot.edit.location</source>
        <target>Storage location</target>
      </segment>
    </unit>
    <unit id="VEybZz7" name="part_lot.edit.amount">
      <notes>
        <note category="file-source" priority="1">Part-DB1\src\Form\Part\PartLotType.php:89</note>
        <note priority="1">Part-DB1\src\Form\Part\PartLotType.php:89</note>
      </notes>
      <segment state="translated">
        <source>part_lot.edit.amount</source>
        <target>Amount</target>
      </segment>
    </unit>
    <unit id="OPwK3Lq" name="part_lot.edit.instock_unknown">
      <notes>
        <note category="file-source" priority="1">Part-DB1\src\Form\Part\PartLotType.php:98</note>
        <note priority="1">Part-DB1\src\Form\Part\PartLotType.php:97</note>
      </notes>
      <segment state="translated">
        <source>part_lot.edit.instock_unknown</source>
        <target>Amount unknown</target>
      </segment>
    </unit>
    <unit id="uHBgsns" name="part_lot.edit.needs_refill">
      <notes>
        <note category="file-source" priority="1">Part-DB1\src\Form\Part\PartLotType.php:109</note>
        <note priority="1">Part-DB1\src\Form\Part\PartLotType.php:108</note>
      </notes>
      <segment state="translated">
        <source>part_lot.edit.needs_refill</source>
        <target>Needs refill</target>
      </segment>
    </unit>
    <unit id="xorQnlc" name="part_lot.edit.expiration_date">
      <notes>
        <note category="file-source" priority="1">Part-DB1\src\Form\Part\PartLotType.php:120</note>
        <note priority="1">Part-DB1\src\Form\Part\PartLotType.php:119</note>
      </notes>
      <segment state="translated">
        <source>part_lot.edit.expiration_date</source>
        <target>Expiration date</target>
      </segment>
    </unit>
    <unit id="OjwY78X" name="part_lot.edit.comment">
      <notes>
        <note category="file-source" priority="1">Part-DB1\src\Form\Part\PartLotType.php:128</note>
        <note priority="1">Part-DB1\src\Form\Part\PartLotType.php:125</note>
      </notes>
      <segment state="translated">
        <source>part_lot.edit.comment</source>
        <target>Notes</target>
      </segment>
    </unit>
    <unit id=".8YTKod" name="perm.group.other">
      <notes>
        <note category="file-source" priority="1">Part-DB1\src\Form\Permissions\PermissionsType.php:99</note>
        <note priority="1">Part-DB1\src\Form\Permissions\PermissionsType.php:99</note>
      </notes>
      <segment state="translated">
        <source>perm.group.other</source>
        <target>Miscellaneous</target>
      </segment>
    </unit>
    <unit id="wPnvtWt" name="tfa_google.enable">
      <notes>
        <note category="file-source" priority="1">Part-DB1\src\Form\TFAGoogleSettingsType.php:97</note>
        <note priority="1">Part-DB1\src\Form\TFAGoogleSettingsType.php:97</note>
      </notes>
      <segment state="translated">
        <source>tfa_google.enable</source>
        <target>Enable authenticator app</target>
      </segment>
    </unit>
    <unit id="g7Bwb96" name="tfa_google.disable">
      <notes>
        <note category="file-source" priority="1">Part-DB1\src\Form\TFAGoogleSettingsType.php:101</note>
        <note priority="1">Part-DB1\src\Form\TFAGoogleSettingsType.php:101</note>
      </notes>
      <segment state="translated">
        <source>tfa_google.disable</source>
        <target>Deactivate authenticator app</target>
      </segment>
    </unit>
    <unit id="j7YxSXm" name="google_confirmation">
      <notes>
        <note category="file-source" priority="1">Part-DB1\src\Form\TFAGoogleSettingsType.php:74</note>
        <note priority="1">Part-DB1\src\Form\TFAGoogleSettingsType.php:74</note>
      </notes>
      <segment state="translated">
        <source>google_confirmation</source>
        <target>Confirmation code</target>
      </segment>
    </unit>
    <unit id="Lq0fGXJ" name="user.timezone.label">
      <notes>
        <note category="file-source" priority="1">Part-DB1\src\Form\UserSettingsType.php:108</note>
        <note priority="1">Part-DB1\src\Form\UserSettingsType.php:108</note>
        <note priority="1">src\Form\UserSettingsType.php:46</note>
      </notes>
      <segment state="translated">
        <source>user.timezone.label</source>
        <target>Timezone</target>
      </segment>
    </unit>
    <unit id="uGQ16Yq" name="user.currency.label">
      <notes>
        <note category="file-source" priority="1">Part-DB1\src\Form\UserSettingsType.php:133</note>
        <note priority="1">Part-DB1\src\Form\UserSettingsType.php:132</note>
      </notes>
      <segment state="translated">
        <source>user.currency.label</source>
        <target>Preferred currency</target>
      </segment>
    </unit>
    <unit id="FX3KkuQ" name="save">
      <notes>
        <note category="file-source" priority="1">Part-DB1\src\Form\UserSettingsType.php:140</note>
        <note priority="1">Part-DB1\src\Form\UserSettingsType.php:139</note>
        <note priority="1">src\Form\UserSettingsType.php:53</note>
      </notes>
      <segment state="translated">
        <source>save</source>
        <target>Apply changes</target>
      </segment>
    </unit>
    <unit id="Ab4wu0o" name="reset">
      <notes>
        <note category="file-source" priority="1">Part-DB1\src\Form\UserSettingsType.php:141</note>
        <note priority="1">Part-DB1\src\Form\UserSettingsType.php:140</note>
        <note priority="1">src\Form\UserSettingsType.php:54</note>
      </notes>
      <segment state="translated">
        <source>reset</source>
        <target>Discard changes</target>
      </segment>
    </unit>
    <unit id="lx12TjD" name="user_settings.language.placeholder">
      <notes>
        <note category="file-source" priority="1">Part-DB1\src\Form\UserSettingsType.php:104</note>
        <note priority="1">Part-DB1\src\Form\UserSettingsType.php:104</note>
        <note priority="1">src\Form\UserSettingsType.php:45</note>
      </notes>
      <segment state="translated">
        <source>user_settings.language.placeholder</source>
        <target>Serverwide language</target>
      </segment>
    </unit>
    <unit id="JROUC8Y" name="user_settings.timezone.placeholder">
      <notes>
        <note category="file-source" priority="1">Part-DB1\src\Form\UserSettingsType.php:115</note>
        <note priority="1">Part-DB1\src\Form\UserSettingsType.php:115</note>
        <note priority="1">src\Form\UserSettingsType.php:48</note>
      </notes>
      <segment state="translated">
        <source>user_settings.timezone.placeholder</source>
        <target>Serverwide Timezone</target>
      </segment>
    </unit>
    <unit id="ExjMUEE" name="attachment.label">
      <notes>
        <note category="file-source" priority="1">Part-DB1\src\Services\ElementTypeNameGenerator.php:79</note>
        <note priority="1">Part-DB1\src\Services\ElementTypeNameGenerator.php:79</note>
      </notes>
      <segment state="translated">
        <source>attachment.label</source>
        <target>Attachment</target>
      </segment>
    </unit>
    <unit id="ASJkLeb" name="attachment_type.label">
      <notes>
        <note category="file-source" priority="1">Part-DB1\src\Services\ElementTypeNameGenerator.php:81</note>
        <note priority="1">Part-DB1\src\Services\ElementTypeNameGenerator.php:81</note>
      </notes>
      <segment state="translated">
        <source>attachment_type.label</source>
        <target>Attachment type</target>
      </segment>
    </unit>
    <unit id="w.zcG5D" name="project.label">
      <notes>
        <note category="file-source" priority="1">Part-DB1\src\Services\ElementTypeNameGenerator.php:82</note>
        <note priority="1">Part-DB1\src\Services\ElementTypeNameGenerator.php:82</note>
      </notes>
      <segment state="translated">
        <source>project.label</source>
        <target>Project</target>
      </segment>
    </unit>
    <unit id="QPnDbnv" name="measurement_unit.label">
      <notes>
        <note category="file-source" priority="1">Part-DB1\src\Services\ElementTypeNameGenerator.php:85</note>
        <note priority="1">Part-DB1\src\Services\ElementTypeNameGenerator.php:85</note>
      </notes>
      <segment state="translated">
        <source>measurement_unit.label</source>
        <target>Measurement unit</target>
      </segment>
    </unit>
    <unit id="5lJftbn" name="currency.label">
      <notes>
        <note category="file-source" priority="1">Part-DB1\src\Services\ElementTypeNameGenerator.php:90</note>
        <note priority="1">Part-DB1\src\Services\ElementTypeNameGenerator.php:90</note>
      </notes>
      <segment state="translated">
        <source>currency.label</source>
        <target>Currency</target>
      </segment>
    </unit>
    <unit id="zD9yfVF" name="orderdetail.label">
      <notes>
        <note category="file-source" priority="1">Part-DB1\src\Services\ElementTypeNameGenerator.php:91</note>
        <note priority="1">Part-DB1\src\Services\ElementTypeNameGenerator.php:91</note>
      </notes>
      <segment state="translated">
        <source>orderdetail.label</source>
        <target>Order detail</target>
      </segment>
    </unit>
    <unit id="7_5mSa9" name="pricedetail.label">
      <notes>
        <note category="file-source" priority="1">Part-DB1\src\Services\ElementTypeNameGenerator.php:92</note>
        <note priority="1">Part-DB1\src\Services\ElementTypeNameGenerator.php:92</note>
      </notes>
      <segment state="translated">
        <source>pricedetail.label</source>
        <target>Price detail</target>
      </segment>
    </unit>
    <unit id="S4Z.EZY" name="user.label">
      <notes>
        <note category="file-source" priority="1">Part-DB1\src\Services\ElementTypeNameGenerator.php:94</note>
        <note priority="1">Part-DB1\src\Services\ElementTypeNameGenerator.php:94</note>
      </notes>
      <segment state="translated">
        <source>user.label</source>
        <target>User</target>
      </segment>
    </unit>
    <unit id="CxpVbHB" name="parameter.label">
      <notes>
        <note category="file-source" priority="1">Part-DB1\src\Services\ElementTypeNameGenerator.php:95</note>
      </notes>
      <segment state="translated">
        <source>parameter.label</source>
        <target>Parameter</target>
      </segment>
    </unit>
    <unit id="0koS1dD" name="label_profile.label">
      <notes>
        <note category="file-source" priority="1">Part-DB1\src\Services\ElementTypeNameGenerator.php:96</note>
      </notes>
      <segment state="translated">
        <source>label_profile.label</source>
        <target>Label profile</target>
      </segment>
    </unit>
    <unit id=".nBJJBz" name="log.element_deleted.old_name.unknown">
      <notes>
        <note category="file-source" priority="1">Part-DB1\src\Services\LogSystem\LogEntryExtraFormatter.php:176</note>
        <note priority="1">Part-DB1\src\Services\LogSystem\LogEntryExtraFormatter.php:161</note>
        <note priority="1">new</note>
      </notes>
      <segment state="final">
        <source>log.element_deleted.old_name.unknown</source>
        <target>Unknown</target>
      </segment>
    </unit>
    <unit id="jYAc6_i" name="markdown.loading">
      <notes>
        <note category="file-source" priority="1">Part-DB1\src\Services\MarkdownParser.php:73</note>
        <note priority="1">Part-DB1\src\Services\MarkdownParser.php:73</note>
      </notes>
      <segment state="translated">
        <source>markdown.loading</source>
        <target>Loading markdown. If this message does not disappear, try to reload the page.</target>
      </segment>
    </unit>
    <unit id="JVlktlG" name="pw_reset.email.subject">
      <notes>
        <note category="file-source" priority="1">Part-DB1\src\Services\PasswordResetManager.php:98</note>
        <note priority="1">Part-DB1\src\Services\PasswordResetManager.php:98</note>
      </notes>
      <segment state="translated">
        <source>pw_reset.email.subject</source>
        <target>Password reset for your Part-DB account</target>
      </segment>
    </unit>
    <unit id="_D86R1w" name="tree.tools.tools">
      <notes>
        <note category="file-source" priority="1">Part-DB1\src\Services\Trees\ToolsTreeBuilder.php:108</note>
      </notes>
      <segment state="translated">
        <source>tree.tools.tools</source>
        <target>Tools</target>
      </segment>
    </unit>
    <unit id="sgHHET2" name="tree.tools.edit">
      <notes>
        <note category="file-source" priority="1">Part-DB1\src\Services\Trees\ToolsTreeBuilder.php:109</note>
        <note priority="1">Part-DB1\src\Services\Trees\ToolsTreeBuilder.php:107</note>
        <note priority="1">src\Services\ToolsTreeBuilder.php:74</note>
      </notes>
      <segment state="translated">
        <source>tree.tools.edit</source>
        <target>Edit</target>
      </segment>
    </unit>
    <unit id="RRgi9vd" name="tree.tools.show">
      <notes>
        <note category="file-source" priority="1">Part-DB1\src\Services\Trees\ToolsTreeBuilder.php:110</note>
        <note priority="1">Part-DB1\src\Services\Trees\ToolsTreeBuilder.php:108</note>
        <note priority="1">src\Services\ToolsTreeBuilder.php:81</note>
      </notes>
      <segment state="translated">
        <source>tree.tools.show</source>
        <target>Show</target>
      </segment>
    </unit>
    <unit id="nQkvo2A" name="tree.tools.system">
      <notes>
        <note category="file-source" priority="1">Part-DB1\src\Services\Trees\ToolsTreeBuilder.php:111</note>
        <note priority="1">Part-DB1\src\Services\Trees\ToolsTreeBuilder.php:109</note>
      </notes>
      <segment state="translated">
        <source>tree.tools.system</source>
        <target>System</target>
      </segment>
    </unit>
    <unit id="Cd_wFWS" name="tree.tools.tools.label_dialog">
      <notes>
        <note category="file-source" priority="1">Part-DB1\src\Services\Trees\ToolsTreeBuilder.php:123</note>
      </notes>
      <segment state="translated">
        <source>tree.tools.tools.label_dialog</source>
        <target>Label generator</target>
      </segment>
    </unit>
    <unit id="fVHzYVj" name="tree.tools.tools.label_scanner">
      <notes>
        <note category="file-source" priority="1">Part-DB1\src\Services\Trees\ToolsTreeBuilder.php:130</note>
      </notes>
      <segment state="translated">
        <source>tree.tools.tools.label_scanner</source>
        <target>Scanner</target>
      </segment>
    </unit>
    <unit id="Umzi6EP" name="tree.tools.edit.attachment_types">
      <notes>
        <note category="file-source" priority="1">Part-DB1\src\Services\Trees\ToolsTreeBuilder.php:149</note>
        <note priority="1">Part-DB1\src\Services\Trees\ToolsTreeBuilder.php:126</note>
        <note priority="1">src\Services\ToolsTreeBuilder.php:62</note>
      </notes>
      <segment state="translated">
        <source>tree.tools.edit.attachment_types</source>
        <target>Attachment types</target>
      </segment>
    </unit>
    <unit id="IWpzGV5" name="tree.tools.edit.categories">
      <notes>
        <note category="file-source" priority="1">Part-DB1\src\Services\Trees\ToolsTreeBuilder.php:155</note>
        <note priority="1">Part-DB1\src\Services\Trees\ToolsTreeBuilder.php:132</note>
        <note priority="1">src\Services\ToolsTreeBuilder.php:64</note>
      </notes>
      <segment state="translated">
        <source>tree.tools.edit.categories</source>
        <target>Categories</target>
      </segment>
    </unit>
    <unit id="0I8lDuo" name="tree.tools.edit.projects">
      <notes>
        <note category="file-source" priority="1">Part-DB1\src\Services\Trees\ToolsTreeBuilder.php:161</note>
        <note priority="1">Part-DB1\src\Services\Trees\ToolsTreeBuilder.php:138</note>
        <note priority="1">src\Services\ToolsTreeBuilder.php:66</note>
      </notes>
      <segment state="translated">
        <source>tree.tools.edit.projects</source>
        <target>Projects</target>
      </segment>
    </unit>
    <unit id="BFfweU_" name="tree.tools.edit.suppliers">
      <notes>
        <note category="file-source" priority="1">Part-DB1\src\Services\Trees\ToolsTreeBuilder.php:167</note>
        <note priority="1">Part-DB1\src\Services\Trees\ToolsTreeBuilder.php:144</note>
        <note priority="1">src\Services\ToolsTreeBuilder.php:68</note>
      </notes>
      <segment state="translated">
        <source>tree.tools.edit.suppliers</source>
        <target>Suppliers</target>
      </segment>
    </unit>
    <unit id="bkM5GtE" name="tree.tools.edit.manufacturer">
      <notes>
        <note category="file-source" priority="1">Part-DB1\src\Services\Trees\ToolsTreeBuilder.php:173</note>
        <note priority="1">Part-DB1\src\Services\Trees\ToolsTreeBuilder.php:150</note>
        <note priority="1">src\Services\ToolsTreeBuilder.php:70</note>
      </notes>
      <segment state="translated">
        <source>tree.tools.edit.manufacturer</source>
        <target>Manufacturers</target>
      </segment>
    </unit>
    <unit id="0uWeEo4" name="tree.tools.edit.storelocation">
      <notes>
        <note category="file-source" priority="1">Part-DB1\src\Services\Trees\ToolsTreeBuilder.php:179</note>
        <note priority="1">Part-DB1\src\Services\Trees\ToolsTreeBuilder.php:156</note>
      </notes>
      <segment state="translated">
        <source>tree.tools.edit.storelocation</source>
        <target>Storage locations</target>
      </segment>
    </unit>
    <unit id="AQHSEDZ" name="tree.tools.edit.footprint">
      <notes>
        <note category="file-source" priority="1">Part-DB1\src\Services\Trees\ToolsTreeBuilder.php:185</note>
        <note priority="1">Part-DB1\src\Services\Trees\ToolsTreeBuilder.php:162</note>
      </notes>
      <segment state="translated">
        <source>tree.tools.edit.footprint</source>
        <target>Footprints</target>
      </segment>
    </unit>
    <unit id="RBBr5gI" name="tree.tools.edit.currency">
      <notes>
        <note category="file-source" priority="1">Part-DB1\src\Services\Trees\ToolsTreeBuilder.php:191</note>
        <note priority="1">Part-DB1\src\Services\Trees\ToolsTreeBuilder.php:168</note>
      </notes>
      <segment state="translated">
        <source>tree.tools.edit.currency</source>
        <target>Currencies</target>
      </segment>
    </unit>
    <unit id="624h27t" name="tree.tools.edit.measurement_unit">
      <notes>
        <note category="file-source" priority="1">Part-DB1\src\Services\Trees\ToolsTreeBuilder.php:197</note>
        <note priority="1">Part-DB1\src\Services\Trees\ToolsTreeBuilder.php:174</note>
      </notes>
      <segment state="translated">
        <source>tree.tools.edit.measurement_unit</source>
        <target>Measurement Unit</target>
      </segment>
    </unit>
    <unit id="YAalchf" name="tree.tools.edit.label_profile">
      <notes>
        <note category="file-source" priority="1">Part-DB1\src\Services\Trees\ToolsTreeBuilder.php:203</note>
      </notes>
      <segment state="translated">
        <source>tree.tools.edit.label_profile</source>
        <target>Label profiles</target>
      </segment>
    </unit>
    <unit id="CBX7i_1" name="tree.tools.edit.part">
      <notes>
        <note category="file-source" priority="1">Part-DB1\src\Services\Trees\ToolsTreeBuilder.php:209</note>
        <note priority="1">Part-DB1\src\Services\Trees\ToolsTreeBuilder.php:180</note>
      </notes>
      <segment state="translated">
        <source>tree.tools.edit.part</source>
        <target>New part</target>
      </segment>
    </unit>
    <unit id="cMe4sAM" name="tree.tools.show.all_parts">
      <notes>
        <note category="file-source" priority="1">Part-DB1\src\Services\Trees\ToolsTreeBuilder.php:226</note>
        <note priority="1">Part-DB1\src\Services\Trees\ToolsTreeBuilder.php:197</note>
        <note priority="1">src\Services\ToolsTreeBuilder.php:77</note>
      </notes>
      <segment state="translated">
        <source>tree.tools.show.all_parts</source>
        <target>Show all parts</target>
      </segment>
    </unit>
    <unit id="aGy9QbC" name="tree.tools.show.all_attachments">
      <notes>
        <note category="file-source" priority="1">Part-DB1\src\Services\Trees\ToolsTreeBuilder.php:232</note>
        <note priority="1">Part-DB1\src\Services\Trees\ToolsTreeBuilder.php:203</note>
      </notes>
      <segment state="translated">
        <source>tree.tools.show.all_attachments</source>
        <target>Attachments</target>
      </segment>
    </unit>
    <unit id="4_7bZqX" name="tree.tools.show.statistics">
      <notes>
        <note category="file-source" priority="1">Part-DB1\src\Services\Trees\ToolsTreeBuilder.php:239</note>
        <note priority="1">Part-DB1\src\Services\Trees\ToolsTreeBuilder.php:210</note>
        <note priority="1">new</note>
      </notes>
      <segment state="final">
        <source>tree.tools.show.statistics</source>
        <target>Statistics</target>
      </segment>
    </unit>
    <unit id="D1it4FK" name="tree.tools.system.users">
      <notes>
        <note category="file-source" priority="1">Part-DB1\src\Services\Trees\ToolsTreeBuilder.php:258</note>
        <note priority="1">Part-DB1\src\Services\Trees\ToolsTreeBuilder.php:229</note>
      </notes>
      <segment state="translated">
        <source>tree.tools.system.users</source>
        <target>Users</target>
      </segment>
    </unit>
    <unit id="7rI.aP2" name="tree.tools.system.groups">
      <notes>
        <note category="file-source" priority="1">Part-DB1\src\Services\Trees\ToolsTreeBuilder.php:264</note>
        <note priority="1">Part-DB1\src\Services\Trees\ToolsTreeBuilder.php:235</note>
      </notes>
      <segment state="translated">
        <source>tree.tools.system.groups</source>
        <target>Groups</target>
      </segment>
    </unit>
    <unit id="uwNvMFE" name="tree.tools.system.event_log">
      <notes>
        <note category="file-source" priority="1">Part-DB1\src\Services\Trees\ToolsTreeBuilder.php:271</note>
        <note priority="1">Part-DB1\src\Services\Trees\ToolsTreeBuilder.php:242</note>
        <note priority="1">new</note>
      </notes>
      <segment state="final">
        <source>tree.tools.system.event_log</source>
        <target>Event log</target>
      </segment>
    </unit>
    <unit id="Y7FfSJt" name="entity.tree.new">
      <notes>
        <note category="file-source" priority="1">Part-DB1\src\Services\Trees\TreeViewGenerator.php:95</note>
        <note priority="1">Part-DB1\src\Services\Trees\TreeViewGenerator.php:95</note>
        <note priority="1">src\Services\TreeBuilder.php:124</note>
      </notes>
      <segment state="translated">
        <source>entity.tree.new</source>
        <target>New Element</target>
      </segment>
    </unit>
    <unit id="3Vc5_D2" name="attachment.external_file">
      <notes>
        <note priority="1">Part-DB1\templates\Parts\info\_attachments_info.html.twig:34</note>
        <note category="state" priority="1">obsolete</note>
      </notes>
      <segment state="translated">
        <source>attachment.external_file</source>
        <target>External file</target>
      </segment>
    </unit>
    <unit id="gexfRxf" name="attachment.edit">
      <notes>
        <note priority="1">Part-DB1\templates\Parts\info\_attachments_info.html.twig:62</note>
        <note category="state" priority="1">obsolete</note>
      </notes>
      <segment state="translated">
        <source>attachment.edit</source>
        <target>Edit</target>
      </segment>
    </unit>
    <unit id="iqU5ScK" name="barcode.scan">
      <notes>
        <note priority="1">Part-DB1\templates\_navbar.html.twig:27</note>
        <note priority="1">templates\base.html.twig:88</note>
        <note category="state" priority="1">obsolete</note>
      </notes>
      <segment state="translated">
        <source>barcode.scan</source>
        <target>Scan Barcode</target>
      </segment>
    </unit>
    <unit id="HhQjrkN" name="user.theme.label">
      <notes>
        <note priority="1">Part-DB1\src\Form\UserSettingsType.php:119</note>
        <note priority="1">src\Form\UserSettingsType.php:49</note>
        <note category="state" priority="1">obsolete</note>
      </notes>
      <segment state="translated">
        <source>user.theme.label</source>
        <target>Theme</target>
      </segment>
    </unit>
    <unit id="Dpfk52." name="user_settings.theme.placeholder">
      <notes>
        <note priority="1">Part-DB1\src\Form\UserSettingsType.php:129</note>
        <note priority="1">src\Form\UserSettingsType.php:50</note>
        <note category="state" priority="1">obsolete</note>
      </notes>
      <segment state="translated">
        <source>user_settings.theme.placeholder</source>
        <target>Serverwide Theme</target>
      </segment>
    </unit>
    <unit id="CPJxiHz" name="M">
      <notes>
        <note priority="1">Part-DB1\src\Form\Type\SIUnitType.php:141</note>
        <note category="state" priority="1">obsolete</note>
      </notes>
      <segment state="translated">
        <source>M</source>
        <target>M</target>
      </segment>
    </unit>
    <unit id="glTDKak" name="k">
      <notes>
        <note priority="1">Part-DB1\src\Form\Type\SIUnitType.php:141</note>
        <note category="state" priority="1">obsolete</note>
      </notes>
      <segment state="translated">
        <source>k</source>
        <target>k</target>
      </segment>
    </unit>
    <unit id="47DEQpj" name="">
      <segment>
        <source/>
        <target> </target>
      </segment>
    </unit>
    <unit id="YsZqel3" name="m">
      <notes>
        <note priority="1">Part-DB1\src\Form\Type\SIUnitType.php:141</note>
        <note category="state" priority="1">obsolete</note>
      </notes>
      <segment state="translated">
        <source>m</source>
        <target>m</target>
      </segment>
    </unit>
    <unit id="WgcvG_T" name="µ">
      <notes>
        <note priority="1">Part-DB1\src\Form\Type\SIUnitType.php:141</note>
        <note category="state" priority="1">obsolete</note>
      </notes>
      <segment state="translated">
        <source>µ</source>
        <target>µ</target>
      </segment>
    </unit>
    <unit id="oHq_Mt5" name="log.user_login.ip">
      <notes>
        <note priority="1">Part-DB1\src\Services\LogSystem\LogEntryExtraFormatter.php:100</note>
        <note priority="1">new</note>
        <note category="state" priority="1">obsolete</note>
      </notes>
      <segment state="final">
        <source>log.user_login.ip</source>
        <target>IP</target>
      </segment>
    </unit>
    <unit id="JEAFg3_" name="log.undo_mode.undo">
      <notes>
        <note priority="1">Part-DB1\src\Services\LogSystem\LogEntryExtraFormatter.php:128</note>
        <note priority="1">Part-DB1\src\Services\LogSystem\LogEntryExtraFormatter.php:150</note>
        <note priority="1">Part-DB1\src\Services\LogSystem\LogEntryExtraFormatter.php:169</note>
        <note priority="1">Part-DB1\src\Services\LogSystem\LogEntryExtraFormatter.php:207</note>
        <note priority="1">new</note>
        <note category="state" priority="1">obsolete</note>
      </notes>
      <segment state="final">
        <source>log.undo_mode.undo</source>
        <target>Change undone</target>
      </segment>
    </unit>
    <unit id="w9Ow4hB" name="log.undo_mode.revert">
      <notes>
        <note priority="1">Part-DB1\src\Services\LogSystem\LogEntryExtraFormatter.php:130</note>
        <note priority="1">Part-DB1\src\Services\LogSystem\LogEntryExtraFormatter.php:152</note>
        <note priority="1">Part-DB1\src\Services\LogSystem\LogEntryExtraFormatter.php:171</note>
        <note priority="1">Part-DB1\src\Services\LogSystem\LogEntryExtraFormatter.php:209</note>
        <note priority="1">new</note>
        <note category="state" priority="1">obsolete</note>
      </notes>
      <segment state="final">
        <source>log.undo_mode.revert</source>
        <target>Element reverted</target>
      </segment>
    </unit>
    <unit id="q6AoFKP" name="log.element_created.original_instock">
      <notes>
        <note priority="1">Part-DB1\src\Services\LogSystem\LogEntryExtraFormatter.php:139</note>
        <note priority="1">new</note>
        <note category="state" priority="1">obsolete</note>
      </notes>
      <segment state="final">
        <source>log.element_created.original_instock</source>
        <target>Old instock</target>
      </segment>
    </unit>
    <unit id="TutJY7L" name="log.element_deleted.old_name">
      <notes>
        <note priority="1">Part-DB1\src\Services\LogSystem\LogEntryExtraFormatter.php:160</note>
        <note priority="1">new</note>
        <note category="state" priority="1">obsolete</note>
      </notes>
      <segment state="final">
        <source>log.element_deleted.old_name</source>
        <target>Old name</target>
      </segment>
    </unit>
    <unit id="NyTftx6" name="log.element_edited.changed_fields">
      <notes>
        <note priority="1">Part-DB1\src\Services\LogSystem\LogEntryExtraFormatter.php:184</note>
        <note priority="1">new</note>
        <note category="state" priority="1">obsolete</note>
      </notes>
      <segment state="final">
        <source>log.element_edited.changed_fields</source>
        <target>Changed fields</target>
      </segment>
    </unit>
    <unit id="8YQSzN5" name="log.instock_changed.comment">
      <notes>
        <note priority="1">Part-DB1\src\Services\LogSystem\LogEntryExtraFormatter.php:198</note>
        <note priority="1">new</note>
        <note category="state" priority="1">obsolete</note>
      </notes>
      <segment state="final">
        <source>log.instock_changed.comment</source>
        <target>Comment</target>
      </segment>
    </unit>
    <unit id="ar.0VTi" name="log.collection_deleted.deleted">
      <notes>
        <note priority="1">Part-DB1\src\Services\LogSystem\LogEntryExtraFormatter.php:214</note>
        <note priority="1">new</note>
        <note category="state" priority="1">obsolete</note>
      </notes>
      <segment state="final">
        <source>log.collection_deleted.deleted</source>
        <target>Deleted element:</target>
      </segment>
    </unit>
    <unit id="rOLpDSq" name="go.exclamation">
      <notes>
        <note priority="1">templates\base.html.twig:81</note>
        <note priority="1">obsolete</note>
        <note category="state" priority="1">obsolete</note>
      </notes>
      <segment state="translated">
        <source>go.exclamation</source>
        <target>Go!</target>
      </segment>
    </unit>
    <unit id="rMCnZt." name="language.english">
      <notes>
        <note priority="1">templates\base.html.twig:109</note>
        <note priority="1">obsolete</note>
        <note category="state" priority="1">obsolete</note>
      </notes>
      <segment state="translated">
        <source>language.english</source>
        <target>English</target>
      </segment>
    </unit>
    <unit id="OmHgIys" name="language.german">
      <notes>
        <note priority="1">templates\base.html.twig:112</note>
        <note priority="1">obsolete</note>
        <note category="state" priority="1">obsolete</note>
      </notes>
      <segment state="translated">
        <source>language.german</source>
        <target>German</target>
      </segment>
    </unit>
    <unit id="EQgFD4g" name="flash.password_change_needed">
      <notes>
        <note priority="1">obsolete</note>
        <note category="state" priority="1">obsolete</note>
      </notes>
      <segment state="translated">
        <source>flash.password_change_needed</source>
        <target>Password change needed!</target>
      </segment>
    </unit>
    <unit id="ya0_S7f" name="attachment.table.type">
      <notes>
        <note priority="1">obsolete</note>
        <note category="state" priority="1">obsolete</note>
      </notes>
      <segment state="translated">
        <source>attachment.table.type</source>
        <target>Attachment type</target>
      </segment>
    </unit>
    <unit id="b_m6Jth" name="attachment.table.element">
      <notes>
        <note priority="1">obsolete</note>
        <note category="state" priority="1">obsolete</note>
      </notes>
      <segment state="translated">
        <source>attachment.table.element</source>
        <target>Associated element</target>
      </segment>
    </unit>
    <unit id="QRmJnyi" name="attachment.edit.isPicture">
      <notes>
        <note priority="1">obsolete</note>
        <note category="state" priority="1">obsolete</note>
      </notes>
      <segment state="translated">
        <source>attachment.edit.isPicture</source>
        <target>Picture?</target>
      </segment>
    </unit>
    <unit id="3lJuQED" name="attachment.edit.is3DModel">
      <notes>
        <note priority="1">obsolete</note>
        <note category="state" priority="1">obsolete</note>
      </notes>
      <segment state="translated">
        <source>attachment.edit.is3DModel</source>
        <target>3D model?</target>
      </segment>
    </unit>
    <unit id="ogh2av7" name="attachment.edit.isBuiltin">
      <notes>
        <note priority="1">obsolete</note>
        <note category="state" priority="1">obsolete</note>
      </notes>
      <segment state="translated">
        <source>attachment.edit.isBuiltin</source>
        <target>Builtin?</target>
      </segment>
    </unit>
    <unit id="ths2hVl" name="category.edit.default_comment.placeholder">
      <notes>
        <note priority="1">obsolete</note>
        <note category="state" priority="1">obsolete</note>
      </notes>
      <segment state="translated">
        <source>category.edit.default_comment.placeholder</source>
        <target>e.g. useful for switching</target>
      </segment>
    </unit>
    <unit id="n13qerD" name="tfa_backup.regenerate_codes">
      <notes>
        <note priority="1">obsolete</note>
        <note category="state" priority="1">obsolete</note>
      </notes>
      <segment state="translated">
        <source>tfa_backup.regenerate_codes</source>
        <target>Generate new backup codes</target>
      </segment>
    </unit>
    <unit id="lZvhKYu" name="validator.noneofitschild.self">
      <notes>
        <note priority="1">obsolete</note>
        <note category="state" priority="1">obsolete</note>
      </notes>
      <segment state="translated">
        <source>validator.noneofitschild.self</source>
        <target>A element can not be its own parent.</target>
      </segment>
    </unit>
    <unit id="pr07aV4" name="validator.noneofitschild.children">
      <notes>
        <note priority="1">obsolete</note>
        <note category="state" priority="1">obsolete</note>
      </notes>
      <segment state="translated">
        <source>validator.noneofitschild.children</source>
        <target>The parent can not be one of the children of itself.</target>
      </segment>
    </unit>
    <unit id="nd207H6" name="validator.part_lot.location_full.no_increasment">
      <notes>
        <note priority="1">obsolete</note>
        <note category="state" priority="1">obsolete</note>
      </notes>
      <segment state="translated">
        <source>validator.part_lot.location_full.no_increasment</source>
        <target>The storage location was marked as full, so you can not increase the instock amount. (New amount max. {{ old_amount }})</target>
      </segment>
    </unit>
    <unit id="R6Ov4Yt" name="validator.part_lot.location_full">
      <notes>
        <note priority="1">obsolete</note>
        <note category="state" priority="1">obsolete</note>
      </notes>
      <segment state="translated">
        <source>validator.part_lot.location_full</source>
        <target>The storage location was marked as full, so you can not add a new part to it.</target>
      </segment>
    </unit>
    <unit id="6vIlN5q" name="validator.part_lot.only_existing">
      <notes>
        <note priority="1">obsolete</note>
        <note category="state" priority="1">obsolete</note>
      </notes>
      <segment state="translated">
        <source>validator.part_lot.only_existing</source>
        <target>The storage location was marked as "only existing", so you can not add new part to it.</target>
      </segment>
    </unit>
    <unit id="BNQk2e7" name="validator.part_lot.single_part">
      <notes>
        <note priority="1">obsolete</note>
        <note category="state" priority="1">obsolete</note>
      </notes>
      <segment state="translated">
        <source>validator.part_lot.single_part</source>
        <target>The storage location was marked as "single part", so you can not add a new part to it.</target>
      </segment>
    </unit>
    <unit id="7yhBzTg" name="m_status.active.help">
      <notes>
        <note priority="1">obsolete</note>
        <note category="state" priority="1">obsolete</note>
      </notes>
      <segment state="translated">
        <source>m_status.active.help</source>
        <target>The part is currently and in the foreseeable future in production</target>
      </segment>
    </unit>
    <unit id="UsEaNqy" name="m_status.announced.help">
      <notes>
        <note priority="1">obsolete</note>
        <note category="state" priority="1">obsolete</note>
      </notes>
      <segment state="translated">
        <source>m_status.announced.help</source>
        <target>The part was announced but is not available yet.</target>
      </segment>
    </unit>
    <unit id="huj6JXj" name="m_status.discontinued.help">
      <notes>
        <note priority="1">obsolete</note>
        <note category="state" priority="1">obsolete</note>
      </notes>
      <segment state="translated">
        <source>m_status.discontinued.help</source>
        <target>The part is discontinued and not produced anymore.</target>
      </segment>
    </unit>
    <unit id="xytsZcE" name="m_status.eol.help">
      <notes>
        <note priority="1">obsolete</note>
        <note category="state" priority="1">obsolete</note>
      </notes>
      <segment state="translated">
        <source>m_status.eol.help</source>
        <target>The product has reached its end-of-life and the production will be stopped soon.</target>
      </segment>
    </unit>
    <unit id="t8VuM2P" name="m_status.nrfnd.help">
      <notes>
        <note priority="1">obsolete</note>
        <note category="state" priority="1">obsolete</note>
      </notes>
      <segment state="translated">
        <source>m_status.nrfnd.help</source>
        <target>The part is currently in production but is not recommended for new designs.</target>
      </segment>
    </unit>
    <unit id="8x._AWi" name="m_status.unknown.help">
      <notes>
        <note priority="1">obsolete</note>
        <note category="state" priority="1">obsolete</note>
      </notes>
      <segment state="translated">
        <source>m_status.unknown.help</source>
        <target>The manufacturing status of the part is not known.</target>
      </segment>
    </unit>
    <unit id="g4ahva6" name="flash.success">
      <notes>
        <note priority="1">obsolete</note>
        <note category="state" priority="1">obsolete</note>
      </notes>
      <segment state="translated">
        <source>flash.success</source>
        <target>Success</target>
      </segment>
    </unit>
    <unit id="NehzWgk" name="flash.error">
      <notes>
        <note priority="1">obsolete</note>
        <note category="state" priority="1">obsolete</note>
      </notes>
      <segment state="translated">
        <source>flash.error</source>
        <target>Error</target>
      </segment>
    </unit>
    <unit id="h8vhq_r" name="flash.warning">
      <notes>
        <note priority="1">obsolete</note>
        <note category="state" priority="1">obsolete</note>
      </notes>
      <segment state="translated">
        <source>flash.warning</source>
        <target>Warning</target>
      </segment>
    </unit>
    <unit id="m5p2YEz" name="flash.notice">
      <notes>
        <note priority="1">obsolete</note>
        <note category="state" priority="1">obsolete</note>
      </notes>
      <segment state="translated">
        <source>flash.notice</source>
        <target>Notice</target>
      </segment>
    </unit>
    <unit id="YA5xZMy" name="flash.info">
      <notes>
        <note priority="1">obsolete</note>
        <note category="state" priority="1">obsolete</note>
      </notes>
      <segment state="translated">
        <source>flash.info</source>
        <target>Info</target>
      </segment>
    </unit>
    <unit id="hYFfpL7" name="validator.noLockout">
      <notes>
        <note priority="1">obsolete</note>
        <note category="state" priority="1">obsolete</note>
      </notes>
      <segment state="translated">
        <source>validator.noLockout</source>
        <target>You can not withdraw yourself the "change permission" permission, to prevent that you lockout yourself accidentally.</target>
      </segment>
    </unit>
    <unit id="dxkuAbb" name="attachment_type.edit.filetype_filter">
      <notes>
        <note priority="1">obsolete</note>
        <note category="state" priority="1">obsolete</note>
      </notes>
      <segment state="translated">
        <source>attachment_type.edit.filetype_filter</source>
        <target>Allowed file extensions</target>
      </segment>
    </unit>
    <unit id="1KMaa2P" name="attachment_type.edit.filetype_filter.help">
      <notes>
        <note priority="1">obsolete</note>
        <note category="state" priority="1">obsolete</note>
      </notes>
      <segment state="translated">
        <source>attachment_type.edit.filetype_filter.help</source>
        <target>You can specify a comma separated list of file extension or mime types, which an uploaded file must have when assigned to this attachment type. To allow all supported image files, you can use image/*.</target>
      </segment>
    </unit>
    <unit id="wkNc9Pm" name="attachment_type.edit.filetype_filter.placeholder">
      <notes>
        <note priority="1">obsolete</note>
        <note category="state" priority="1">obsolete</note>
      </notes>
      <segment state="translated">
        <source>attachment_type.edit.filetype_filter.placeholder</source>
        <target>e.g. .txt, application/pdf, image/*</target>
      </segment>
    </unit>
    <unit id="nEC2Xzw" name="part.name.placeholder">
      <notes>
        <note priority="1">src\Form\PartType.php:63</note>
        <note priority="1">obsolete</note>
        <note category="state" priority="1">obsolete</note>
      </notes>
      <segment state="translated">
        <source>part.name.placeholder</source>
        <target>e.g. BC547</target>
      </segment>
    </unit>
    <unit id="SDbrzIT" name="entity.edit.not_selectable">
      <notes>
        <note priority="1">obsolete</note>
        <note category="state" priority="1">obsolete</note>
      </notes>
      <segment state="translated">
        <source>entity.edit.not_selectable</source>
        <target>Not selectable</target>
      </segment>
    </unit>
    <unit id="5aUSkZz" name="entity.edit.not_selectable.help">
      <notes>
        <note priority="1">obsolete</note>
        <note category="state" priority="1">obsolete</note>
      </notes>
      <segment state="translated">
        <source>entity.edit.not_selectable.help</source>
        <target>If this option is activated, this element can not be assigned to a part property. Useful if this element is just used for grouping.</target>
      </segment>
    </unit>
    <unit id="en0DwC3" name="bbcode.hint">
      <notes>
        <note priority="1">obsolete</note>
        <note category="state" priority="1">obsolete</note>
      </notes>
      <segment state="translated">
        <source>bbcode.hint</source>
        <target>You can use BBCode here (e.g. [b]Bold[/b])</target>
      </segment>
    </unit>
    <unit id="Q5hCjzL" name="entity.create">
      <notes>
        <note priority="1">obsolete</note>
        <note category="state" priority="1">obsolete</note>
      </notes>
      <segment state="translated">
        <source>entity.create</source>
        <target>Create element</target>
      </segment>
    </unit>
    <unit id="bBoYWyf" name="entity.edit.save">
      <notes>
        <note priority="1">obsolete</note>
        <note category="state" priority="1">obsolete</note>
      </notes>
      <segment state="translated">
        <source>entity.edit.save</source>
        <target>Save</target>
      </segment>
    </unit>
    <unit id="HeL2lAW" name="category.edit.disable_footprints">
      <notes>
        <note priority="1">obsolete</note>
        <note category="state" priority="1">obsolete</note>
      </notes>
      <segment state="translated">
        <source>category.edit.disable_footprints</source>
        <target>Disable footprints</target>
      </segment>
    </unit>
    <unit id="lpS1zKs" name="category.edit.disable_footprints.help">
      <notes>
        <note priority="1">obsolete</note>
        <note category="state" priority="1">obsolete</note>
      </notes>
      <segment state="translated">
        <source>category.edit.disable_footprints.help</source>
        <target>If this option is activated, the footprint property is disabled for all parts with this category.</target>
      </segment>
    </unit>
    <unit id="1w_nFL7" name="category.edit.disable_manufacturers">
      <notes>
        <note priority="1">obsolete</note>
        <note category="state" priority="1">obsolete</note>
      </notes>
      <segment state="translated">
        <source>category.edit.disable_manufacturers</source>
        <target>Disable manufacturers</target>
      </segment>
    </unit>
    <unit id="tNK6Sfl" name="category.edit.disable_manufacturers.help">
      <notes>
        <note priority="1">obsolete</note>
        <note category="state" priority="1">obsolete</note>
      </notes>
      <segment state="translated">
        <source>category.edit.disable_manufacturers.help</source>
        <target>If this option is activated, the manufacturer property is disabled for all parts with this category.</target>
      </segment>
    </unit>
    <unit id="HOZICfA" name="category.edit.disable_autodatasheets">
      <notes>
        <note priority="1">obsolete</note>
        <note category="state" priority="1">obsolete</note>
      </notes>
      <segment state="translated">
        <source>category.edit.disable_autodatasheets</source>
        <target>Disable automatic datasheet links</target>
      </segment>
    </unit>
    <unit id="5HWLQAL" name="category.edit.disable_autodatasheets.help">
      <notes>
        <note priority="1">obsolete</note>
        <note category="state" priority="1">obsolete</note>
      </notes>
      <segment state="translated">
        <source>category.edit.disable_autodatasheets.help</source>
        <target>If this option is activated, no automatic links to datasheets are created for parts with this category.</target>
      </segment>
    </unit>
    <unit id="lfFBz4D" name="category.edit.disable_properties">
      <notes>
        <note priority="1">obsolete</note>
        <note category="state" priority="1">obsolete</note>
      </notes>
      <segment state="translated">
        <source>category.edit.disable_properties</source>
        <target>Disable properties</target>
      </segment>
    </unit>
    <unit id="gu7SqNR" name="category.edit.disable_properties.help">
      <notes>
        <note priority="1">obsolete</note>
        <note category="state" priority="1">obsolete</note>
      </notes>
      <segment state="translated">
        <source>category.edit.disable_properties.help</source>
        <target>If this option is activated, the part properties are disabled for parts with this category.</target>
      </segment>
    </unit>
    <unit id="0FP6XeT" name="category.edit.partname_hint">
      <notes>
        <note priority="1">obsolete</note>
        <note category="state" priority="1">obsolete</note>
      </notes>
      <segment state="translated">
        <source>category.edit.partname_hint</source>
        <target>Part name hint</target>
      </segment>
    </unit>
    <unit id="BG4G_f9" name="category.edit.partname_hint.placeholder">
      <notes>
        <note priority="1">obsolete</note>
        <note category="state" priority="1">obsolete</note>
      </notes>
      <segment state="translated">
        <source>category.edit.partname_hint.placeholder</source>
        <target>e.g. 100nF</target>
      </segment>
    </unit>
    <unit id="LbTbeDm" name="category.edit.partname_regex">
      <notes>
        <note priority="1">obsolete</note>
        <note category="state" priority="1">obsolete</note>
      </notes>
      <segment state="translated">
        <source>category.edit.partname_regex</source>
        <target>Name filter</target>
      </segment>
    </unit>
    <unit id="UH78POJ" name="category.edit.default_description">
      <notes>
        <note priority="1">obsolete</note>
        <note category="state" priority="1">obsolete</note>
      </notes>
      <segment state="translated">
        <source>category.edit.default_description</source>
        <target>Default description</target>
      </segment>
    </unit>
    <unit id="8hlqVRs" name="category.edit.default_description.placeholder">
      <notes>
        <note priority="1">obsolete</note>
        <note category="state" priority="1">obsolete</note>
      </notes>
      <segment state="translated">
        <source>category.edit.default_description.placeholder</source>
        <target>e.g. Capacitor, 10mm x 10mm, SMD</target>
      </segment>
    </unit>
    <unit id="QMPrbSY" name="category.edit.default_comment">
      <notes>
        <note priority="1">obsolete</note>
        <note category="state" priority="1">obsolete</note>
      </notes>
      <segment state="translated">
        <source>category.edit.default_comment</source>
        <target>Default notes</target>
      </segment>
    </unit>
    <unit id="KN33Vgx" name="company.edit.address">
      <notes>
        <note priority="1">obsolete</note>
        <note category="state" priority="1">obsolete</note>
      </notes>
      <segment state="translated">
        <source>company.edit.address</source>
        <target>Address</target>
      </segment>
    </unit>
    <unit id="AMjZLA3" name="company.edit.address.placeholder">
      <notes>
        <note priority="1">obsolete</note>
        <note category="state" priority="1">obsolete</note>
      </notes>
      <segment state="translated">
        <source>company.edit.address.placeholder</source>
        <target>e.g. Examplestreet 314
Exampletown</target>
      </segment>
    </unit>
    <unit id="WoyE_3B" name="company.edit.phone_number">
      <notes>
        <note priority="1">obsolete</note>
        <note category="state" priority="1">obsolete</note>
      </notes>
      <segment state="translated">
        <source>company.edit.phone_number</source>
        <target>Phone number</target>
      </segment>
    </unit>
    <unit id="VSMS9Jw" name="company.edit.phone_number.placeholder">
      <notes>
        <note priority="1">obsolete</note>
        <note category="state" priority="1">obsolete</note>
      </notes>
      <segment state="translated">
        <source>company.edit.phone_number.placeholder</source>
        <target>+49 12345 6789</target>
      </segment>
    </unit>
    <unit id="khUB2so" name="company.edit.fax_number">
      <notes>
        <note priority="1">obsolete</note>
        <note category="state" priority="1">obsolete</note>
      </notes>
      <segment state="translated">
        <source>company.edit.fax_number</source>
        <target>Fax number</target>
      </segment>
    </unit>
    <unit id="63TXMfg" name="company.edit.email">
      <notes>
        <note priority="1">obsolete</note>
        <note category="state" priority="1">obsolete</note>
      </notes>
      <segment state="translated">
        <source>company.edit.email</source>
        <target>Email</target>
      </segment>
    </unit>
    <unit id="vTq5HxO" name="company.edit.email.placeholder">
      <notes>
        <note priority="1">obsolete</note>
        <note category="state" priority="1">obsolete</note>
      </notes>
      <segment state="translated">
        <source>company.edit.email.placeholder</source>
        <target>e.g. contact@foo.bar</target>
      </segment>
    </unit>
    <unit id="jv3fl1U" name="company.edit.website">
      <notes>
        <note priority="1">obsolete</note>
        <note category="state" priority="1">obsolete</note>
      </notes>
      <segment state="translated">
        <source>company.edit.website</source>
        <target>Website</target>
      </segment>
    </unit>
    <unit id="fCwuIQc" name="company.edit.website.placeholder">
      <notes>
        <note priority="1">obsolete</note>
        <note category="state" priority="1">obsolete</note>
      </notes>
      <segment state="translated">
        <source>company.edit.website.placeholder</source>
        <target>https://www.foo.bar</target>
      </segment>
    </unit>
    <unit id="l4BUu.S" name="company.edit.auto_product_url">
      <notes>
        <note priority="1">obsolete</note>
        <note category="state" priority="1">obsolete</note>
      </notes>
      <segment state="translated">
        <source>company.edit.auto_product_url</source>
        <target>Product URL</target>
      </segment>
    </unit>
    <unit id="UaJhZGe" name="company.edit.auto_product_url.help">
      <notes>
        <note priority="1">obsolete</note>
        <note category="state" priority="1">obsolete</note>
      </notes>
      <segment state="translated">
        <source>company.edit.auto_product_url.help</source>
        <target>This field is used to determine a link to the part on the company page. %PARTNUMBER% will be replaced with the order number.</target>
      </segment>
    </unit>
    <unit id="22S3ulf" name="company.edit.auto_product_url.placeholder">
      <notes>
        <note priority="1">obsolete</note>
        <note category="state" priority="1">obsolete</note>
      </notes>
      <segment state="translated">
        <source>company.edit.auto_product_url.placeholder</source>
        <target>https://foo.bar/product/%PARTNUMBER%</target>
      </segment>
    </unit>
    <unit id="NZUfSAR" name="currency.edit.iso_code">
      <notes>
        <note priority="1">obsolete</note>
        <note category="state" priority="1">obsolete</note>
      </notes>
      <segment state="translated">
        <source>currency.edit.iso_code</source>
        <target>ISO code</target>
      </segment>
    </unit>
    <unit id="9YIkqmF" name="currency.edit.exchange_rate">
      <notes>
        <note priority="1">obsolete</note>
        <note category="state" priority="1">obsolete</note>
      </notes>
      <segment state="translated">
        <source>currency.edit.exchange_rate</source>
        <target>Exchange rate</target>
      </segment>
    </unit>
    <unit id="n496LjY" name="footprint.edit.3d_model">
      <notes>
        <note priority="1">obsolete</note>
        <note category="state" priority="1">obsolete</note>
      </notes>
      <segment state="translated">
        <source>footprint.edit.3d_model</source>
        <target>3D model</target>
      </segment>
    </unit>
    <unit id="bxMaU3Y" name="mass_creation.lines">
      <notes>
        <note priority="1">obsolete</note>
        <note category="state" priority="1">obsolete</note>
      </notes>
      <segment state="translated">
        <source>mass_creation.lines</source>
        <target>Input</target>
      </segment>
    </unit>
    <unit id="nIwyuSG" name="mass_creation.lines.placeholder">
      <notes>
        <note priority="1">obsolete</note>
        <note category="state" priority="1">obsolete</note>
      </notes>
      <segment state="translated">
        <source>mass_creation.lines.placeholder</source>
        <target>Element 1
   Element 1.1
      Element 1.1.1
   Element 1.2
Element 2
Element 3</target>
      </segment>
    </unit>
    <unit id="yOi8.bI" name="entity.mass_creation.btn">
      <notes>
        <note priority="1">obsolete</note>
        <note category="state" priority="1">obsolete</note>
      </notes>
      <segment state="translated">
        <source>entity.mass_creation.btn</source>
        <target>Create</target>
      </segment>
    </unit>
    <unit id="oqwo_n5" name="measurement_unit.edit.is_integer">
      <notes>
        <note priority="1">obsolete</note>
        <note category="state" priority="1">obsolete</note>
      </notes>
      <segment state="translated">
        <source>measurement_unit.edit.is_integer</source>
        <target>Is integer</target>
      </segment>
    </unit>
    <unit id="ks8LoMb" name="measurement_unit.edit.is_integer.help">
      <notes>
        <note priority="1">obsolete</note>
        <note category="state" priority="1">obsolete</note>
      </notes>
      <segment state="translated">
        <source>measurement_unit.edit.is_integer.help</source>
        <target>If this option is activated, all values with this unit will be rounded to whole numbers.</target>
      </segment>
    </unit>
    <unit id=".TAAW6t" name="measurement_unit.edit.use_si_prefix">
      <notes>
        <note priority="1">obsolete</note>
        <note category="state" priority="1">obsolete</note>
      </notes>
      <segment state="translated">
        <source>measurement_unit.edit.use_si_prefix</source>
        <target>Use SI prefix</target>
      </segment>
    </unit>
    <unit id="EZh.nn7" name="measurement_unit.edit.use_si_prefix.help">
      <notes>
        <note priority="1">obsolete</note>
        <note category="state" priority="1">obsolete</note>
      </notes>
      <segment state="translated">
        <source>measurement_unit.edit.use_si_prefix.help</source>
        <target>If this option is activated, values are outputted with SI prefixes (e.g. 1,2kg instead of 1200g)</target>
      </segment>
    </unit>
    <unit id="zha3lRe" name="measurement_unit.edit.unit_symbol">
      <notes>
        <note priority="1">obsolete</note>
        <note category="state" priority="1">obsolete</note>
      </notes>
      <segment state="translated">
        <source>measurement_unit.edit.unit_symbol</source>
        <target>Unit symbol</target>
      </segment>
    </unit>
    <unit id="AxSvu9V" name="measurement_unit.edit.unit_symbol.placeholder">
      <notes>
        <note priority="1">obsolete</note>
        <note category="state" priority="1">obsolete</note>
      </notes>
      <segment state="translated">
        <source>measurement_unit.edit.unit_symbol.placeholder</source>
        <target>e.g. m</target>
      </segment>
    </unit>
    <unit id="L68lNgx" name="storelocation.edit.is_full.label">
      <notes>
        <note priority="1">obsolete</note>
        <note category="state" priority="1">obsolete</note>
      </notes>
      <segment state="translated">
        <source>storelocation.edit.is_full.label</source>
        <target>Storelocation full</target>
      </segment>
    </unit>
    <unit id="dsw_ivP" name="storelocation.edit.is_full.help">
      <notes>
        <note priority="1">obsolete</note>
        <note category="state" priority="1">obsolete</note>
      </notes>
      <segment state="translated">
        <source>storelocation.edit.is_full.help</source>
        <target>If this option is selected, it is neither possible to add new parts to this storelocation or to increase the amount of existing parts.</target>
      </segment>
    </unit>
    <unit id="jenFqgq" name="storelocation.limit_to_existing.label">
      <notes>
        <note priority="1">obsolete</note>
        <note category="state" priority="1">obsolete</note>
      </notes>
      <segment state="translated">
        <source>storelocation.limit_to_existing.label</source>
        <target>Limit to existing parts</target>
      </segment>
    </unit>
    <unit id="ftawtbm" name="storelocation.limit_to_existing.help">
      <notes>
        <note priority="1">obsolete</note>
        <note category="state" priority="1">obsolete</note>
      </notes>
      <segment state="translated">
        <source>storelocation.limit_to_existing.help</source>
        <target>If this option is activated, it is not possible to add new parts to this storelocation, but the amount of existing parts can be increased.</target>
      </segment>
    </unit>
    <unit id="1DWk7ny" name="storelocation.only_single_part.label">
      <notes>
        <note priority="1">obsolete</note>
        <note category="state" priority="1">obsolete</note>
      </notes>
      <segment state="translated">
        <source>storelocation.only_single_part.label</source>
        <target>Only single part</target>
      </segment>
    </unit>
    <unit id="np0unjZ" name="storelocation.only_single_part.help">
      <notes>
        <note priority="1">obsolete</note>
        <note category="state" priority="1">obsolete</note>
      </notes>
      <segment state="translated">
        <source>storelocation.only_single_part.help</source>
        <target>If this option is activated, only a single part (with every amount) can be assigned to this store location. Useful for small SMD boxes or feeders.</target>
      </segment>
    </unit>
    <unit id="AE1UiRe" name="storelocation.storage_type.label">
      <notes>
        <note priority="1">obsolete</note>
        <note category="state" priority="1">obsolete</note>
      </notes>
      <segment state="translated">
        <source>storelocation.storage_type.label</source>
        <target>Storage type</target>
      </segment>
    </unit>
    <unit id="3UBRYaM" name="storelocation.storage_type.help">
      <notes>
        <note priority="1">obsolete</note>
        <note category="state" priority="1">obsolete</note>
      </notes>
      <segment state="translated">
        <source>storelocation.storage_type.help</source>
        <target>You can select a measurement unit here, which a part must have to be able to be assigned to this storage location</target>
      </segment>
    </unit>
    <unit id="xBJM0.O" name="supplier.edit.default_currency">
      <notes>
        <note priority="1">obsolete</note>
        <note category="state" priority="1">obsolete</note>
      </notes>
      <segment state="translated">
        <source>supplier.edit.default_currency</source>
        <target>Default currency</target>
      </segment>
    </unit>
    <unit id="9o2s0eF" name="supplier.shipping_costs.label">
      <notes>
        <note priority="1">obsolete</note>
        <note category="state" priority="1">obsolete</note>
      </notes>
      <segment state="translated">
        <source>supplier.shipping_costs.label</source>
        <target>Shipping Costs</target>
      </segment>
    </unit>
    <unit id="sG3lwwH" name="user.username.placeholder">
      <notes>
        <note priority="1">obsolete</note>
        <note category="state" priority="1">obsolete</note>
      </notes>
      <segment state="translated">
        <source>user.username.placeholder</source>
        <target>e.g. j.doe</target>
      </segment>
    </unit>
    <unit id="birjZUl" name="user.firstName.placeholder">
      <notes>
        <note priority="1">obsolete</note>
        <note category="state" priority="1">obsolete</note>
      </notes>
      <segment state="translated">
        <source>user.firstName.placeholder</source>
        <target>e.g John</target>
      </segment>
    </unit>
    <unit id="Z9pc7NJ" name="user.lastName.placeholder">
      <notes>
        <note priority="1">obsolete</note>
        <note category="state" priority="1">obsolete</note>
      </notes>
      <segment state="translated">
        <source>user.lastName.placeholder</source>
        <target>e.g. Doe</target>
      </segment>
    </unit>
    <unit id="VLB.yla" name="user.email.placeholder">
      <notes>
        <note priority="1">obsolete</note>
        <note category="state" priority="1">obsolete</note>
      </notes>
      <segment state="translated">
        <source>user.email.placeholder</source>
        <target>j.doe@ecorp.com</target>
      </segment>
    </unit>
    <unit id="UjUjKNF" name="user.department.placeholder">
      <notes>
        <note priority="1">obsolete</note>
        <note category="state" priority="1">obsolete</note>
      </notes>
      <segment state="translated">
        <source>user.department.placeholder</source>
        <target>e.g. Development</target>
      </segment>
    </unit>
    <unit id="C65DPNY" name="user.settings.pw_new.label">
      <notes>
        <note priority="1">obsolete</note>
        <note category="state" priority="1">obsolete</note>
      </notes>
      <segment state="translated">
        <source>user.settings.pw_new.label</source>
        <target>New password</target>
      </segment>
    </unit>
    <unit id="isiBSF3" name="user.settings.pw_confirm.label">
      <notes>
        <note priority="1">obsolete</note>
        <note category="state" priority="1">obsolete</note>
      </notes>
      <segment state="translated">
        <source>user.settings.pw_confirm.label</source>
        <target>Confirm new password</target>
      </segment>
    </unit>
    <unit id="coDk7Mi" name="user.edit.needs_pw_change">
      <notes>
        <note priority="1">obsolete</note>
        <note category="state" priority="1">obsolete</note>
      </notes>
      <segment state="translated">
        <source>user.edit.needs_pw_change</source>
        <target>User needs to change password</target>
      </segment>
    </unit>
    <unit id="aU6FQLf" name="user.edit.user_disabled">
      <notes>
        <note priority="1">obsolete</note>
        <note category="state" priority="1">obsolete</note>
      </notes>
      <segment state="translated">
        <source>user.edit.user_disabled</source>
        <target>User disabled (no login possible)</target>
      </segment>
    </unit>
    <unit id="zPJhxi6" name="user.create">
      <notes>
        <note priority="1">obsolete</note>
        <note category="state" priority="1">obsolete</note>
      </notes>
      <segment state="translated">
        <source>user.create</source>
        <target>Create user</target>
      </segment>
    </unit>
    <unit id="SxI0Jji" name="user.edit.save">
      <notes>
        <note priority="1">obsolete</note>
        <note category="state" priority="1">obsolete</note>
      </notes>
      <segment state="translated">
        <source>user.edit.save</source>
        <target>Save</target>
      </segment>
    </unit>
    <unit id="oGnU8Jt" name="entity.edit.reset">
      <notes>
        <note priority="1">obsolete</note>
        <note category="state" priority="1">obsolete</note>
      </notes>
      <segment state="translated">
        <source>entity.edit.reset</source>
        <target>Discard changes</target>
      </segment>
    </unit>
    <unit id="eG9UnaY" name="part.withdraw.caption:">
      <notes>
        <note priority="1">templates\Parts\show_part_info.html.twig:161</note>
        <note priority="1">obsolete</note>
        <note category="state" priority="1">obsolete</note>
      </notes>
      <segment state="translated">
        <source>part.withdraw.caption:</source>
        <target>Withdraw parts:</target>
      </segment>
    </unit>
    <unit id="7TiUzGF" name="part.withdraw.btn">
      <notes>
        <note priority="1">templates\Parts\show_part_info.html.twig:166</note>
        <note priority="1">obsolete</note>
        <note category="state" priority="1">obsolete</note>
      </notes>
      <segment state="translated">
        <source>part.withdraw.btn</source>
        <target>Withdraw</target>
      </segment>
    </unit>
    <unit id="RVKdVNt" name="part.withdraw.comment:">
      <notes>
        <note priority="1">templates\Parts\show_part_info.html.twig:171</note>
        <note priority="1">obsolete</note>
        <note category="state" priority="1">obsolete</note>
      </notes>
      <segment state="translated">
        <source>part.withdraw.comment:</source>
        <target>Comment/Purpose</target>
      </segment>
    </unit>
    <unit id="kXcojTi" name="part.add.caption">
      <notes>
        <note priority="1">templates\Parts\show_part_info.html.twig:189</note>
        <note priority="1">obsolete</note>
        <note category="state" priority="1">obsolete</note>
      </notes>
      <segment state="translated">
        <source>part.add.caption</source>
        <target>Add parts</target>
      </segment>
    </unit>
    <unit id="rYoCVp9" name="part.add.btn">
      <notes>
        <note priority="1">templates\Parts\show_part_info.html.twig:194</note>
        <note priority="1">obsolete</note>
        <note category="state" priority="1">obsolete</note>
      </notes>
      <segment state="translated">
        <source>part.add.btn</source>
        <target>Add</target>
      </segment>
    </unit>
    <unit id="4CUEJg5" name="part.add.comment">
      <notes>
        <note priority="1">templates\Parts\show_part_info.html.twig:199</note>
        <note priority="1">obsolete</note>
        <note category="state" priority="1">obsolete</note>
      </notes>
      <segment state="translated">
        <source>part.add.comment</source>
        <target>Comment/Purpose</target>
      </segment>
    </unit>
    <unit id="zIFsIyd" name="admin.comment">
      <notes>
        <note priority="1">templates\AdminPages\CompanyAdminBase.html.twig:15</note>
        <note priority="1">obsolete</note>
        <note category="state" priority="1">obsolete</note>
      </notes>
      <segment state="translated">
        <source>admin.comment</source>
        <target>Notes</target>
      </segment>
    </unit>
    <unit id="74zmrRr" name="manufacturer_url.label">
      <notes>
        <note priority="1">src\Form\PartType.php:83</note>
        <note priority="1">obsolete</note>
        <note category="state" priority="1">obsolete</note>
      </notes>
      <segment state="translated">
        <source>manufacturer_url.label</source>
        <target>Manufacturer link</target>
      </segment>
    </unit>
    <unit id="8QVpbd0" name="part.description.placeholder">
      <notes>
        <note priority="1">src\Form\PartType.php:66</note>
        <note priority="1">obsolete</note>
        <note category="state" priority="1">obsolete</note>
      </notes>
      <segment state="translated">
        <source>part.description.placeholder</source>
        <target>e.g. NPN 45V 0,1A 0,5W</target>
      </segment>
    </unit>
    <unit id="w_lfSsB" name="part.instock.placeholder">
      <notes>
        <note priority="1">src\Form\PartType.php:69</note>
        <note priority="1">obsolete</note>
        <note category="state" priority="1">obsolete</note>
      </notes>
      <segment state="translated">
        <source>part.instock.placeholder</source>
        <target>e.g. 10</target>
      </segment>
    </unit>
    <unit id="58zdDWF" name="part.mininstock.placeholder">
      <notes>
        <note priority="1">src\Form\PartType.php:72</note>
        <note priority="1">obsolete</note>
        <note category="state" priority="1">obsolete</note>
      </notes>
      <segment state="translated">
        <source>part.mininstock.placeholder</source>
        <target>e.g. 5</target>
      </segment>
    </unit>
    <unit id="gAFUu2a" name="homepage.basedOn">
      <notes>
        <note priority="1">obsolete</note>
        <note category="state" priority="1">obsolete</note>
      </notes>
      <segment state="translated">
        <source>homepage.basedOn</source>
        <target>Based on work of</target>
      </segment>
    </unit>
    <unit id="PlY3xmo" name="homepage.others">
      <notes>
        <note priority="1">obsolete</note>
        <note category="state" priority="1">obsolete</note>
      </notes>
      <segment state="translated">
        <source>homepage.others</source>
        <target>and others</target>
      </segment>
    </unit>
    <unit id="cpRdMwo" name="part.order.price_per">
      <notes>
        <note priority="1">obsolete</note>
        <note category="state" priority="1">obsolete</note>
      </notes>
      <segment state="translated">
        <source>part.order.price_per</source>
        <target>Price per</target>
      </segment>
    </unit>
    <unit id="1n22zD9" name="part.withdraw.caption">
      <notes>
        <note priority="1">obsolete</note>
        <note category="state" priority="1">obsolete</note>
      </notes>
      <segment state="translated">
        <source>part.withdraw.caption</source>
        <target>Withdraw parts</target>
      </segment>
    </unit>
    <unit id="pVVBLyB" name="datatable.datatable.lengthMenu">
      <notes>
        <note priority="1">obsolete</note>
        <note category="state" priority="1">obsolete</note>
      </notes>
      <segment state="translated">
        <source>datatable.datatable.lengthMenu</source>
        <target>_MENU_</target>
      </segment>
    </unit>
    <unit id="P.GFwjI" name="perm.group.parts">
      <notes>
        <note priority="1">obsolete</note>
        <note category="state" priority="1">obsolete</note>
      </notes>
      <segment state="translated">
        <source>perm.group.parts</source>
        <target>Parts</target>
      </segment>
    </unit>
    <unit id="WLb5wES" name="perm.group.structures">
      <notes>
        <note priority="1">obsolete</note>
        <note category="state" priority="1">obsolete</note>
      </notes>
      <segment state="translated">
        <source>perm.group.structures</source>
        <target>Data structures</target>
      </segment>
    </unit>
    <unit id="ziA7M4Z" name="perm.group.system">
      <notes>
        <note priority="1">obsolete</note>
        <note category="state" priority="1">obsolete</note>
      </notes>
      <segment state="translated">
        <source>perm.group.system</source>
        <target>System</target>
      </segment>
    </unit>
    <unit id="qPM1wy5" name="perm.parts">
      <notes>
        <note priority="1">obsolete</note>
        <note category="state" priority="1">obsolete</note>
      </notes>
      <segment state="translated">
        <source>perm.parts</source>
        <target>Parts</target>
      </segment>
    </unit>
    <unit id="eeUmOBN" name="perm.read">
      <notes>
        <note priority="1">obsolete</note>
        <note category="state" priority="1">obsolete</note>
      </notes>
      <segment state="translated">
        <source>perm.read</source>
        <target>View</target>
      </segment>
    </unit>
    <unit id="lMypPBw" name="perm.edit">
      <notes>
        <note priority="1">obsolete</note>
        <note category="state" priority="1">obsolete</note>
      </notes>
      <segment state="translated">
        <source>perm.edit</source>
        <target>Edit</target>
      </segment>
    </unit>
    <unit id="d8mILUm" name="perm.create">
      <notes>
        <note priority="1">obsolete</note>
        <note category="state" priority="1">obsolete</note>
      </notes>
      <segment state="translated">
        <source>perm.create</source>
        <target>Create</target>
      </segment>
    </unit>
    <unit id="cPI6oKn" name="perm.part.move">
      <notes>
        <note priority="1">obsolete</note>
        <note category="state" priority="1">obsolete</note>
      </notes>
      <segment state="translated">
        <source>perm.part.move</source>
        <target>Change category</target>
      </segment>
    </unit>
    <unit id="oCKKcDZ" name="perm.delete">
      <notes>
        <note priority="1">obsolete</note>
        <note category="state" priority="1">obsolete</note>
      </notes>
      <segment state="translated">
        <source>perm.delete</source>
        <target>Delete</target>
      </segment>
    </unit>
    <unit id="blHcQm6" name="perm.part.search">
      <notes>
        <note priority="1">obsolete</note>
        <note category="state" priority="1">obsolete</note>
      </notes>
      <segment state="translated">
        <source>perm.part.search</source>
        <target>Search</target>
      </segment>
    </unit>
    <unit id="YaLEthp" name="perm.part.all_parts">
      <notes>
        <note priority="1">obsolete</note>
        <note category="state" priority="1">obsolete</note>
      </notes>
      <segment state="translated">
        <source>perm.part.all_parts</source>
        <target>List all parts</target>
      </segment>
    </unit>
    <unit id="QTbFLlT" name="perm.part.no_price_parts">
      <notes>
        <note priority="1">obsolete</note>
        <note category="state" priority="1">obsolete</note>
      </notes>
      <segment state="translated">
        <source>perm.part.no_price_parts</source>
        <target>List parts without price infos</target>
      </segment>
    </unit>
    <unit id="ym76SPS" name="perm.part.obsolete_parts">
      <notes>
        <note priority="1">obsolete</note>
        <note category="state" priority="1">obsolete</note>
      </notes>
      <segment state="translated">
        <source>perm.part.obsolete_parts</source>
        <target>List obsolete parts</target>
      </segment>
    </unit>
    <unit id="juT_zEM" name="perm.part.unknown_instock_parts">
      <notes>
        <note priority="1">obsolete</note>
        <note category="state" priority="1">obsolete</note>
      </notes>
      <segment state="translated">
        <source>perm.part.unknown_instock_parts</source>
        <target>Show parts with unknown instock</target>
      </segment>
    </unit>
    <unit id="NiOXKwC" name="perm.part.change_favorite">
      <notes>
        <note priority="1">obsolete</note>
        <note category="state" priority="1">obsolete</note>
      </notes>
      <segment state="translated">
        <source>perm.part.change_favorite</source>
        <target>Change favorite status</target>
      </segment>
    </unit>
    <unit id="TXG_vef" name="perm.part.show_favorite">
      <notes>
        <note priority="1">obsolete</note>
        <note category="state" priority="1">obsolete</note>
      </notes>
      <segment state="translated">
        <source>perm.part.show_favorite</source>
        <target>List favorite parts</target>
      </segment>
    </unit>
    <unit id="GMNxlDb" name="perm.part.show_last_edit_parts">
      <notes>
        <note priority="1">obsolete</note>
        <note category="state" priority="1">obsolete</note>
      </notes>
      <segment state="translated">
        <source>perm.part.show_last_edit_parts</source>
        <target>Show last edited/added parts</target>
      </segment>
    </unit>
    <unit id="7C4wYps" name="perm.part.show_users">
      <notes>
        <note priority="1">obsolete</note>
        <note category="state" priority="1">obsolete</note>
      </notes>
      <segment state="translated">
        <source>perm.part.show_users</source>
        <target>Show last modifying user</target>
      </segment>
    </unit>
    <unit id="IOXC4wr" name="perm.part.show_history">
      <notes>
        <note priority="1">obsolete</note>
        <note category="state" priority="1">obsolete</note>
      </notes>
      <segment state="translated">
        <source>perm.part.show_history</source>
        <target>Show history</target>
      </segment>
    </unit>
    <unit id="JnfedoQ" name="perm.part.name">
      <notes>
        <note priority="1">obsolete</note>
        <note category="state" priority="1">obsolete</note>
      </notes>
      <segment state="translated">
        <source>perm.part.name</source>
        <target>Name</target>
      </segment>
    </unit>
    <unit id="5a.KkeU" name="perm.part.description">
      <notes>
        <note priority="1">obsolete</note>
        <note category="state" priority="1">obsolete</note>
      </notes>
      <segment state="translated">
        <source>perm.part.description</source>
        <target>Description</target>
      </segment>
    </unit>
    <unit id="zLUHVDn" name="perm.part.instock">
      <notes>
        <note priority="1">obsolete</note>
        <note category="state" priority="1">obsolete</note>
      </notes>
      <segment state="translated">
        <source>perm.part.instock</source>
        <target>Instock</target>
      </segment>
    </unit>
    <unit id="0woqdF9" name="perm.part.mininstock">
      <notes>
        <note priority="1">obsolete</note>
        <note category="state" priority="1">obsolete</note>
      </notes>
      <segment state="translated">
        <source>perm.part.mininstock</source>
        <target>Minimum instock</target>
      </segment>
    </unit>
    <unit id="IXHxTEP" name="perm.part.comment">
      <notes>
        <note priority="1">obsolete</note>
        <note category="state" priority="1">obsolete</note>
      </notes>
      <segment state="translated">
        <source>perm.part.comment</source>
        <target>Notes</target>
      </segment>
    </unit>
    <unit id="B_OF7Kn" name="perm.part.storelocation">
      <notes>
        <note priority="1">obsolete</note>
        <note category="state" priority="1">obsolete</note>
      </notes>
      <segment state="translated">
        <source>perm.part.storelocation</source>
        <target>Storelocation</target>
      </segment>
    </unit>
    <unit id="yPQiYsi" name="perm.part.manufacturer">
      <notes>
        <note priority="1">obsolete</note>
        <note category="state" priority="1">obsolete</note>
      </notes>
      <segment state="translated">
        <source>perm.part.manufacturer</source>
        <target>Manufacturer</target>
      </segment>
    </unit>
    <unit id="L2pl0H1" name="perm.part.orderdetails">
      <notes>
        <note priority="1">obsolete</note>
        <note category="state" priority="1">obsolete</note>
      </notes>
      <segment state="translated">
        <source>perm.part.orderdetails</source>
        <target>Order informations</target>
      </segment>
    </unit>
    <unit id="4CedmDv" name="perm.part.prices">
      <notes>
        <note priority="1">obsolete</note>
        <note category="state" priority="1">obsolete</note>
      </notes>
      <segment state="translated">
        <source>perm.part.prices</source>
        <target>Prices</target>
      </segment>
    </unit>
    <unit id="3.LGmWy" name="perm.part.attachments">
      <notes>
        <note priority="1">obsolete</note>
        <note category="state" priority="1">obsolete</note>
      </notes>
      <segment state="translated">
        <source>perm.part.attachments</source>
        <target>File attachments</target>
      </segment>
    </unit>
    <unit id="VkclZwf" name="perm.part.order">
      <notes>
        <note priority="1">obsolete</note>
        <note category="state" priority="1">obsolete</note>
      </notes>
      <segment state="translated">
        <source>perm.part.order</source>
        <target>Orders</target>
      </segment>
    </unit>
    <unit id="XPba.S5" name="perm.storelocations">
      <notes>
        <note priority="1">obsolete</note>
        <note category="state" priority="1">obsolete</note>
      </notes>
      <segment state="translated">
        <source>perm.storelocations</source>
        <target>Storelocations</target>
      </segment>
    </unit>
    <unit id="1MkJQeq" name="perm.move">
      <notes>
        <note priority="1">obsolete</note>
        <note category="state" priority="1">obsolete</note>
      </notes>
      <segment state="translated">
        <source>perm.move</source>
        <target>Move</target>
      </segment>
    </unit>
    <unit id="IRFIEMr" name="perm.list_parts">
      <notes>
        <note priority="1">obsolete</note>
        <note category="state" priority="1">obsolete</note>
      </notes>
      <segment state="translated">
        <source>perm.list_parts</source>
        <target>List parts</target>
      </segment>
    </unit>
    <unit id="h6Bzdt0" name="perm.part.footprints">
      <notes>
        <note priority="1">obsolete</note>
        <note category="state" priority="1">obsolete</note>
      </notes>
      <segment state="translated">
        <source>perm.part.footprints</source>
        <target>Footprints</target>
      </segment>
    </unit>
    <unit id="f6E.ER4" name="perm.part.categories">
      <notes>
        <note priority="1">obsolete</note>
        <note category="state" priority="1">obsolete</note>
      </notes>
      <segment state="translated">
        <source>perm.part.categories</source>
        <target>Categories</target>
      </segment>
    </unit>
    <unit id="yYWackl" name="perm.part.supplier">
      <notes>
        <note priority="1">obsolete</note>
        <note category="state" priority="1">obsolete</note>
      </notes>
      <segment state="translated">
        <source>perm.part.supplier</source>
        <target>Suppliers</target>
      </segment>
    </unit>
    <unit id="_dwi_1Y" name="perm.part.manufacturers">
      <notes>
        <note priority="1">obsolete</note>
        <note category="state" priority="1">obsolete</note>
      </notes>
      <segment state="translated">
        <source>perm.part.manufacturers</source>
        <target>Manufacturers</target>
      </segment>
    </unit>
    <unit id="1AtDlX." name="perm.projects">
      <notes>
        <note priority="1">obsolete</note>
        <note category="state" priority="1">obsolete</note>
      </notes>
      <segment state="translated">
        <source>perm.projects</source>
        <target>Projects</target>
      </segment>
    </unit>
    <unit id="hgZrqP_" name="perm.part.attachment_types">
      <notes>
        <note priority="1">obsolete</note>
        <note category="state" priority="1">obsolete</note>
      </notes>
      <segment state="translated">
        <source>perm.part.attachment_types</source>
        <target>Attachment types</target>
      </segment>
    </unit>
    <unit id="BEdSmOu" name="perm.tools.import">
      <notes>
        <note priority="1">obsolete</note>
        <note category="state" priority="1">obsolete</note>
      </notes>
      <segment state="translated">
        <source>perm.tools.import</source>
        <target>Import</target>
      </segment>
    </unit>
    <unit id="PEyfknN" name="perm.tools.labels">
      <notes>
        <note priority="1">obsolete</note>
        <note category="state" priority="1">obsolete</note>
      </notes>
      <segment state="translated">
        <source>perm.tools.labels</source>
        <target>Labels</target>
      </segment>
    </unit>
    <unit id="fWusD07" name="perm.tools.calculator">
      <notes>
        <note priority="1">obsolete</note>
        <note category="state" priority="1">obsolete</note>
      </notes>
      <segment state="translated">
        <source>perm.tools.calculator</source>
        <target>Resistor calculator</target>
      </segment>
    </unit>
    <unit id="ripLPj1" name="perm.tools.footprints">
      <notes>
        <note priority="1">obsolete</note>
        <note category="state" priority="1">obsolete</note>
      </notes>
      <segment state="translated">
        <source>perm.tools.footprints</source>
        <target>Footprints</target>
      </segment>
    </unit>
    <unit id="1bNm4cw" name="perm.tools.ic_logos">
      <notes>
        <note priority="1">obsolete</note>
        <note category="state" priority="1">obsolete</note>
      </notes>
      <segment state="translated">
        <source>perm.tools.ic_logos</source>
        <target>IC logos</target>
      </segment>
    </unit>
    <unit id="soh_cnt" name="perm.tools.statistics">
      <notes>
        <note priority="1">obsolete</note>
        <note category="state" priority="1">obsolete</note>
      </notes>
      <segment state="translated">
        <source>perm.tools.statistics</source>
        <target>Statistics</target>
      </segment>
    </unit>
    <unit id="2r3a5MK" name="perm.edit_permissions">
      <notes>
        <note priority="1">obsolete</note>
        <note category="state" priority="1">obsolete</note>
      </notes>
      <segment state="translated">
        <source>perm.edit_permissions</source>
        <target>Edit permissions</target>
      </segment>
    </unit>
    <unit id="dURrIXD" name="perm.users.edit_user_name">
      <notes>
        <note priority="1">obsolete</note>
        <note category="state" priority="1">obsolete</note>
      </notes>
      <segment state="translated">
        <source>perm.users.edit_user_name</source>
        <target>Edit user name</target>
      </segment>
    </unit>
    <unit id="w4ujxml" name="perm.users.edit_change_group">
      <notes>
        <note priority="1">obsolete</note>
        <note category="state" priority="1">obsolete</note>
      </notes>
      <segment state="translated">
        <source>perm.users.edit_change_group</source>
        <target>Change group</target>
      </segment>
    </unit>
    <unit id="BBOEDsQ" name="perm.users.edit_infos">
      <notes>
        <note priority="1">obsolete</note>
        <note category="state" priority="1">obsolete</note>
      </notes>
      <segment state="translated">
        <source>perm.users.edit_infos</source>
        <target>Edit infos</target>
      </segment>
    </unit>
    <unit id="Q1NDQfs" name="perm.users.edit_permissions">
      <notes>
        <note priority="1">obsolete</note>
        <note category="state" priority="1">obsolete</note>
      </notes>
      <segment state="translated">
        <source>perm.users.edit_permissions</source>
        <target>Edit permissions</target>
      </segment>
    </unit>
    <unit id="d6eo3tF" name="perm.users.set_password">
      <notes>
        <note priority="1">obsolete</note>
        <note category="state" priority="1">obsolete</note>
      </notes>
      <segment state="translated">
        <source>perm.users.set_password</source>
        <target>Set password</target>
      </segment>
    </unit>
    <unit id="tJ6RatH" name="perm.users.change_user_settings">
      <notes>
        <note priority="1">obsolete</note>
        <note category="state" priority="1">obsolete</note>
      </notes>
      <segment state="translated">
        <source>perm.users.change_user_settings</source>
        <target>Change user settings</target>
      </segment>
    </unit>
    <unit id="X58DtVF" name="perm.database.see_status">
      <notes>
        <note priority="1">obsolete</note>
        <note category="state" priority="1">obsolete</note>
      </notes>
      <segment state="translated">
        <source>perm.database.see_status</source>
        <target>Show status</target>
      </segment>
    </unit>
    <unit id="1KSFyeg" name="perm.database.update_db">
      <notes>
        <note priority="1">obsolete</note>
        <note category="state" priority="1">obsolete</note>
      </notes>
      <segment state="translated">
        <source>perm.database.update_db</source>
        <target>Update DB</target>
      </segment>
    </unit>
    <unit id="7FNNcYZ" name="perm.database.read_db_settings">
      <notes>
        <note priority="1">obsolete</note>
        <note category="state" priority="1">obsolete</note>
      </notes>
      <segment state="translated">
        <source>perm.database.read_db_settings</source>
        <target>Read DB settings</target>
      </segment>
    </unit>
    <unit id="ppPTck0" name="perm.database.write_db_settings">
      <notes>
        <note priority="1">obsolete</note>
        <note category="state" priority="1">obsolete</note>
      </notes>
      <segment state="translated">
        <source>perm.database.write_db_settings</source>
        <target>Write DB settings</target>
      </segment>
    </unit>
    <unit id="h1iQLeD" name="perm.config.read_config">
      <notes>
        <note priority="1">obsolete</note>
        <note category="state" priority="1">obsolete</note>
      </notes>
      <segment state="translated">
        <source>perm.config.read_config</source>
        <target>Read config</target>
      </segment>
    </unit>
    <unit id="xnOnBUH" name="perm.config.edit_config">
      <notes>
        <note priority="1">obsolete</note>
        <note category="state" priority="1">obsolete</note>
      </notes>
      <segment state="translated">
        <source>perm.config.edit_config</source>
        <target>Edit config</target>
      </segment>
    </unit>
    <unit id="soLL1gr" name="perm.config.server_info">
      <notes>
        <note priority="1">obsolete</note>
        <note category="state" priority="1">obsolete</note>
      </notes>
      <segment state="translated">
        <source>perm.config.server_info</source>
        <target>Server info</target>
      </segment>
    </unit>
    <unit id="P5OVHh2" name="perm.config.use_debug">
      <notes>
        <note priority="1">obsolete</note>
        <note category="state" priority="1">obsolete</note>
      </notes>
      <segment state="translated">
        <source>perm.config.use_debug</source>
        <target>Use debug tools</target>
      </segment>
    </unit>
    <unit id="WsTnNCU" name="perm.show_logs">
      <notes>
        <note priority="1">obsolete</note>
        <note category="state" priority="1">obsolete</note>
      </notes>
      <segment state="translated">
        <source>perm.show_logs</source>
        <target>Show logs</target>
      </segment>
    </unit>
    <unit id="zvV9XS2" name="perm.delete_logs">
      <notes>
        <note priority="1">obsolete</note>
        <note category="state" priority="1">obsolete</note>
      </notes>
      <segment state="translated">
        <source>perm.delete_logs</source>
        <target>Delete logs</target>
      </segment>
    </unit>
    <unit id="aU9OJs5" name="perm.self.edit_infos">
      <notes>
        <note priority="1">obsolete</note>
        <note category="state" priority="1">obsolete</note>
      </notes>
      <segment state="translated">
        <source>perm.self.edit_infos</source>
        <target>Edit infos</target>
      </segment>
    </unit>
    <unit id="tn675bY" name="perm.self.edit_username">
      <notes>
        <note priority="1">obsolete</note>
        <note category="state" priority="1">obsolete</note>
      </notes>
      <segment state="translated">
        <source>perm.self.edit_username</source>
        <target>Edit username</target>
      </segment>
    </unit>
    <unit id="ON0SOmi" name="perm.self.show_permissions">
      <notes>
        <note priority="1">obsolete</note>
        <note category="state" priority="1">obsolete</note>
      </notes>
      <segment state="translated">
        <source>perm.self.show_permissions</source>
        <target>View permissions</target>
      </segment>
    </unit>
    <unit id="7pWmKCP" name="perm.self.show_logs">
      <notes>
        <note priority="1">obsolete</note>
        <note category="state" priority="1">obsolete</note>
      </notes>
      <segment state="translated">
        <source>perm.self.show_logs</source>
        <target>Show own log entries</target>
      </segment>
    </unit>
    <unit id="zgTB8dK" name="perm.self.create_labels">
      <notes>
        <note priority="1">obsolete</note>
        <note category="state" priority="1">obsolete</note>
      </notes>
      <segment state="translated">
        <source>perm.self.create_labels</source>
        <target>Create labels</target>
      </segment>
    </unit>
    <unit id="grMFlqb" name="perm.self.edit_options">
      <notes>
        <note priority="1">obsolete</note>
        <note category="state" priority="1">obsolete</note>
      </notes>
      <segment state="translated">
        <source>perm.self.edit_options</source>
        <target>Edit options</target>
      </segment>
    </unit>
    <unit id="aWY5kzX" name="perm.self.delete_profiles">
      <notes>
        <note priority="1">obsolete</note>
        <note category="state" priority="1">obsolete</note>
      </notes>
      <segment state="translated">
        <source>perm.self.delete_profiles</source>
        <target>Delete profiles</target>
      </segment>
    </unit>
    <unit id="Qh9_teh" name="perm.self.edit_profiles">
      <notes>
        <note priority="1">obsolete</note>
        <note category="state" priority="1">obsolete</note>
      </notes>
      <segment state="translated">
        <source>perm.self.edit_profiles</source>
        <target>Edit profiles</target>
      </segment>
    </unit>
    <unit id="riADuzS" name="perm.part.tools">
      <notes>
        <note priority="1">obsolete</note>
        <note category="state" priority="1">obsolete</note>
      </notes>
      <segment state="translated">
        <source>perm.part.tools</source>
        <target>Tools</target>
      </segment>
    </unit>
    <unit id="1TJffiQ" name="perm.groups">
      <notes>
        <note priority="1">obsolete</note>
        <note category="state" priority="1">obsolete</note>
      </notes>
      <segment state="translated">
        <source>perm.groups</source>
        <target>Groups</target>
      </segment>
    </unit>
    <unit id="Ot4Pe7g" name="perm.users">
      <notes>
        <note priority="1">obsolete</note>
        <note category="state" priority="1">obsolete</note>
      </notes>
      <segment state="translated">
        <source>perm.users</source>
        <target>Users</target>
      </segment>
    </unit>
    <unit id="hcV.ILa" name="perm.database">
      <notes>
        <note priority="1">obsolete</note>
        <note category="state" priority="1">obsolete</note>
      </notes>
      <segment state="translated">
        <source>perm.database</source>
        <target>Database</target>
      </segment>
    </unit>
    <unit id="9XMk.TY" name="perm.config">
      <notes>
        <note priority="1">obsolete</note>
        <note category="state" priority="1">obsolete</note>
      </notes>
      <segment state="translated">
        <source>perm.config</source>
        <target>Configuration</target>
      </segment>
    </unit>
    <unit id="YLLSA2T" name="perm.system">
      <notes>
        <note priority="1">obsolete</note>
        <note category="state" priority="1">obsolete</note>
      </notes>
      <segment state="translated">
        <source>perm.system</source>
        <target>System</target>
      </segment>
    </unit>
    <unit id="LG3jpJo" name="perm.self">
      <notes>
        <note priority="1">obsolete</note>
        <note category="state" priority="1">obsolete</note>
      </notes>
      <segment state="translated">
        <source>perm.self</source>
        <target>Own user</target>
      </segment>
    </unit>
    <unit id="VoHEScr" name="perm.labels">
      <notes>
        <note priority="1">obsolete</note>
        <note category="state" priority="1">obsolete</note>
      </notes>
      <segment state="translated">
        <source>perm.labels</source>
        <target>Labels</target>
      </segment>
    </unit>
    <unit id="zf2PGmg" name="perm.part.category">
      <notes>
        <note priority="1">obsolete</note>
        <note category="state" priority="1">obsolete</note>
      </notes>
      <segment state="translated">
        <source>perm.part.category</source>
        <target>Category</target>
      </segment>
    </unit>
    <unit id="Ngq0_8b" name="perm.part.minamount">
      <notes>
        <note priority="1">obsolete</note>
        <note category="state" priority="1">obsolete</note>
      </notes>
      <segment state="translated">
        <source>perm.part.minamount</source>
        <target>Minimum amount</target>
      </segment>
    </unit>
    <unit id="vZwyFdD" name="perm.part.footprint">
      <notes>
        <note priority="1">obsolete</note>
        <note category="state" priority="1">obsolete</note>
      </notes>
      <segment state="translated">
        <source>perm.part.footprint</source>
        <target>Footprint</target>
      </segment>
    </unit>
    <unit id="cdrtuto" name="perm.part.mpn">
      <notes>
        <note priority="1">obsolete</note>
        <note category="state" priority="1">obsolete</note>
      </notes>
      <segment state="translated">
        <source>perm.part.mpn</source>
        <target>MPN</target>
      </segment>
    </unit>
    <unit id="CjAJxQj" name="perm.part.status">
      <notes>
        <note priority="1">obsolete</note>
        <note category="state" priority="1">obsolete</note>
      </notes>
      <segment state="translated">
        <source>perm.part.status</source>
        <target>Manufacturing status</target>
      </segment>
    </unit>
    <unit id="8vcZLOf" name="perm.part.tags">
      <notes>
        <note priority="1">obsolete</note>
        <note category="state" priority="1">obsolete</note>
      </notes>
      <segment state="translated">
        <source>perm.part.tags</source>
        <target>Tags</target>
      </segment>
    </unit>
    <unit id="5PcGRLN" name="perm.part.unit">
      <notes>
        <note priority="1">obsolete</note>
        <note category="state" priority="1">obsolete</note>
      </notes>
      <segment state="translated">
        <source>perm.part.unit</source>
        <target>Part unit</target>
      </segment>
    </unit>
    <unit id="64iRHQF" name="perm.part.mass">
      <notes>
        <note priority="1">obsolete</note>
        <note category="state" priority="1">obsolete</note>
      </notes>
      <segment state="translated">
        <source>perm.part.mass</source>
        <target>Mass</target>
      </segment>
    </unit>
    <unit id="IWWN6u0" name="perm.part.lots">
      <notes>
        <note priority="1">obsolete</note>
        <note category="state" priority="1">obsolete</note>
      </notes>
      <segment state="translated">
        <source>perm.part.lots</source>
        <target>Part lots</target>
      </segment>
    </unit>
    <unit id="cnJtmGW" name="perm.show_users">
      <notes>
        <note priority="1">obsolete</note>
        <note category="state" priority="1">obsolete</note>
      </notes>
      <segment state="translated">
        <source>perm.show_users</source>
        <target>Show last modifying user</target>
      </segment>
    </unit>
    <unit id="nThiSBd" name="perm.currencies">
      <notes>
        <note priority="1">obsolete</note>
        <note category="state" priority="1">obsolete</note>
      </notes>
      <segment state="translated">
        <source>perm.currencies</source>
        <target>Currencies</target>
      </segment>
    </unit>
    <unit id="Pa4k4ZQ" name="perm.measurement_units">
      <notes>
        <note priority="1">obsolete</note>
        <note category="state" priority="1">obsolete</note>
      </notes>
      <segment state="translated">
        <source>perm.measurement_units</source>
        <target>Measurement unit</target>
      </segment>
    </unit>
    <unit id="ZrVNh2o" name="user.settings.pw_old.label">
      <notes>
        <note priority="1">obsolete</note>
        <note category="state" priority="1">obsolete</note>
      </notes>
      <segment state="translated">
        <source>user.settings.pw_old.label</source>
        <target>Old password</target>
      </segment>
    </unit>
    <unit id="Ed3ydow" name="pw_reset.submit">
      <notes>
        <note priority="1">obsolete</note>
        <note category="state" priority="1">obsolete</note>
      </notes>
      <segment state="translated">
        <source>pw_reset.submit</source>
        <target>Reset password</target>
      </segment>
    </unit>
    <unit id="E8uyrqE" name="u2f_two_factor">
      <notes>
        <note priority="1">obsolete</note>
        <note category="state" priority="1">obsolete</note>
      </notes>
      <segment state="translated">
        <source>u2f_two_factor</source>
        <target>Security key (U2F)</target>
      </segment>
    </unit>
    <unit id="u976KVD" name="google">
      <notes>
        <note priority="1">obsolete</note>
        <note category="state" priority="1">obsolete</note>
      </notes>
      <segment state="translated">
        <source>google</source>
        <target>Google</target>
      </segment>
    </unit>
    <unit id="RAX6xpX" name="tfa.provider.webauthn_two_factor_provider">
      <segment state="translated">
        <source>tfa.provider.webauthn_two_factor_provider</source>
        <target>Security key</target>
      </segment>
    </unit>
    <unit id="XTe6pUU" name="tfa.provider.google">
      <notes>
        <note priority="1">obsolete</note>
        <note category="state" priority="1">obsolete</note>
      </notes>
      <segment state="translated">
        <source>tfa.provider.google</source>
        <target>Authenticator app</target>
      </segment>
    </unit>
    <unit id="iGSYnmL" name="Login successful">
      <notes>
        <note priority="1">obsolete</note>
        <note category="state" priority="1">obsolete</note>
      </notes>
      <segment state="translated">
        <source>Login successful</source>
        <target>Login successful</target>
      </segment>
    </unit>
    <unit id="r7Q.Vrm" name="log.type.exception">
      <notes>
        <note priority="1">obsolete</note>
        <note category="state" priority="1">obsolete</note>
      </notes>
      <segment state="final">
        <source>log.type.exception</source>
        <target>Unhandled exception (obsolete)</target>
      </segment>
    </unit>
    <unit id="l5qNskF" name="log.type.user_login">
      <notes>
        <note priority="1">obsolete</note>
        <note category="state" priority="1">obsolete</note>
      </notes>
      <segment state="final">
        <source>log.type.user_login</source>
        <target>User login</target>
      </segment>
    </unit>
    <unit id="6suiYvP" name="log.type.user_logout">
      <notes>
        <note priority="1">obsolete</note>
        <note category="state" priority="1">obsolete</note>
      </notes>
      <segment state="final">
        <source>log.type.user_logout</source>
        <target>User logout</target>
      </segment>
    </unit>
    <unit id="Jjl8edA" name="log.type.unknown">
      <notes>
        <note priority="1">obsolete</note>
        <note category="state" priority="1">obsolete</note>
      </notes>
      <segment state="final">
        <source>log.type.unknown</source>
        <target>Unknown</target>
      </segment>
    </unit>
    <unit id="n8VtTfW" name="log.type.element_created">
      <notes>
        <note priority="1">obsolete</note>
        <note category="state" priority="1">obsolete</note>
      </notes>
      <segment state="final">
        <source>log.type.element_created</source>
        <target>Element created</target>
      </segment>
    </unit>
    <unit id="O9Iw2cd" name="log.type.element_edited">
      <notes>
        <note priority="1">obsolete</note>
        <note category="state" priority="1">obsolete</note>
      </notes>
      <segment state="final">
        <source>log.type.element_edited</source>
        <target>Element edited</target>
      </segment>
    </unit>
    <unit id="WQkp3yE" name="log.type.element_deleted">
      <notes>
        <note priority="1">obsolete</note>
        <note category="state" priority="1">obsolete</note>
      </notes>
      <segment state="final">
        <source>log.type.element_deleted</source>
        <target>Element deleted</target>
      </segment>
    </unit>
    <unit id="pjRvOZm" name="log.type.database_updated">
      <notes>
        <note priority="1">obsolete</note>
        <note category="state" priority="1">obsolete</note>
      </notes>
      <segment state="final">
        <source>log.type.database_updated</source>
        <target>Database updated</target>
      </segment>
    </unit>
    <unit id="j0QJLb_" name="perm.revert_elements">
      <notes>
        <note category="state" priority="1">obsolete</note>
      </notes>
      <segment state="final">
        <source>perm.revert_elements</source>
        <target>Revert element</target>
      </segment>
    </unit>
    <unit id="xernTe5" name="perm.show_history">
      <notes>
        <note category="state" priority="1">obsolete</note>
      </notes>
      <segment state="final">
        <source>perm.show_history</source>
        <target>Show history</target>
      </segment>
    </unit>
    <unit id="Ay52w3." name="perm.tools.lastActivity">
      <notes>
        <note category="state" priority="1">obsolete</note>
      </notes>
      <segment state="final">
        <source>perm.tools.lastActivity</source>
        <target>Show last activity</target>
      </segment>
    </unit>
    <unit id="m3PTL2e" name="perm.tools.timeTravel">
      <notes>
        <note category="state" priority="1">obsolete</note>
      </notes>
      <segment state="final">
        <source>perm.tools.timeTravel</source>
        <target>Show old element versions (time travel)</target>
      </segment>
    </unit>
    <unit id="AiBoPxF" name="log.type.">
      <notes>
        <note category="state" priority="1">obsolete</note>
      </notes>
      <segment state="final">
        <source>log.type.</source>
        <target>__log.type.</target>
      </segment>
    </unit>
    <unit id="WjnV7iC" name="tfa_u2f.key_added_successful">
      <notes>
        <note category="state" priority="1">obsolete</note>
      </notes>
      <segment state="translated">
        <source>tfa_u2f.key_added_successful</source>
        <target>Security key added successfully.</target>
      </segment>
    </unit>
    <unit id="47ienTP" name="Username">
      <notes>
        <note category="state" priority="1">obsolete</note>
      </notes>
      <segment state="translated">
        <source>Username</source>
        <target>Username</target>
      </segment>
    </unit>
    <unit id="dVu9PKe" name="log.type.security.google_disabled">
      <notes>
        <note category="state" priority="1">obsolete</note>
      </notes>
      <segment state="translated">
        <source>log.type.security.google_disabled</source>
        <target>Authenticator App disabled</target>
      </segment>
    </unit>
    <unit id="HfccXTr" name="log.type.security.u2f_removed">
      <notes>
        <note category="state" priority="1">obsolete</note>
      </notes>
      <segment state="translated">
        <source>log.type.security.u2f_removed</source>
        <target>Security key removed</target>
      </segment>
    </unit>
    <unit id="zl1WXuM" name="log.type.security.u2f_added">
      <notes>
        <note category="state" priority="1">obsolete</note>
      </notes>
      <segment state="translated">
        <source>log.type.security.u2f_added</source>
        <target>Security key added</target>
      </segment>
    </unit>
    <unit id="9_jzHX6" name="log.type.security.backup_keys_reset">
      <notes>
        <note category="state" priority="1">obsolete</note>
      </notes>
      <segment state="translated">
        <source>log.type.security.backup_keys_reset</source>
        <target>Backup keys regenerated</target>
      </segment>
    </unit>
    <unit id="h6zwXNp" name="log.type.security.google_enabled">
      <notes>
        <note category="state" priority="1">obsolete</note>
      </notes>
      <segment state="translated">
        <source>log.type.security.google_enabled</source>
        <target>Authenticator App enabled</target>
      </segment>
    </unit>
    <unit id="XbsoHIr" name="log.type.security.password_changed">
      <notes>
        <note category="state" priority="1">obsolete</note>
      </notes>
      <segment state="translated">
        <source>log.type.security.password_changed</source>
        <target>Password changed</target>
      </segment>
    </unit>
    <unit id="2q0_b3P" name="log.type.security.trusted_device_reset">
      <notes>
        <note category="state" priority="1">obsolete</note>
      </notes>
      <segment state="translated">
        <source>log.type.security.trusted_device_reset</source>
        <target>Trusted devices resetted</target>
      </segment>
    </unit>
    <unit id="n8flY2e" name="log.type.collection_element_deleted">
      <notes>
        <note category="state" priority="1">obsolete</note>
      </notes>
      <segment state="translated">
        <source>log.type.collection_element_deleted</source>
        <target>Element of Collection deleted</target>
      </segment>
    </unit>
    <unit id="yNm8PCN" name="log.type.security.password_reset">
      <notes>
        <note category="state" priority="1">obsolete</note>
      </notes>
      <segment state="translated">
        <source>log.type.security.password_reset</source>
        <target>Password reset</target>
      </segment>
    </unit>
    <unit id="CsjgnTI" name="log.type.security.2fa_admin_reset">
      <notes>
        <note category="state" priority="1">obsolete</note>
      </notes>
      <segment state="translated">
        <source>log.type.security.2fa_admin_reset</source>
        <target>Two Factor Reset by Administrator</target>
      </segment>
    </unit>
    <unit id="bJ.EAvM" name="log.type.user_not_allowed">
      <notes>
        <note category="state" priority="1">obsolete</note>
      </notes>
      <segment state="translated">
        <source>log.type.user_not_allowed</source>
        <target>Unauthorized access attempt</target>
      </segment>
    </unit>
    <unit id="Z28oTau" name="log.database_updated.success">
      <notes>
        <note category="state" priority="1">obsolete</note>
      </notes>
      <segment state="translated">
        <source>log.database_updated.success</source>
        <target>Success</target>
      </segment>
    </unit>
    <unit id="8jpgdV8" name="label_options.barcode_type.2D">
      <notes>
        <note category="state" priority="1">obsolete</note>
      </notes>
      <segment state="translated">
        <source>label_options.barcode_type.2D</source>
        <target>2D</target>
      </segment>
    </unit>
    <unit id="O7.UnHb" name="label_options.barcode_type.1D">
      <notes>
        <note category="state" priority="1">obsolete</note>
      </notes>
      <segment state="translated">
        <source>label_options.barcode_type.1D</source>
        <target>1D</target>
      </segment>
    </unit>
    <unit id="QMdRP48" name="perm.part.parameters">
      <notes>
        <note category="state" priority="1">obsolete</note>
      </notes>
      <segment state="translated">
        <source>perm.part.parameters</source>
        <target>Parameters</target>
      </segment>
    </unit>
    <unit id="_a9gfQw" name="perm.attachment_show_private">
      <notes>
        <note category="state" priority="1">obsolete</note>
      </notes>
      <segment state="translated">
        <source>perm.attachment_show_private</source>
        <target>View private attachments</target>
      </segment>
    </unit>
    <unit id="fcUq9AR" name="perm.tools.label_scanner">
      <notes>
        <note category="state" priority="1">obsolete</note>
      </notes>
      <segment state="translated">
        <source>perm.tools.label_scanner</source>
        <target>Label scanner</target>
      </segment>
    </unit>
    <unit id="QSODEfC" name="perm.self.read_profiles">
      <notes>
        <note category="state" priority="1">obsolete</note>
      </notes>
      <segment state="translated">
        <source>perm.self.read_profiles</source>
        <target>Read profiles</target>
      </segment>
    </unit>
    <unit id="9ItKgrD" name="perm.self.create_profiles">
      <notes>
        <note category="state" priority="1">obsolete</note>
      </notes>
      <segment state="translated">
        <source>perm.self.create_profiles</source>
        <target>Create profiles</target>
      </segment>
    </unit>
    <unit id="j6yqWSf" name="perm.labels.use_twig">
      <notes>
        <note category="state" priority="1">obsolete</note>
      </notes>
      <segment state="translated">
        <source>perm.labels.use_twig</source>
        <target>Use twig mode</target>
      </segment>
    </unit>
    <unit id="f_MQ1uL" name="label_profile.showInDropdown">
      <segment state="translated">
        <source>label_profile.showInDropdown</source>
        <target>Show in quick select</target>
      </segment>
    </unit>
    <unit id="qrHwUh3" name="group.edit.enforce_2fa">
      <segment state="translated">
        <source>group.edit.enforce_2fa</source>
        <target>Enforce Two-factor authentication (2FA)</target>
      </segment>
    </unit>
    <unit id="btZApXD" name="group.edit.enforce_2fa.help">
      <segment state="translated">
        <source>group.edit.enforce_2fa.help</source>
        <target>If this option is enabled, every direct member of this group, has to configure at least one second-factor for authentication. Recommended for administrative groups with much permissions.</target>
      </segment>
    </unit>
    <unit id="i7QKlzx" name="selectpicker.empty">
      <segment state="translated">
        <source>selectpicker.empty</source>
        <target>Nothing selected</target>
      </segment>
    </unit>
    <unit id="TPI_1p0" name="selectpicker.nothing_selected">
      <segment state="translated">
        <source>selectpicker.nothing_selected</source>
        <target>Nothing selected</target>
      </segment>
    </unit>
    <unit id="D6I2Q6C" name="entity.delete.must_not_contain_parts">
      <segment state="translated">
        <source>entity.delete.must_not_contain_parts</source>
        <target>Element "%PATH%" still contains parts! You have to move the parts, to be able to delete this element.</target>
      </segment>
    </unit>
    <unit id="hu8Y98Q" name="entity.delete.must_not_contain_attachments">
      <segment state="translated">
        <source>entity.delete.must_not_contain_attachments</source>
        <target>Attachment type still contains attachments. Change their type, to be able to delete this attachment type.</target>
      </segment>
    </unit>
    <unit id="OewVQB8" name="entity.delete.must_not_contain_prices">
      <segment state="translated">
        <source>entity.delete.must_not_contain_prices</source>
        <target>Currency still contains price details. You have to change their currency to be able to delete this element.</target>
      </segment>
    </unit>
    <unit id="L93n2S_" name="entity.delete.must_not_contain_users">
      <segment state="translated">
        <source>entity.delete.must_not_contain_users</source>
        <target>Users still uses this group! Change their group, to be able to delete this group.</target>
      </segment>
    </unit>
    <unit id="72lMzIQ" name="part.table.edit">
      <segment state="translated">
        <source>part.table.edit</source>
        <target>Edit</target>
      </segment>
    </unit>
    <unit id="AGwzXa0" name="part.table.edit.title">
      <segment state="translated">
        <source>part.table.edit.title</source>
        <target>Edit part</target>
      </segment>
    </unit>
    <unit id="uAVyHXQ" name="part_list.action.action.title">
      <segment state="translated">
        <source>part_list.action.action.title</source>
        <target>Select action</target>
      </segment>
    </unit>
    <unit id="bAPfHqL" name="part_list.action.action.group.favorite">
      <segment state="translated">
        <source>part_list.action.action.group.favorite</source>
        <target>Favorite status</target>
      </segment>
    </unit>
    <unit id="P5wWUv3" name="part_list.action.action.favorite">
      <segment state="translated">
        <source>part_list.action.action.favorite</source>
        <target>Favorite</target>
      </segment>
    </unit>
    <unit id="sfOQX5T" name="part_list.action.action.unfavorite">
      <segment state="translated">
        <source>part_list.action.action.unfavorite</source>
        <target>Unfavorite</target>
      </segment>
    </unit>
    <unit id="xJa8HMi" name="part_list.action.action.group.change_field">
      <segment state="translated">
        <source>part_list.action.action.group.change_field</source>
        <target>Change field</target>
      </segment>
    </unit>
    <unit id="vzWZTcS" name="part_list.action.action.change_category">
      <segment state="translated">
        <source>part_list.action.action.change_category</source>
        <target>Change category</target>
      </segment>
    </unit>
    <unit id="o0usAp." name="part_list.action.action.change_footprint">
      <segment state="translated">
        <source>part_list.action.action.change_footprint</source>
        <target>Change footprint</target>
      </segment>
    </unit>
    <unit id="5KmoqAw" name="part_list.action.action.change_manufacturer">
      <segment state="translated">
        <source>part_list.action.action.change_manufacturer</source>
        <target>Change manufacturer</target>
      </segment>
    </unit>
    <unit id="3i7xim8" name="part_list.action.action.change_unit">
      <segment state="translated">
        <source>part_list.action.action.change_unit</source>
        <target>Change part unit</target>
      </segment>
    </unit>
    <unit id="CjaC2GZ" name="part_list.action.action.delete">
      <segment state="translated">
        <source>part_list.action.action.delete</source>
        <target>Delete</target>
      </segment>
    </unit>
    <unit id="TdvpOc5" name="part_list.action.submit">
      <segment state="translated">
        <source>part_list.action.submit</source>
        <target>Submit</target>
      </segment>
    </unit>
    <unit id="qKDo_nI" name="part_list.action.part_count">
      <segment state="translated">
        <source>part_list.action.part_count</source>
        <target>%count% parts selected!</target>
      </segment>
    </unit>
    <unit id="ssOogP5" name="company.edit.quick.website">
      <segment state="translated">
        <source>company.edit.quick.website</source>
        <target>Open website</target>
      </segment>
    </unit>
    <unit id="5hU5mZK" name="company.edit.quick.email">
      <segment state="translated">
        <source>company.edit.quick.email</source>
        <target>Send email</target>
      </segment>
    </unit>
    <unit id="cVAsYfX" name="company.edit.quick.phone">
      <segment state="translated">
        <source>company.edit.quick.phone</source>
        <target>Call phone</target>
      </segment>
    </unit>
    <unit id="6YTFx7Y" name="company.edit.quick.fax">
      <segment state="translated">
        <source>company.edit.quick.fax</source>
        <target>Send fax</target>
      </segment>
    </unit>
    <unit id="PKJDzwq" name="company.fax_number.placeholder">
      <segment state="translated">
        <source>company.fax_number.placeholder</source>
        <target>e.g. +49 1234 567890</target>
      </segment>
    </unit>
    <unit id="tB_XJLr" name="part.edit.save_and_clone">
      <segment state="translated">
        <source>part.edit.save_and_clone</source>
        <target>Save and clone</target>
      </segment>
    </unit>
    <unit id="zpqGCO8" name="validator.file_ext_not_allowed">
      <segment state="translated">
        <source>validator.file_ext_not_allowed</source>
        <target>File extension not allowed for this attachment type.</target>
      </segment>
    </unit>
    <unit id="Wqa3lsL" name="tools.reel_calc.title">
      <segment state="translated">
        <source>tools.reel_calc.title</source>
        <target>SMD Reel calculator</target>
      </segment>
    </unit>
    <unit id="mdO7lU4" name="tools.reel_calc.inner_dia">
      <segment state="translated">
        <source>tools.reel_calc.inner_dia</source>
        <target>Inner diameter</target>
      </segment>
    </unit>
    <unit id="y9vRCcc" name="tools.reel_calc.outer_dia">
      <segment state="translated">
        <source>tools.reel_calc.outer_dia</source>
        <target>Outer diameter</target>
      </segment>
    </unit>
    <unit id="BjeRVFq" name="tools.reel_calc.tape_thick">
      <segment state="translated">
        <source>tools.reel_calc.tape_thick</source>
        <target>Tape thickness</target>
      </segment>
    </unit>
    <unit id="ip4Wa3T" name="tools.reel_calc.part_distance">
      <segment state="translated">
        <source>tools.reel_calc.part_distance</source>
        <target>Part distance</target>
      </segment>
    </unit>
    <unit id="Ysn3sXm" name="tools.reel_calc.update">
      <segment state="translated">
        <source>tools.reel_calc.update</source>
        <target>Update</target>
      </segment>
    </unit>
    <unit id="epp3lk7" name="tools.reel_calc.parts_per_meter">
      <segment state="translated">
        <source>tools.reel_calc.parts_per_meter</source>
        <target>Parts per meter</target>
      </segment>
    </unit>
    <unit id="3R0ANJW" name="tools.reel_calc.result_length">
      <segment state="translated">
        <source>tools.reel_calc.result_length</source>
        <target>Tape length</target>
      </segment>
    </unit>
    <unit id="SvtCM.I" name="tools.reel_calc.result_amount">
      <segment state="translated">
        <source>tools.reel_calc.result_amount</source>
        <target>Approx. parts count</target>
      </segment>
    </unit>
    <unit id="wwAQjbO" name="tools.reel_calc.outer_greater_inner_error">
      <segment state="translated">
        <source>tools.reel_calc.outer_greater_inner_error</source>
        <target>Error: Outer diameter must be greater than inner diameter!</target>
      </segment>
    </unit>
    <unit id="t3mMhMS" name="tools.reel_calc.missing_values.error">
      <segment state="translated">
        <source>tools.reel_calc.missing_values.error</source>
        <target>Please fill in all values!</target>
      </segment>
    </unit>
    <unit id="k.OEkUU" name="tools.reel_calc.load_preset">
      <segment state="translated">
        <source>tools.reel_calc.load_preset</source>
        <target>Load preset</target>
      </segment>
    </unit>
    <unit id="xIL4yg1" name="tools.reel_calc.explanation">
      <segment state="translated">
        <source>tools.reel_calc.explanation</source>
        <target>This calculator gives you an estimation, how many parts are remaining on an SMD reel. Measure the noted the dimensions on the reel (or use some of the presets) and click "Update" to get an result.</target>
      </segment>
    </unit>
    <unit id="E1xAigo" name="perm.tools.reel_calculator">
      <segment state="translated">
        <source>perm.tools.reel_calculator</source>
        <target>SMD Reel calculator</target>
      </segment>
    </unit>
    <unit id="Q_6JPEr" name="tree.tools.tools.reel_calculator">
      <segment state="translated">
        <source>tree.tools.tools.reel_calculator</source>
        <target>SMD Reel calculator</target>
      </segment>
    </unit>
    <unit id="7FpEp24" name="user.pw_change_needed.flash">
      <segment state="translated">
        <source>user.pw_change_needed.flash</source>
        <target>Your password needs to be changed! Please set a new password.</target>
      </segment>
    </unit>
    <unit id="uEMvuw8" name="tree.root_node.text">
      <segment state="translated">
        <source>tree.root_node.text</source>
        <target>Root node</target>
      </segment>
    </unit>
    <unit id="EieqscF" name="part_list.action.select_null">
      <segment state="translated">
        <source>part_list.action.select_null</source>
        <target>Empty element</target>
      </segment>
    </unit>
    <unit id="4IH1qgL" name="part_list.action.delete-title">
      <segment state="translated">
        <source>part_list.action.delete-title</source>
        <target>Do you really want to delete these parts?</target>
      </segment>
    </unit>
    <unit id="te3YmqA" name="part_list.action.delete-message">
      <segment state="translated">
        <source>part_list.action.delete-message</source>
        <target>These parts and any associated information (like attachments, price information, etc.) will be deleted. This can not be undone!</target>
      </segment>
    </unit>
    <unit id="xd6OiPE" name="part.table.actions.success">
      <segment state="translated">
        <source>part.table.actions.success</source>
        <target>Actions finished successfully.</target>
      </segment>
    </unit>
    <unit id="_3l6FO_" name="attachment.edit.delete.confirm">
      <segment state="translated">
        <source>attachment.edit.delete.confirm</source>
        <target>Do you really want to delete this attachment?</target>
      </segment>
    </unit>
    <unit id="JtGEdQP" name="filter.text_constraint.value.operator.EQ">
      <segment state="translated">
        <source>filter.text_constraint.value.operator.EQ</source>
        <target>Is</target>
      </segment>
    </unit>
    <unit id="9RAGNGw" name="filter.text_constraint.value.operator.NEQ">
      <segment state="translated">
        <source>filter.text_constraint.value.operator.NEQ</source>
        <target>Is not</target>
      </segment>
    </unit>
    <unit id="N1AQsNF" name="filter.text_constraint.value.operator.STARTS">
      <segment state="translated">
        <source>filter.text_constraint.value.operator.STARTS</source>
        <target>Starts with</target>
      </segment>
    </unit>
    <unit id="3Rr21xj" name="filter.text_constraint.value.operator.CONTAINS">
      <segment state="translated">
        <source>filter.text_constraint.value.operator.CONTAINS</source>
        <target>Contains</target>
      </segment>
    </unit>
    <unit id="S_U21kw" name="filter.text_constraint.value.operator.ENDS">
      <segment state="translated">
        <source>filter.text_constraint.value.operator.ENDS</source>
        <target>Ends with</target>
      </segment>
    </unit>
    <unit id="l2ojG4Z" name="filter.text_constraint.value.operator.LIKE">
      <segment state="translated">
        <source>filter.text_constraint.value.operator.LIKE</source>
        <target>LIKE pattern</target>
      </segment>
    </unit>
    <unit id="hAcin33" name="filter.text_constraint.value.operator.REGEX">
      <segment state="translated">
        <source>filter.text_constraint.value.operator.REGEX</source>
        <target>Regular expression</target>
      </segment>
    </unit>
    <unit id="hWtqvI3" name="filter.number_constraint.value.operator.BETWEEN">
      <segment state="translated">
        <source>filter.number_constraint.value.operator.BETWEEN</source>
        <target>Between</target>
      </segment>
    </unit>
    <unit id="Pho_nY5" name="filter.number_constraint.AND">
      <segment state="translated">
        <source>filter.number_constraint.AND</source>
        <target>and</target>
      </segment>
    </unit>
    <unit id="NOmRxFG" name="filter.entity_constraint.operator.EQ">
      <segment state="translated">
        <source>filter.entity_constraint.operator.EQ</source>
        <target>Is (excluding children)</target>
      </segment>
    </unit>
    <unit id="7zxBnzb" name="filter.entity_constraint.operator.NEQ">
      <segment state="translated">
        <source>filter.entity_constraint.operator.NEQ</source>
        <target>Is not (excluding children)</target>
      </segment>
    </unit>
    <unit id="oX1nk5D" name="filter.entity_constraint.operator.INCLUDING_CHILDREN">
      <segment state="translated">
        <source>filter.entity_constraint.operator.INCLUDING_CHILDREN</source>
        <target>Is (including children)</target>
      </segment>
    </unit>
    <unit id="AS9s6LU" name="filter.entity_constraint.operator.EXCLUDING_CHILDREN">
      <segment state="translated">
        <source>filter.entity_constraint.operator.EXCLUDING_CHILDREN</source>
        <target>Is not (excluding children)</target>
      </segment>
    </unit>
    <unit id="7.bq.cZ" name="part.filter.dbId">
      <segment state="translated">
        <source>part.filter.dbId</source>
        <target>Database ID</target>
      </segment>
    </unit>
    <unit id="RphtSCZ" name="filter.tags_constraint.operator.ANY">
      <segment state="translated">
        <source>filter.tags_constraint.operator.ANY</source>
        <target>Any of the tags</target>
      </segment>
    </unit>
    <unit id="So3q9VW" name="filter.tags_constraint.operator.ALL">
      <segment state="translated">
        <source>filter.tags_constraint.operator.ALL</source>
        <target>All the tags</target>
      </segment>
    </unit>
    <unit id="mqkIc_4" name="filter.tags_constraint.operator.NONE">
      <segment state="translated">
        <source>filter.tags_constraint.operator.NONE</source>
        <target>None of the tags</target>
      </segment>
    </unit>
    <unit id="wgXINWq" name="part.filter.lot_count">
      <segment state="translated">
        <source>part.filter.lot_count</source>
        <target>Number of lots</target>
      </segment>
    </unit>
    <unit id="tjfJAIq" name="part.filter.attachments_count">
      <segment state="translated">
        <source>part.filter.attachments_count</source>
        <target>Number of attachments</target>
      </segment>
    </unit>
    <unit id="6Bt9ZhB" name="part.filter.orderdetails_count">
      <segment state="translated">
        <source>part.filter.orderdetails_count</source>
        <target>Number of orderdetails</target>
      </segment>
    </unit>
    <unit id="QnS490v" name="part.filter.lotExpirationDate">
      <segment state="translated">
        <source>part.filter.lotExpirationDate</source>
        <target>Lot expiration date</target>
      </segment>
    </unit>
    <unit id="fIZmzas" name="part.filter.lotNeedsRefill">
      <segment state="translated">
        <source>part.filter.lotNeedsRefill</source>
        <target>Any lot needs refill</target>
      </segment>
    </unit>
    <unit id="_ERegGt" name="part.filter.lotUnknwonAmount">
      <segment state="translated">
        <source>part.filter.lotUnknwonAmount</source>
        <target>Any lot has unknown amount</target>
      </segment>
    </unit>
    <unit id="lRKoTj_" name="part.filter.attachmentName">
      <segment state="translated">
        <source>part.filter.attachmentName</source>
        <target>Attachment name</target>
      </segment>
    </unit>
    <unit id=".gg9fsx" name="filter.choice_constraint.operator.ANY">
      <segment state="translated">
        <source>filter.choice_constraint.operator.ANY</source>
        <target>Any of</target>
      </segment>
    </unit>
    <unit id="dbzWAHM" name="filter.choice_constraint.operator.NONE">
      <segment state="translated">
        <source>filter.choice_constraint.operator.NONE</source>
        <target>None of</target>
      </segment>
    </unit>
    <unit id="ZnYcxRf" name="part.filter.amount_sum">
      <segment state="translated">
        <source>part.filter.amount_sum</source>
        <target>Total amount</target>
      </segment>
    </unit>
    <unit id="FGuEete" name="filter.submit">
      <segment state="translated">
        <source>filter.submit</source>
        <target>Update</target>
      </segment>
    </unit>
    <unit id="4jJXUNM" name="filter.discard">
      <segment state="translated">
        <source>filter.discard</source>
        <target>Discard changes</target>
      </segment>
    </unit>
    <unit id="uVrP0no" name="filter.clear_filters">
      <segment state="translated">
        <source>filter.clear_filters</source>
        <target>Clear all filters</target>
      </segment>
    </unit>
    <unit id="Rd0n9wc" name="filter.title">
      <segment state="translated">
        <source>filter.title</source>
        <target>Filter</target>
      </segment>
    </unit>
    <unit id="kTizqBM" name="filter.parameter_value_constraint.operator.=">
      <segment state="translated">
        <source>filter.parameter_value_constraint.operator.=</source>
        <target>Typ. Value =</target>
      </segment>
    </unit>
    <unit id="2Nf2h2a" name="filter.parameter_value_constraint.operator.!=">
      <segment state="translated">
        <source>filter.parameter_value_constraint.operator.!=</source>
        <target>Typ. Value !=</target>
      </segment>
    </unit>
    <unit id="0fmepxx" name="filter.parameter_value_constraint.operator.&lt;">
      <segment state="translated">
        <source>filter.parameter_value_constraint.operator.&lt;</source>
        <target>Typ. Value &lt;</target>
      </segment>
    </unit>
    <unit id="ubkcT6U" name="filter.parameter_value_constraint.operator.&gt;">
      <segment state="translated">
        <source>filter.parameter_value_constraint.operator.&gt;</source>
        <target>Typ. Value &gt;</target>
      </segment>
    </unit>
    <unit id="O4x0opb" name="filter.parameter_value_constraint.operator.&lt;=">
      <segment state="translated">
        <source>filter.parameter_value_constraint.operator.&lt;=</source>
        <target>Typ. Value &lt;=</target>
      </segment>
    </unit>
    <unit id="ituiTs9" name="filter.parameter_value_constraint.operator.&gt;=">
      <segment state="translated">
        <source>filter.parameter_value_constraint.operator.&gt;=</source>
        <target>Typ. Value &gt;=</target>
      </segment>
    </unit>
    <unit id="Y8B3A9X" name="filter.parameter_value_constraint.operator.BETWEEN">
      <segment state="translated">
        <source>filter.parameter_value_constraint.operator.BETWEEN</source>
        <target>Typ. Value is between</target>
      </segment>
    </unit>
    <unit id="FqUoIEy" name="filter.parameter_value_constraint.operator.IN_RANGE">
      <segment state="translated">
        <source>filter.parameter_value_constraint.operator.IN_RANGE</source>
        <target>In Value range</target>
      </segment>
    </unit>
    <unit id="v_1AWPE" name="filter.parameter_value_constraint.operator.NOT_IN_RANGE">
      <segment state="translated">
        <source>filter.parameter_value_constraint.operator.NOT_IN_RANGE</source>
        <target>Not in Value range</target>
      </segment>
    </unit>
    <unit id="X4hI3kL" name="filter.parameter_value_constraint.operator.GREATER_THAN_RANGE">
      <segment state="translated">
        <source>filter.parameter_value_constraint.operator.GREATER_THAN_RANGE</source>
        <target>Greater than Value range</target>
      </segment>
    </unit>
    <unit id="yQO92R2" name="filter.parameter_value_constraint.operator.GREATER_EQUAL_RANGE">
      <segment state="translated">
        <source>filter.parameter_value_constraint.operator.GREATER_EQUAL_RANGE</source>
        <target>Greater equal than Value range</target>
      </segment>
    </unit>
    <unit id="h8zJtL5" name="filter.parameter_value_constraint.operator.LESS_THAN_RANGE">
      <segment state="translated">
        <source>filter.parameter_value_constraint.operator.LESS_THAN_RANGE</source>
        <target>Less than Value range</target>
      </segment>
    </unit>
    <unit id="sxSjUOg" name="filter.parameter_value_constraint.operator.LESS_EQUAL_RANGE">
      <segment state="translated">
        <source>filter.parameter_value_constraint.operator.LESS_EQUAL_RANGE</source>
        <target>Less equal than Value range</target>
      </segment>
    </unit>
    <unit id="fqRL5fp" name="filter.parameter_value_constraint.operator.RANGE_IN_RANGE">
      <segment state="translated">
        <source>filter.parameter_value_constraint.operator.RANGE_IN_RANGE</source>
        <target>Range is completely in Value range</target>
      </segment>
    </unit>
    <unit id="PJgHP5E" name="filter.parameter_value_constraint.operator.RANGE_INTERSECT_RANGE">
      <segment state="translated">
        <source>filter.parameter_value_constraint.operator.RANGE_INTERSECT_RANGE</source>
        <target>Range intersects Value range</target>
      </segment>
    </unit>
    <unit id="5Svrc5E" name="filter.text_constraint.value">
      <segment state="translated">
        <source>filter.text_constraint.value</source>
        <target>No value set</target>
      </segment>
    </unit>
    <unit id="EIwFuHJ" name="filter.number_constraint.value1">
      <segment state="translated">
        <source>filter.number_constraint.value1</source>
        <target>No value set</target>
      </segment>
    </unit>
    <unit id="nb9L_bM" name="filter.number_constraint.value2">
      <segment state="translated">
        <source>filter.number_constraint.value2</source>
        <target>Maximum value</target>
      </segment>
    </unit>
    <unit id="Chr6I.s" name="filter.datetime_constraint.value1">
      <segment state="translated">
        <source>filter.datetime_constraint.value1</source>
        <target>No datetime set</target>
      </segment>
    </unit>
    <unit id="OX2SbVT" name="filter.datetime_constraint.value2">
      <segment state="translated">
        <source>filter.datetime_constraint.value2</source>
        <target>Maximum datetime</target>
      </segment>
    </unit>
    <unit id="HsxzALM" name="filter.constraint.add">
      <segment state="translated">
        <source>filter.constraint.add</source>
        <target>Add constraint</target>
      </segment>
    </unit>
    <unit id=".CuxL5L" name="part.filter.parameters_count">
      <segment state="translated">
        <source>part.filter.parameters_count</source>
        <target>Number of parameters</target>
      </segment>
    </unit>
    <unit id="Dn0SKIi" name="part.filter.lotDescription">
      <segment state="translated">
        <source>part.filter.lotDescription</source>
        <target>Lot description</target>
      </segment>
    </unit>
    <unit id="W1rWF5g" name="parts_list.search.searching_for">
      <segment state="translated">
        <source>parts_list.search.searching_for</source>
        <target>Searching parts with keyword &lt;b&gt;%keyword%&lt;/b&gt;</target>
      </segment>
    </unit>
    <unit id="lkQ2zTi" name="parts_list.search_options.caption">
      <segment state="translated">
        <source>parts_list.search_options.caption</source>
        <target>Enabled search options</target>
      </segment>
    </unit>
    <unit id="biszSr8" name="attachment.table.element_type">
      <segment state="translated">
        <source>attachment.table.element_type</source>
        <target>Associated element type</target>
      </segment>
    </unit>
    <unit id="nUZamS5" name="log.level.debug">
      <segment state="translated">
        <source>log.level.debug</source>
        <target>Debug</target>
      </segment>
    </unit>
    <unit id="ZPxm2Ee" name="log.level.info">
      <segment state="translated">
        <source>log.level.info</source>
        <target>Info</target>
      </segment>
    </unit>
    <unit id="NVXjDhG" name="log.level.notice">
      <segment state="translated">
        <source>log.level.notice</source>
        <target>Notice</target>
      </segment>
    </unit>
    <unit id="9ObjWuR" name="log.level.warning">
      <segment state="translated">
        <source>log.level.warning</source>
        <target>Warning</target>
      </segment>
    </unit>
    <unit id="WxMwuLP" name="log.level.error">
      <segment state="translated">
        <source>log.level.error</source>
        <target>Error</target>
      </segment>
    </unit>
    <unit id="idch78J" name="log.level.critical">
      <segment state="translated">
        <source>log.level.critical</source>
        <target>Critical</target>
      </segment>
    </unit>
    <unit id="jehoQTd" name="log.level.alert">
      <segment state="translated">
        <source>log.level.alert</source>
        <target>Alert</target>
      </segment>
    </unit>
    <unit id="XvKEDM0" name="log.level.emergency">
      <segment state="translated">
        <source>log.level.emergency</source>
        <target>Emergency</target>
      </segment>
    </unit>
    <unit id="sEvRe10" name="log.type.security">
      <segment state="translated">
        <source>log.type.security</source>
        <target>Security related event</target>
      </segment>
    </unit>
    <unit id="gJDmvym" name="log.type.instock_changed">
      <segment state="translated">
        <source>log.type.instock_changed</source>
        <target>[LEGACY] Instock changed</target>
      </segment>
    </unit>
    <unit id="lJZCHHM" name="log.target_id">
      <segment state="translated">
        <source>log.target_id</source>
        <target>Target element ID</target>
      </segment>
    </unit>
    <unit id="dU7EyhM" name="entity.info.parts_count_recursive">
      <segment state="translated">
        <source>entity.info.parts_count_recursive</source>
        <target>Number of parts with this element or its sub elements</target>
      </segment>
    </unit>
    <unit id="_hKlKv." name="tools.server_infos.title">
      <segment state="translated">
        <source>tools.server_infos.title</source>
        <target>Server info</target>
      </segment>
    </unit>
    <unit id="NvclBUL" name="permission.preset.read_only">
      <segment state="translated">
        <source>permission.preset.read_only</source>
        <target>Read-Only</target>
      </segment>
    </unit>
    <unit id="HD3j3BW" name="permission.preset.read_only.desc">
      <segment state="translated">
        <source>permission.preset.read_only.desc</source>
        <target>Only allow read operations on data</target>
      </segment>
    </unit>
    <unit id="Ge20aJg" name="permission.preset.all_inherit">
      <segment state="translated">
        <source>permission.preset.all_inherit</source>
        <target>Inherit all</target>
      </segment>
    </unit>
    <unit id="DJpsLcr" name="permission.preset.all_inherit.desc">
      <segment state="translated">
        <source>permission.preset.all_inherit.desc</source>
        <target>Set all permissions to Inherit</target>
      </segment>
    </unit>
    <unit id="lzjvvzm" name="permission.preset.all_forbid">
      <segment state="translated">
        <source>permission.preset.all_forbid</source>
        <target>Forbid all</target>
      </segment>
    </unit>
    <unit id="QqQDTyH" name="permission.preset.all_forbid.desc">
      <segment state="translated">
        <source>permission.preset.all_forbid.desc</source>
        <target>Set all permissions to Forbid</target>
      </segment>
    </unit>
    <unit id="DV2fh6l" name="permission.preset.all_allow">
      <segment state="translated">
        <source>permission.preset.all_allow</source>
        <target>Allow all</target>
      </segment>
    </unit>
    <unit id="_m.Pbza" name="permission.preset.all_allow.desc">
      <segment state="translated">
        <source>permission.preset.all_allow.desc</source>
        <target>Set all permissions to allow</target>
      </segment>
    </unit>
    <unit id="VIDdo5K" name="perm.server_infos">
      <segment state="translated">
        <source>perm.server_infos</source>
        <target>Server info</target>
      </segment>
    </unit>
    <unit id="d6SOlzR" name="permission.preset.editor">
      <segment state="translated">
        <source>permission.preset.editor</source>
        <target>Editor</target>
      </segment>
    </unit>
    <unit id="8KYl_wh" name="permission.preset.editor.desc">
      <segment state="translated">
        <source>permission.preset.editor.desc</source>
        <target>Allow changing parts and data structures</target>
      </segment>
    </unit>
    <unit id="dYudjp." name="permission.preset.admin">
      <segment state="translated">
        <source>permission.preset.admin</source>
        <target>Admin</target>
      </segment>
    </unit>
    <unit id="0o2M0uj" name="permission.preset.admin.desc">
      <segment state="translated">
        <source>permission.preset.admin.desc</source>
        <target>Allow administrative actions</target>
      </segment>
    </unit>
    <unit id="SnAIVQf" name="permission.preset.button">
      <segment state="translated">
        <source>permission.preset.button</source>
        <target>Apply preset</target>
      </segment>
    </unit>
    <unit id="6q4uHDx" name="perm.attachments.show_private">
      <segment state="translated">
        <source>perm.attachments.show_private</source>
        <target>Show private attachments</target>
      </segment>
    </unit>
    <unit id="NL9t5hy" name="perm.attachments.list_attachments">
      <segment state="translated">
        <source>perm.attachments.list_attachments</source>
        <target>Show list of all attachments</target>
      </segment>
    </unit>
    <unit id="PYh9dNP" name="user.edit.permission_success">
      <segment state="translated">
        <source>user.edit.permission_success</source>
        <target>Permission preset applied successfully. Check if the new permissions fit your needs.</target>
      </segment>
    </unit>
    <unit id="cP8VNKS" name="perm.group.data">
      <segment state="translated">
        <source>perm.group.data</source>
        <target>Data</target>
      </segment>
    </unit>
    <unit id="AAoGo_X" name="part_list.action.action.group.needs_review">
      <segment state="translated">
        <source>part_list.action.action.group.needs_review</source>
        <target>Needs Review</target>
      </segment>
    </unit>
    <unit id="hcvOTrH" name="part_list.action.action.set_needs_review">
      <segment state="translated">
        <source>part_list.action.action.set_needs_review</source>
        <target>Set Needs Review Status</target>
      </segment>
    </unit>
    <unit id="E1AQubV" name="part_list.action.action.unset_needs_review">
      <segment state="translated">
        <source>part_list.action.action.unset_needs_review</source>
        <target>Unset Needs Review Status</target>
      </segment>
    </unit>
    <unit id="DNEEkTy" name="part.edit.ipn">
      <segment state="translated">
        <source>part.edit.ipn</source>
        <target>Internal Part Number (IPN)</target>
      </segment>
    </unit>
    <unit id="bT6yxOA" name="part.ipn.not_defined">
      <segment state="translated">
        <source>part.ipn.not_defined</source>
        <target>Not defined</target>
      </segment>
    </unit>
    <unit id="SHo2Ejq" name="part.table.ipn">
      <segment state="translated">
        <source>part.table.ipn</source>
        <target>IPN</target>
      </segment>
    </unit>
    <unit id="1HcqCmo" name="currency.edit.update_rate">
      <segment state="translated">
        <source>currency.edit.update_rate</source>
        <target>Retrieve exchange rate</target>
      </segment>
    </unit>
    <unit id="jSf6Wmz" name="currency.edit.exchange_rate_update.unsupported_currency">
      <segment state="translated">
        <source>currency.edit.exchange_rate_update.unsupported_currency</source>
        <target>The currency is unsupported by the exchange rate provider. Check your exchange rate provider configuration.</target>
      </segment>
    </unit>
    <unit id="D481NZD" name="currency.edit.exchange_rate_update.generic_error">
      <segment state="translated">
        <source>currency.edit.exchange_rate_update.generic_error</source>
        <target>Unable to retrieve the exchange rate. Check your exchange rate provider configuration.</target>
      </segment>
    </unit>
    <unit id="E_M7mZ5" name="currency.edit.exchange_rate_updated.success">
      <segment state="translated">
        <source>currency.edit.exchange_rate_updated.success</source>
        <target>Retrieved the exchange rate successfully.</target>
      </segment>
    </unit>
    <unit id="HbPND5j" name="project.bom.quantity">
      <segment state="translated">
        <source>project.bom.quantity</source>
        <target>BOM Qty.</target>
      </segment>
    </unit>
    <unit id="gqYIO6x" name="project.bom.mountnames">
      <segment state="translated">
        <source>project.bom.mountnames</source>
        <target>Mount names</target>
      </segment>
    </unit>
    <unit id="29QITRx" name="project.bom.name">
      <segment state="translated">
        <source>project.bom.name</source>
        <target>Name</target>
      </segment>
    </unit>
    <unit id="PucC1gg" name="project.bom.comment">
      <segment state="translated">
        <source>project.bom.comment</source>
        <target>Notes</target>
      </segment>
    </unit>
    <unit id="fR.vNpd" name="project.bom.part">
      <segment state="translated">
        <source>project.bom.part</source>
        <target>Part</target>
      </segment>
    </unit>
    <unit id="apnWXEq" name="project.bom.add_entry">
      <segment state="translated">
        <source>project.bom.add_entry</source>
        <target>Add entry</target>
      </segment>
    </unit>
    <unit id="gwloIYB" name="part_list.action.group.projects">
      <segment state="translated">
        <source>part_list.action.group.projects</source>
        <target>Projects</target>
      </segment>
    </unit>
    <unit id="QDvlT74" name="part_list.action.projects.add_to_project">
      <segment state="translated">
        <source>part_list.action.projects.add_to_project</source>
        <target>Add parts to project</target>
      </segment>
    </unit>
    <unit id="ZVrMX6T" name="project.bom.delete.confirm">
      <segment state="translated">
        <source>project.bom.delete.confirm</source>
        <target>Do you really want to delete this BOM entry?</target>
      </segment>
    </unit>
    <unit id="T_wVWg_" name="project.add_parts_to_project">
      <segment state="translated">
        <source>project.add_parts_to_project</source>
        <target>Add parts to project BOM</target>
      </segment>
    </unit>
    <unit id="02xC690" name="part.info.add_part_to_project">
      <segment state="translated">
        <source>part.info.add_part_to_project</source>
        <target>Add this part to a project</target>
      </segment>
    </unit>
    <unit id="OLIZm7S" name="project_bom_entry.label">
      <segment state="translated">
        <source>project_bom_entry.label</source>
        <target>BOM entry</target>
      </segment>
    </unit>
    <unit id="HYlztPH" name="project.edit.status">
      <segment state="translated">
        <source>project.edit.status</source>
        <target>Project status</target>
      </segment>
    </unit>
    <unit id="g63LZsn" name="project.status.draft">
      <segment state="translated">
        <source>project.status.draft</source>
        <target>Draft</target>
      </segment>
    </unit>
    <unit id="agiQw0z" name="project.status.planning">
      <segment state="translated">
        <source>project.status.planning</source>
        <target>Planning</target>
      </segment>
    </unit>
    <unit id="8eTvW1x" name="project.status.in_production">
      <segment state="translated">
        <source>project.status.in_production</source>
        <target>In production</target>
      </segment>
    </unit>
    <unit id="xtDIXe_" name="project.status.finished">
      <segment state="translated">
        <source>project.status.finished</source>
        <target>Finished</target>
      </segment>
    </unit>
    <unit id="wpp2047" name="project.status.archived">
      <segment state="translated">
        <source>project.status.archived</source>
        <target>Archived</target>
      </segment>
    </unit>
    <unit id="jcf.5wX" name="part.new_build_part.error.build_part_already_exists">
      <segment state="translated">
        <source>part.new_build_part.error.build_part_already_exists</source>
        <target>The project already has a build part!</target>
      </segment>
    </unit>
    <unit id="usGnetL" name="project.edit.associated_build_part">
      <segment state="translated">
        <source>project.edit.associated_build_part</source>
        <target>Associated builds part</target>
      </segment>
    </unit>
    <unit id="xXpskqU" name="project.edit.associated_build_part.add">
      <segment state="translated">
        <source>project.edit.associated_build_part.add</source>
        <target>Add builds part</target>
      </segment>
    </unit>
    <unit id="5rnE1fK" name="project.edit.associated_build.hint">
      <segment state="translated">
        <source>project.edit.associated_build.hint</source>
        <target>This part represents the builds of this project, which are stored somewhere.</target>
      </segment>
    </unit>
    <unit id="Ze.0yTx" name="part.info.projectBuildPart.hint">
      <segment state="translated">
        <source>part.info.projectBuildPart.hint</source>
        <target>This part represents the builds of the following project and is associated with it</target>
      </segment>
    </unit>
    <unit id="coJxmoK" name="part.is_build_part">
      <segment state="translated">
        <source>part.is_build_part</source>
        <target>Is project builds part</target>
      </segment>
    </unit>
    <unit id="YiFf2jl" name="project.info.title">
      <segment state="translated">
        <source>project.info.title</source>
        <target>Project info</target>
      </segment>
    </unit>
    <unit id="Y7z_Lil" name="project.info.bom_entries_count">
      <segment state="translated">
        <source>project.info.bom_entries_count</source>
        <target>BOM entries</target>
      </segment>
    </unit>
    <unit id="jdkve2C" name="project.info.sub_projects_count">
      <segment state="translated">
        <source>project.info.sub_projects_count</source>
        <target>Subprojects</target>
      </segment>
    </unit>
    <unit id="keeSexh" name="project.info.bom_add_parts">
      <segment state="translated">
        <source>project.info.bom_add_parts</source>
        <target>Add BOM entries</target>
      </segment>
    </unit>
    <unit id="sgaRuly" name="project.info.info.label">
      <segment state="translated">
        <source>project.info.info.label</source>
        <target>Info</target>
      </segment>
    </unit>
    <unit id="vaFaY8r" name="project.info.sub_projects.label">
      <segment state="translated">
        <source>project.info.sub_projects.label</source>
        <target>Subprojects</target>
      </segment>
    </unit>
    <unit id="CTIbEF6" name="project.bom.price">
      <segment state="translated">
        <source>project.bom.price</source>
        <target>Price</target>
      </segment>
    </unit>
    <unit id="hO.xnng" name="part.info.withdraw_modal.title.withdraw">
      <segment state="translated">
        <source>part.info.withdraw_modal.title.withdraw</source>
        <target>Withdraw parts from lot</target>
      </segment>
    </unit>
    <unit id="ci6FaUj" name="part.info.withdraw_modal.title.add">
      <segment state="translated">
        <source>part.info.withdraw_modal.title.add</source>
        <target>Add parts to lot</target>
      </segment>
    </unit>
    <unit id="kGal3M_" name="part.info.withdraw_modal.title.move">
      <segment state="translated">
        <source>part.info.withdraw_modal.title.move</source>
        <target>Move parts from lot to another lot</target>
      </segment>
    </unit>
    <unit id="zxFeQRY" name="part.info.withdraw_modal.amount">
      <segment state="translated">
        <source>part.info.withdraw_modal.amount</source>
        <target>Amount</target>
      </segment>
    </unit>
    <unit id="iblpgc7" name="part.info.withdraw_modal.move_to">
      <segment state="translated">
        <source>part.info.withdraw_modal.move_to</source>
        <target>Move to</target>
      </segment>
    </unit>
    <unit id="pYCfHzw" name="part.info.withdraw_modal.comment">
      <segment state="translated">
        <source>part.info.withdraw_modal.comment</source>
        <target>Comment</target>
      </segment>
    </unit>
    <unit id="ARNLGgz" name="part.info.withdraw_modal.comment.hint">
      <segment state="translated">
        <source>part.info.withdraw_modal.comment.hint</source>
        <target>You can set a comment here describing why you are doing this operation (e.g. for what you need the parts). This info will be saved in the log.</target>
      </segment>
    </unit>
    <unit id="Sumeg5G" name="modal.close">
      <segment state="translated">
        <source>modal.close</source>
        <target>Close</target>
      </segment>
    </unit>
    <unit id="sye5gxs" name="modal.submit">
      <segment state="translated">
        <source>modal.submit</source>
        <target>Submit</target>
      </segment>
    </unit>
    <unit id="jl7xM1O" name="part.withdraw.success">
      <segment state="translated">
        <source>part.withdraw.success</source>
        <target>Added/Moved/Withdrawn parts successfully.</target>
      </segment>
    </unit>
    <unit id="oghrs8X" name="perm.parts_stock">
      <segment state="translated">
        <source>perm.parts_stock</source>
        <target>Parts Stock</target>
      </segment>
    </unit>
    <unit id="YjbdSVx" name="perm.parts_stock.withdraw">
      <segment state="translated">
        <source>perm.parts_stock.withdraw</source>
        <target>Withdraw parts from stock</target>
      </segment>
    </unit>
    <unit id="P4saY9b" name="perm.parts_stock.add">
      <segment state="translated">
        <source>perm.parts_stock.add</source>
        <target>Add parts to stock</target>
      </segment>
    </unit>
    <unit id="JR4LXfJ" name="perm.parts_stock.move">
      <segment state="translated">
        <source>perm.parts_stock.move</source>
        <target>Move parts between lots</target>
      </segment>
    </unit>
    <unit id="DQ_FAfi" name="user.permissions_schema_updated">
      <segment state="translated">
        <source>user.permissions_schema_updated</source>
        <target>The permission schema of your user were upgraded to the latest version.</target>
      </segment>
    </unit>
    <unit id="OohNh_M" name="log.type.part_stock_changed">
      <segment state="translated">
        <source>log.type.part_stock_changed</source>
        <target>Part Stock changed</target>
      </segment>
    </unit>
    <unit id="ZIcw_8V" name="log.part_stock_changed.withdraw">
      <segment state="translated">
        <source>log.part_stock_changed.withdraw</source>
        <target>Stock withdrawn</target>
      </segment>
    </unit>
    <unit id="jIm.ZAZ" name="log.part_stock_changed.add">
      <segment state="translated">
        <source>log.part_stock_changed.add</source>
        <target>Stock added</target>
      </segment>
    </unit>
    <unit id="Q8itu0n" name="log.part_stock_changed.move">
      <segment state="translated">
        <source>log.part_stock_changed.move</source>
        <target>Stock moved</target>
      </segment>
    </unit>
    <unit id="Z_uM8dG" name="log.part_stock_changed.comment">
      <segment state="translated">
        <source>log.part_stock_changed.comment</source>
        <target>Comment</target>
      </segment>
    </unit>
    <unit id="vEWZ248" name="log.part_stock_changed.change">
      <segment state="translated">
        <source>log.part_stock_changed.change</source>
        <target>Change</target>
      </segment>
    </unit>
    <unit id="8kmtQLq" name="log.part_stock_changed.move_target">
      <segment state="translated">
        <source>log.part_stock_changed.move_target</source>
        <target>Move target</target>
      </segment>
    </unit>
    <unit id="e2xzHIo" name="tools.builtin_footprints_viewer.title">
      <segment state="translated">
        <source>tools.builtin_footprints_viewer.title</source>
        <target>Builtin footprint image gallery</target>
      </segment>
    </unit>
    <unit id="jtxbmbi" name="tools.builtin_footprints_viewer.hint">
      <segment state="translated">
        <source>tools.builtin_footprints_viewer.hint</source>
        <target>This gallery lists all available built-in footprint images. If you want to use them in an attachment, type in the name (or a keyword) in the path field of the attachment and select the image from the dropdown select.</target>
      </segment>
    </unit>
    <unit id="Dw4KG4Y" name="tools.ic_logos.title">
      <segment state="translated">
        <source>tools.ic_logos.title</source>
        <target>IC logos</target>
      </segment>
    </unit>
    <unit id="9a9Yu9u" name="part_list.action.group.labels">
      <segment state="translated">
        <source>part_list.action.group.labels</source>
        <target>Labels</target>
      </segment>
    </unit>
    <unit id="gaFZMnW" name="part_list.action.projects.generate_label">
      <segment state="translated">
        <source>part_list.action.projects.generate_label</source>
        <target>Generate labels (for parts)</target>
      </segment>
    </unit>
    <unit id="cKJeBZl" name="part_list.action.projects.generate_label_lot">
      <segment state="translated">
        <source>part_list.action.projects.generate_label_lot</source>
        <target>Generate labels (for part lots)</target>
      </segment>
    </unit>
    <unit id="obOVNB9" name="part_list.action.generate_label.empty">
      <segment state="translated">
        <source>part_list.action.generate_label.empty</source>
        <target>Empty label</target>
      </segment>
    </unit>
    <unit id="YddcwVg" name="project.info.builds.label">
      <segment state="translated">
        <source>project.info.builds.label</source>
        <target>Build</target>
      </segment>
    </unit>
    <unit id="6uUxHyg" name="project.builds.build_not_possible">
      <segment state="translated">
        <source>project.builds.build_not_possible</source>
        <target>Build not possible: Parts not stocked</target>
      </segment>
    </unit>
    <unit id="HY05vl8" name="project.builds.following_bom_entries_miss_instock">
      <segment state="translated">
        <source>project.builds.following_bom_entries_miss_instock</source>
        <target>The following parts have not enough stock to build this project at least once:</target>
      </segment>
    </unit>
    <unit id="VHUY79k" name="project.builds.stocked">
      <segment state="translated">
        <source>project.builds.stocked</source>
        <target>stocked</target>
      </segment>
    </unit>
    <unit id="mwL3d70" name="project.builds.needed">
      <segment state="translated">
        <source>project.builds.needed</source>
        <target>needed</target>
      </segment>
    </unit>
    <unit id="jZKw98F" name="project.builds.build_possible">
      <segment state="translated">
        <source>project.builds.build_possible</source>
        <target>Build possible</target>
      </segment>
    </unit>
    <unit id="rRMnoEh" name="project.builds.number_of_builds_possible">
      <segment state="translated">
        <source>project.builds.number_of_builds_possible</source>
        <target>You have enough stocked to build &lt;b&gt;%max_builds%&lt;/b&gt; builds of this project.</target>
      </segment>
    </unit>
    <unit id="fZhqvmk" name="project.builds.check_project_status">
      <segment state="translated">
        <source>project.builds.check_project_status</source>
        <target>The current project status is &lt;b&gt;"%project_status%"&lt;/b&gt;. You should check if you really want to build the project with this status!</target>
      </segment>
    </unit>
    <unit id="57BNIbl" name="project.builds.following_bom_entries_miss_instock_n">
      <segment state="translated">
        <source>project.builds.following_bom_entries_miss_instock_n</source>
        <target>You do not have enough parts stocked to build this project %number_of_builds% times. The following parts have missing instock:</target>
      </segment>
    </unit>
    <unit id="dB.JmYm" name="project.build.flash.invalid_input">
      <segment state="translated">
        <source>project.build.flash.invalid_input</source>
        <target>Can not build project. Check input!</target>
      </segment>
    </unit>
    <unit id="_sFMgby" name="project.build.required_qty">
      <segment state="translated">
        <source>project.build.required_qty</source>
        <target>Required quantity</target>
      </segment>
    </unit>
    <unit id="5gpbL_k" name="project.build.btn_build">
      <segment state="translated">
        <source>project.build.btn_build</source>
        <target>Build</target>
      </segment>
    </unit>
    <unit id="AqGFkiA" name="project.build.help">
      <segment state="translated">
        <source>project.build.help</source>
        <target>Choose from which part lots the stock to build this project should be taken (and in which amount). Check the checkbox for each BOM Entry, when you are finished withdrawing the parts, or use the top checkbox to check all boxes at once.</target>
      </segment>
    </unit>
    <unit id="rvdUHEn" name="project.build.buildsPartLot.new_lot">
      <segment state="translated">
        <source>project.build.buildsPartLot.new_lot</source>
        <target>Create new lot</target>
      </segment>
    </unit>
    <unit id="Kn_jkyo" name="project.build.add_builds_to_builds_part">
      <segment state="translated">
        <source>project.build.add_builds_to_builds_part</source>
        <target>Add builds to project builds part</target>
      </segment>
    </unit>
    <unit id="92b1_QD" name="project.build.builds_part_lot">
      <segment state="translated">
        <source>project.build.builds_part_lot</source>
        <target>Target lot</target>
      </segment>
    </unit>
    <unit id="pyv0k6b" name="project.builds.number_of_builds">
      <segment state="translated">
        <source>project.builds.number_of_builds</source>
        <target>Build amount</target>
      </segment>
    </unit>
    <unit id="RjYY9MA" name="project.builds.no_stocked_builds">
      <segment state="translated">
        <source>project.builds.no_stocked_builds</source>
        <target>Number of stocked builds</target>
      </segment>
    </unit>
    <unit id="Mken7uv" name="user.change_avatar.label">
      <segment state="translated">
        <source>user.change_avatar.label</source>
        <target>Change profile picture</target>
      </segment>
    </unit>
    <unit id="QFNPD0_" name="user_settings.change_avatar.label">
      <segment state="translated">
        <source>user_settings.change_avatar.label</source>
        <target>Change profile picture</target>
      </segment>
    </unit>
    <unit id="GLYVqz2" name="user_settings.remove_avatar.label">
      <segment state="translated">
        <source>user_settings.remove_avatar.label</source>
        <target>Remove profile picture</target>
      </segment>
    </unit>
    <unit id="Y1Aes28" name="part.edit.name.category_hint">
      <segment state="translated">
        <source>part.edit.name.category_hint</source>
        <target>Hint from category</target>
      </segment>
    </unit>
    <unit id="_vbPEFP" name="category.edit.partname_regex.placeholder">
      <segment state="translated">
        <source>category.edit.partname_regex.placeholder</source>
        <target>e.g "/Capacitor \d+ nF/i"</target>
      </segment>
    </unit>
    <unit id="QFgP__5" name="category.edit.partname_regex.help">
      <segment state="translated">
        <source>category.edit.partname_regex.help</source>
        <target>A PCRE-compatible regular expression, which a part name have to match.</target>
      </segment>
    </unit>
    <unit id="vr7oZKL" name="entity.select.add_hint">
      <segment state="translated">
        <source>entity.select.add_hint</source>
        <target>Use -&gt; to create nested structures, e.g. "Node 1-&gt;Node 1.1"</target>
      </segment>
    </unit>
    <unit id="_cXCaLo" name="entity.select.group.new_not_added_to_DB">
      <segment state="translated">
        <source>entity.select.group.new_not_added_to_DB</source>
        <target>New (not added to DB yet)</target>
      </segment>
    </unit>
    <unit id="i6.vjBW" name="part.edit.save_and_new">
      <segment state="translated">
        <source>part.edit.save_and_new</source>
        <target>Save and create new empty part</target>
      </segment>
    </unit>
    <unit id="q2IWd9b" name="homepage.first_steps.title">
      <segment state="translated">
        <source>homepage.first_steps.title</source>
        <target>First steps</target>
      </segment>
    </unit>
    <unit id="qoK8lss" name="homepage.first_steps.introduction">
      <segment state="translated">
        <source>homepage.first_steps.introduction</source>
        <target>Your database is still empty. You might want to read the &lt;a href="%url%"&gt;documentation&lt;/a&gt; or start to creating the following data structures:</target>
      </segment>
    </unit>
    <unit id="8RkT6ZQ" name="homepage.first_steps.create_part">
      <segment state="translated">
        <source>homepage.first_steps.create_part</source>
        <target>Or you can directly &lt;a href="%url%"&gt;create a new part&lt;/a&gt;.</target>
      </segment>
    </unit>
    <unit id="mBSlTrA" name="homepage.first_steps.hide_hint">
      <segment state="translated">
        <source>homepage.first_steps.hide_hint</source>
        <target>This box will hide as soon as you have created your first part.</target>
      </segment>
    </unit>
    <unit id="nfBdkzp" name="homepage.forum.text">
      <segment state="translated">
        <source>homepage.forum.text</source>
        <target>For questions about Part-DB use the &lt;a href="%href%" class="link-external" target="_blank"&gt;discussion forum&lt;/a&gt;</target>
      </segment>
    </unit>
    <unit id="qmnrptL" name="log.element_edited.changed_fields.category">
      <segment state="translated">
        <source>log.element_edited.changed_fields.category</source>
        <target>Category</target>
      </segment>
    </unit>
    <unit id="h2yNq58" name="log.element_edited.changed_fields.footprint">
      <segment state="translated">
        <source>log.element_edited.changed_fields.footprint</source>
        <target>Footprint</target>
      </segment>
    </unit>
    <unit id="TYrqEhh" name="log.element_edited.changed_fields.manufacturer">
      <segment state="translated">
        <source>log.element_edited.changed_fields.manufacturer</source>
        <target>Manufacturer</target>
      </segment>
    </unit>
    <unit id="gD7hYx2" name="log.element_edited.changed_fields.value_typical">
      <segment state="translated">
        <source>log.element_edited.changed_fields.value_typical</source>
        <target>typ. value</target>
      </segment>
    </unit>
    <unit id="0I9yC96" name="log.element_edited.changed_fields.pw_reset_expires">
      <segment state="translated">
        <source>log.element_edited.changed_fields.pw_reset_expires</source>
        <target>Password reset</target>
      </segment>
    </unit>
    <unit id="0yxA3bg" name="log.element_edited.changed_fields.comment">
      <segment state="translated">
        <source>log.element_edited.changed_fields.comment</source>
        <target>Notes</target>
      </segment>
    </unit>
    <unit id="ZX180Uu" name="log.element_edited.changed_fields.supplierpartnr">
      <segment state="translated">
        <source>log.element_edited.changed_fields.supplierpartnr</source>
        <target>Supplier part number</target>
      </segment>
    </unit>
    <unit id="Bzp4a3p" name="log.element_edited.changed_fields.supplier_product_url">
      <segment state="translated">
        <source>log.element_edited.changed_fields.supplier_product_url</source>
        <target>Link to offer</target>
      </segment>
    </unit>
    <unit id="X2KjgsJ" name="log.element_edited.changed_fields.price">
      <segment state="translated">
        <source>log.element_edited.changed_fields.price</source>
        <target>Price</target>
      </segment>
    </unit>
    <unit id="zlKYtvI" name="log.element_edited.changed_fields.min_discount_quantity">
      <segment state="translated">
        <source>log.element_edited.changed_fields.min_discount_quantity</source>
        <target>Minimum discount amount</target>
      </segment>
    </unit>
    <unit id="IrL23Tw" name="log.element_edited.changed_fields.original_filename">
      <segment state="translated">
        <source>log.element_edited.changed_fields.original_filename</source>
        <target>Original filename</target>
      </segment>
    </unit>
    <unit id="qvgIER7" name="log.element_edited.changed_fields.path">
      <segment state="translated">
        <source>log.element_edited.changed_fields.path</source>
        <target>Filepath</target>
      </segment>
    </unit>
    <unit id="B7rbOAi" name="log.element_edited.changed_fields.description">
      <segment state="translated">
        <source>log.element_edited.changed_fields.description</source>
        <target>Description</target>
      </segment>
    </unit>
    <unit id="iRpQ.r4" name="log.element_edited.changed_fields.manufacturing_status">
      <segment state="translated">
        <source>log.element_edited.changed_fields.manufacturing_status</source>
        <target>Manufacturing status</target>
      </segment>
    </unit>
    <unit id="aQlVtZN" name="log.element_edited.changed_fields.options.barcode_type">
      <segment state="translated">
        <source>log.element_edited.changed_fields.options.barcode_type</source>
        <target>Barcode type</target>
      </segment>
    </unit>
    <unit id="GrbTB8Q" name="log.element_edited.changed_fields.status">
      <segment state="translated">
        <source>log.element_edited.changed_fields.status</source>
        <target>Status</target>
      </segment>
    </unit>
    <unit id="2MH9WjL" name="log.element_edited.changed_fields.quantity">
      <segment state="translated">
        <source>log.element_edited.changed_fields.quantity</source>
        <target>BOM Qty.</target>
      </segment>
    </unit>
    <unit id="XRhN7QN" name="log.element_edited.changed_fields.mountnames">
      <segment state="translated">
        <source>log.element_edited.changed_fields.mountnames</source>
        <target>Mountnames</target>
      </segment>
    </unit>
    <unit id="j5npGa6" name="log.element_edited.changed_fields.name">
      <segment state="translated">
        <source>log.element_edited.changed_fields.name</source>
        <target>Name</target>
      </segment>
    </unit>
    <unit id="NjHccov" name="log.element_edited.changed_fields.part">
      <segment state="translated">
        <source>log.element_edited.changed_fields.part</source>
        <target>Part</target>
      </segment>
    </unit>
    <unit id="SCBolPs" name="log.element_edited.changed_fields.price_currency">
      <segment state="translated">
        <source>log.element_edited.changed_fields.price_currency</source>
        <target>Currency of price</target>
      </segment>
    </unit>
    <unit id="qVqwVf0" name="log.element_edited.changed_fields.partname_hint">
      <segment state="translated">
        <source>log.element_edited.changed_fields.partname_hint</source>
        <target>Part name hint</target>
      </segment>
    </unit>
    <unit id="HE8CkUq" name="log.element_edited.changed_fields.partname_regex">
      <segment state="translated">
        <source>log.element_edited.changed_fields.partname_regex</source>
        <target>Name filter</target>
      </segment>
    </unit>
    <unit id="waUb8Sn" name="log.element_edited.changed_fields.disable_footprints">
      <segment state="translated">
        <source>log.element_edited.changed_fields.disable_footprints</source>
        <target>Disable footprints</target>
      </segment>
    </unit>
    <unit id="jysLxE8" name="log.element_edited.changed_fields.disable_manufacturers">
      <segment state="translated">
        <source>log.element_edited.changed_fields.disable_manufacturers</source>
        <target>Disable manufacturers</target>
      </segment>
    </unit>
    <unit id="7SOq4dc" name="log.element_edited.changed_fields.disable_autodatasheets">
      <segment state="translated">
        <source>log.element_edited.changed_fields.disable_autodatasheets</source>
        <target>Disable automatic datasheet links</target>
      </segment>
    </unit>
    <unit id="VXVZch0" name="log.element_edited.changed_fields.disable_properties">
      <segment state="translated">
        <source>log.element_edited.changed_fields.disable_properties</source>
        <target>Disable properties</target>
      </segment>
    </unit>
    <unit id="gEePBMo" name="log.element_edited.changed_fields.default_description">
      <segment state="translated">
        <source>log.element_edited.changed_fields.default_description</source>
        <target>Default description</target>
      </segment>
    </unit>
    <unit id="nxg002v" name="log.element_edited.changed_fields.default_comment">
      <segment state="translated">
        <source>log.element_edited.changed_fields.default_comment</source>
        <target>Default notes</target>
      </segment>
    </unit>
    <unit id="EzrwA.V" name="log.element_edited.changed_fields.filetype_filter">
      <segment state="translated">
        <source>log.element_edited.changed_fields.filetype_filter</source>
        <target>Allowed file extensions</target>
      </segment>
    </unit>
    <unit id="Fu4Pkpd" name="log.element_edited.changed_fields.not_selectable">
      <segment state="translated">
        <source>log.element_edited.changed_fields.not_selectable</source>
        <target>Not selected</target>
      </segment>
    </unit>
    <unit id="HOMIDJA" name="log.element_edited.changed_fields.parent">
      <segment state="translated">
        <source>log.element_edited.changed_fields.parent</source>
        <target>Parent element</target>
      </segment>
    </unit>
    <unit id="gZ_rDFJ" name="log.element_edited.changed_fields.shipping_costs">
      <segment state="translated">
        <source>log.element_edited.changed_fields.shipping_costs</source>
        <target>Shipping costs</target>
      </segment>
    </unit>
    <unit id="7yyrZp7" name="log.element_edited.changed_fields.default_currency">
      <segment state="translated">
        <source>log.element_edited.changed_fields.default_currency</source>
        <target>Default currency</target>
      </segment>
    </unit>
    <unit id="T_67Yyo" name="log.element_edited.changed_fields.address">
      <segment state="translated">
        <source>log.element_edited.changed_fields.address</source>
        <target>Address</target>
      </segment>
    </unit>
    <unit id="o6PKTJA" name="log.element_edited.changed_fields.phone_number">
      <segment state="translated">
        <source>log.element_edited.changed_fields.phone_number</source>
        <target>Phone number</target>
      </segment>
    </unit>
    <unit id="W5rKz.M" name="log.element_edited.changed_fields.fax_number">
      <segment state="translated">
        <source>log.element_edited.changed_fields.fax_number</source>
        <target>Fax number</target>
      </segment>
    </unit>
    <unit id="BlkJXPJ" name="log.element_edited.changed_fields.email_address">
      <segment state="translated">
        <source>log.element_edited.changed_fields.email_address</source>
        <target>Email</target>
      </segment>
    </unit>
    <unit id="jQ2bFEK" name="log.element_edited.changed_fields.website">
      <segment state="translated">
        <source>log.element_edited.changed_fields.website</source>
        <target>Website</target>
      </segment>
    </unit>
    <unit id="hQUV7ZC" name="log.element_edited.changed_fields.auto_product_url">
      <segment state="translated">
        <source>log.element_edited.changed_fields.auto_product_url</source>
        <target>Product URL</target>
      </segment>
    </unit>
    <unit id="ZRxLMgU" name="log.element_edited.changed_fields.is_full">
      <segment state="translated">
        <source>log.element_edited.changed_fields.is_full</source>
        <target>Storelocation full</target>
      </segment>
    </unit>
    <unit id="hMc.US1" name="log.element_edited.changed_fields.limit_to_existing_parts">
      <segment state="translated">
        <source>log.element_edited.changed_fields.limit_to_existing_parts</source>
        <target>Limit to existing parts</target>
      </segment>
    </unit>
    <unit id="czzufVD" name="log.element_edited.changed_fields.only_single_part">
      <segment state="translated">
        <source>log.element_edited.changed_fields.only_single_part</source>
        <target>Only single part</target>
      </segment>
    </unit>
    <unit id="BFHeYb7" name="log.element_edited.changed_fields.storage_type">
      <segment state="translated">
        <source>log.element_edited.changed_fields.storage_type</source>
        <target>Storage type</target>
      </segment>
    </unit>
    <unit id="7c.vSJ5" name="log.element_edited.changed_fields.footprint_3d">
      <segment state="translated">
        <source>log.element_edited.changed_fields.footprint_3d</source>
        <target>3D model</target>
      </segment>
    </unit>
    <unit id="EhKSmFQ" name="log.element_edited.changed_fields.master_picture_attachment">
      <segment state="translated">
        <source>log.element_edited.changed_fields.master_picture_attachment</source>
        <target>Preview image</target>
      </segment>
    </unit>
    <unit id="0Qixo51" name="log.element_edited.changed_fields.exchange_rate">
      <segment state="translated">
        <source>log.element_edited.changed_fields.exchange_rate</source>
        <target>Exchange rate</target>
      </segment>
    </unit>
    <unit id="EippsOk" name="log.element_edited.changed_fields.iso_code">
      <segment state="translated">
        <source>log.element_edited.changed_fields.iso_code</source>
        <target>Exchange rate</target>
      </segment>
    </unit>
    <unit id="JPVZRzH" name="log.element_edited.changed_fields.unit">
      <segment state="translated">
        <source>log.element_edited.changed_fields.unit</source>
        <target>Unit symbol</target>
      </segment>
    </unit>
    <unit id="bNKi.oP" name="log.element_edited.changed_fields.is_integer">
      <segment state="translated">
        <source>log.element_edited.changed_fields.is_integer</source>
        <target>Is integer</target>
      </segment>
    </unit>
    <unit id="XkLHxqf" name="log.element_edited.changed_fields.use_si_prefix">
      <segment state="translated">
        <source>log.element_edited.changed_fields.use_si_prefix</source>
        <target>Use SI prefix</target>
      </segment>
    </unit>
    <unit id="bgeqM2B" name="log.element_edited.changed_fields.options.width">
      <segment state="translated">
        <source>log.element_edited.changed_fields.options.width</source>
        <target>Width</target>
      </segment>
    </unit>
    <unit id="UJNmG3d" name="log.element_edited.changed_fields.options.height">
      <segment state="translated">
        <source>log.element_edited.changed_fields.options.height</source>
        <target>Height</target>
      </segment>
    </unit>
    <unit id="M7z_SCq" name="log.element_edited.changed_fields.options.supported_element">
      <segment state="translated">
        <source>log.element_edited.changed_fields.options.supported_element</source>
        <target>Target type</target>
      </segment>
    </unit>
    <unit id="WnWfGoW" name="log.element_edited.changed_fields.options.additional_css">
      <segment state="translated">
        <source>log.element_edited.changed_fields.options.additional_css</source>
        <target>Additional styles (CSS)</target>
      </segment>
    </unit>
    <unit id="0wsPXyV" name="log.element_edited.changed_fields.options.lines">
      <segment state="translated">
        <source>log.element_edited.changed_fields.options.lines</source>
        <target>Content</target>
      </segment>
    </unit>
    <unit id="SsbpFX0" name="log.element_edited.changed_fields.permissions.data">
      <segment state="translated">
        <source>log.element_edited.changed_fields.permissions.data</source>
        <target>Permissions</target>
      </segment>
    </unit>
    <unit id="GYoJ2_d" name="log.element_edited.changed_fields.disabled">
      <segment state="translated">
        <source>log.element_edited.changed_fields.disabled</source>
        <target>Disabled</target>
      </segment>
    </unit>
    <unit id="q7TPEPu" name="log.element_edited.changed_fields.theme">
      <segment state="translated">
        <source>log.element_edited.changed_fields.theme</source>
        <target>Theme</target>
      </segment>
    </unit>
    <unit id="Qlf8uK3" name="log.element_edited.changed_fields.timezone">
      <segment state="translated">
        <source>log.element_edited.changed_fields.timezone</source>
        <target>Timezone</target>
      </segment>
    </unit>
    <unit id="2GWIhsp" name="log.element_edited.changed_fields.language">
      <segment state="translated">
        <source>log.element_edited.changed_fields.language</source>
        <target>Language</target>
      </segment>
    </unit>
    <unit id="Sw3SmBJ" name="log.element_edited.changed_fields.email">
      <segment state="translated">
        <source>log.element_edited.changed_fields.email</source>
        <target>Email</target>
      </segment>
    </unit>
    <unit id="7FpvTOI" name="log.element_edited.changed_fields.department">
      <segment state="translated">
        <source>log.element_edited.changed_fields.department</source>
        <target>Department</target>
      </segment>
    </unit>
    <unit id="jWNSk.e" name="log.element_edited.changed_fields.last_name">
      <segment state="translated">
        <source>log.element_edited.changed_fields.last_name</source>
        <target>Last name</target>
      </segment>
    </unit>
    <unit id="49zb3b7" name="log.element_edited.changed_fields.first_name">
      <segment state="translated">
        <source>log.element_edited.changed_fields.first_name</source>
        <target>First name</target>
      </segment>
    </unit>
    <unit id="b55U6o6" name="log.element_edited.changed_fields.group">
      <segment state="translated">
        <source>log.element_edited.changed_fields.group</source>
        <target>Group</target>
      </segment>
    </unit>
    <unit id="fgxi1Rb" name="log.element_edited.changed_fields.currency">
      <segment state="translated">
        <source>log.element_edited.changed_fields.currency</source>
        <target>Preferred currency</target>
      </segment>
    </unit>
    <unit id="YjMeEAn" name="log.element_edited.changed_fields.enforce2FA">
      <segment state="translated">
        <source>log.element_edited.changed_fields.enforce2FA</source>
        <target>Enforce 2FA</target>
      </segment>
    </unit>
    <unit id="Ekpsda2" name="log.element_edited.changed_fields.symbol">
      <segment state="translated">
        <source>log.element_edited.changed_fields.symbol</source>
        <target>Symbol</target>
      </segment>
    </unit>
    <unit id="VUH1O1d" name="log.element_edited.changed_fields.value_min">
      <segment state="translated">
        <source>log.element_edited.changed_fields.value_min</source>
        <target>Min. value</target>
      </segment>
    </unit>
    <unit id="DqyfYKK" name="log.element_edited.changed_fields.value_max">
      <segment state="translated">
        <source>log.element_edited.changed_fields.value_max</source>
        <target>Max. value</target>
      </segment>
    </unit>
    <unit id="qX_n4ud" name="log.element_edited.changed_fields.value_text">
      <segment state="translated">
        <source>log.element_edited.changed_fields.value_text</source>
        <target>Text value</target>
      </segment>
    </unit>
    <unit id="T2zweRa" name="log.element_edited.changed_fields.show_in_table">
      <segment state="translated">
        <source>log.element_edited.changed_fields.show_in_table</source>
        <target>Show in table</target>
      </segment>
    </unit>
    <unit id="TkaXDi7" name="log.element_edited.changed_fields.attachment_type">
      <segment state="translated">
        <source>log.element_edited.changed_fields.attachment_type</source>
        <target>Show in table</target>
      </segment>
    </unit>
    <unit id="YPerF93" name="log.element_edited.changed_fields.needs_review">
      <segment state="translated">
        <source>log.element_edited.changed_fields.needs_review</source>
        <target>Needs review</target>
      </segment>
    </unit>
    <unit id="gF_Zo45" name="log.element_edited.changed_fields.tags">
      <segment state="translated">
        <source>log.element_edited.changed_fields.tags</source>
        <target>Tags</target>
      </segment>
    </unit>
    <unit id="fjo2JY_" name="log.element_edited.changed_fields.mass">
      <segment state="translated">
        <source>log.element_edited.changed_fields.mass</source>
        <target>Mass</target>
      </segment>
    </unit>
    <unit id="f7YI8uk" name="log.element_edited.changed_fields.ipn">
      <segment state="translated">
        <source>log.element_edited.changed_fields.ipn</source>
        <target>IPN</target>
      </segment>
    </unit>
    <unit id="vAHGo60" name="log.element_edited.changed_fields.favorite">
      <segment state="translated">
        <source>log.element_edited.changed_fields.favorite</source>
        <target>Favorite</target>
      </segment>
    </unit>
    <unit id="TUBvDxJ" name="log.element_edited.changed_fields.minamount">
      <segment state="translated">
        <source>log.element_edited.changed_fields.minamount</source>
        <target>Minimum stock</target>
      </segment>
    </unit>
    <unit id="pVJ9vgg" name="log.element_edited.changed_fields.manufacturer_product_url">
      <segment state="translated">
        <source>log.element_edited.changed_fields.manufacturer_product_url</source>
        <target>Link to product page</target>
      </segment>
    </unit>
    <unit id="JW.PgxU" name="log.element_edited.changed_fields.manufacturer_product_number">
      <segment state="translated">
        <source>log.element_edited.changed_fields.manufacturer_product_number</source>
        <target>MPN</target>
      </segment>
    </unit>
    <unit id="tV.PNy_" name="log.element_edited.changed_fields.partUnit">
      <segment state="translated">
        <source>log.element_edited.changed_fields.partUnit</source>
        <target>Measuring Unit</target>
      </segment>
    </unit>
    <unit id="nwxlI_C" name="log.element_edited.changed_fields.expiration_date">
      <segment state="translated">
        <source>log.element_edited.changed_fields.expiration_date</source>
        <target>Expiration date</target>
      </segment>
    </unit>
    <unit id="cPY3MD7" name="log.element_edited.changed_fields.amount">
      <segment state="translated">
        <source>log.element_edited.changed_fields.amount</source>
        <target>Amount</target>
      </segment>
    </unit>
    <unit id="eSrNkis" name="log.element_edited.changed_fields.storage_location">
      <segment state="translated">
        <source>log.element_edited.changed_fields.storage_location</source>
        <target>Storage location</target>
      </segment>
    </unit>
    <unit id="Qt585vm" name="attachment.max_file_size">
      <segment>
        <source>attachment.max_file_size</source>
        <target>Maximum file size</target>
      </segment>
    </unit>
    <unit id="tkkbiag" name="user.saml_user">
      <segment>
        <source>user.saml_user</source>
        <target>SSO / SAML user</target>
      </segment>
    </unit>
    <unit id="fhepjKr" name="user.saml_user.pw_change_hint">
      <segment>
        <source>user.saml_user.pw_change_hint</source>
        <target>Your user uses single sign-on (SSO). You can not change the password and 2FA settings here. Configure them on your central SSO provider instead!</target>
      </segment>
    </unit>
    <unit id="32beTBH" name="login.sso_saml_login">
      <segment>
        <source>login.sso_saml_login</source>
        <target>Single Sign-On Login (SSO)</target>
      </segment>
    </unit>
    <unit id="wnMLanX" name="login.local_login_hint">
      <segment>
        <source>login.local_login_hint</source>
        <target>The form below is only for log in with a local user. If you want to log in via single sign-on, press the button above.</target>
      </segment>
    </unit>
    <unit id="fa76Qc9" name="part_list.action.action.export">
<<<<<<< HEAD
      <segment>
=======
      <segment state="translated">
>>>>>>> 575bffe0
        <source>part_list.action.action.export</source>
        <target>Export parts</target>
      </segment>
    </unit>
    <unit id="OfOI7tn" name="part_list.action.export_json">
<<<<<<< HEAD
      <segment>
=======
      <segment state="translated">
>>>>>>> 575bffe0
        <source>part_list.action.export_json</source>
        <target>Export to JSON</target>
      </segment>
    </unit>
    <unit id="8Y5uz7l" name="part_list.action.export_csv">
<<<<<<< HEAD
      <segment>
=======
      <segment state="translated">
>>>>>>> 575bffe0
        <source>part_list.action.export_csv</source>
        <target>Export to CSV</target>
      </segment>
    </unit>
    <unit id="gtllBTO" name="part_list.action.export_yaml">
<<<<<<< HEAD
      <segment>
=======
      <segment state="translated">
>>>>>>> 575bffe0
        <source>part_list.action.export_yaml</source>
        <target>Export to YAML</target>
      </segment>
    </unit>
    <unit id="IW9wGBS" name="part_list.action.export_xml">
<<<<<<< HEAD
      <segment>
=======
      <segment state="translated">
>>>>>>> 575bffe0
        <source>part_list.action.export_xml</source>
        <target>Export to XML</target>
      </segment>
    </unit>
    <unit id="kCT2Emc" name="parts.import.title">
<<<<<<< HEAD
      <segment>
=======
      <segment state="translated">
>>>>>>> 575bffe0
        <source>parts.import.title</source>
        <target>Import parts</target>
      </segment>
    </unit>
    <unit id="6oVjTY." name="parts.import.errors.title">
<<<<<<< HEAD
      <segment>
=======
      <segment state="translated">
>>>>>>> 575bffe0
        <source>parts.import.errors.title</source>
        <target>Import violations</target>
      </segment>
    </unit>
    <unit id="2sWmr2k" name="parts.import.flash.error">
<<<<<<< HEAD
      <segment>
=======
      <segment state="translated">
>>>>>>> 575bffe0
        <source>parts.import.flash.error</source>
        <target>Errors during import. This is most likely caused by some invalid data.</target>
      </segment>
    </unit>
    <unit id="hJHxH3J" name="parts.import.format.auto">
<<<<<<< HEAD
      <segment>
=======
      <segment state="translated">
>>>>>>> 575bffe0
        <source>parts.import.format.auto</source>
        <target>Automatic (based on file extension)</target>
      </segment>
    </unit>
    <unit id="E1zm0rb" name="parts.import.flash.error.unknown_format">
<<<<<<< HEAD
      <segment>
=======
      <segment state="translated">
>>>>>>> 575bffe0
        <source>parts.import.flash.error.unknown_format</source>
        <target>Could not determine the format from the given file!</target>
      </segment>
    </unit>
    <unit id="y2UaCL7" name="parts.import.flash.error.invalid_file">
<<<<<<< HEAD
      <segment>
=======
      <segment state="translated">
>>>>>>> 575bffe0
        <source>parts.import.flash.error.invalid_file</source>
        <target>File invalid / malformatted. Please check that you have selected the right format!</target>
      </segment>
    </unit>
    <unit id="ih.wsVn" name="parts.import.part_category.label">
<<<<<<< HEAD
      <segment>
=======
      <segment state="translated">
>>>>>>> 575bffe0
        <source>parts.import.part_category.label</source>
        <target>Category override</target>
      </segment>
    </unit>
    <unit id="mLczcax" name="parts.import.part_category.help">
<<<<<<< HEAD
      <segment>
=======
      <segment state="translated">
>>>>>>> 575bffe0
        <source>parts.import.part_category.help</source>
        <target>If you select a value here, all imported parts will be assigned to this category. No matter what was set in the data.</target>
      </segment>
    </unit>
    <unit id="W09n3nV" name="import.create_unknown_datastructures">
<<<<<<< HEAD
      <segment>
=======
      <segment state="translated">
>>>>>>> 575bffe0
        <source>import.create_unknown_datastructures</source>
        <target>Create unknown datastructures</target>
      </segment>
    </unit>
    <unit id="QkzTk.8" name="import.create_unknown_datastructures.help">
<<<<<<< HEAD
      <segment>
=======
      <segment state="translated">
>>>>>>> 575bffe0
        <source>import.create_unknown_datastructures.help</source>
        <target>If this is selected, datastructures (like categories, footprints, etc.) which does not exist in the database yet, will be automatically created. If this is not selected, only existing data structures will be used, and if no matching data structure is found, the part will get assigned nothing</target>
      </segment>
    </unit>
    <unit id="p6fTkCQ" name="import.path_delimiter">
<<<<<<< HEAD
      <segment>
=======
      <segment state="translated">
>>>>>>> 575bffe0
        <source>import.path_delimiter</source>
        <target>Path delimiter</target>
      </segment>
    </unit>
    <unit id="gSn6XRk" name="import.path_delimiter.help">
<<<<<<< HEAD
      <segment>
=======
      <segment state="translated">
>>>>>>> 575bffe0
        <source>import.path_delimiter.help</source>
        <target>The delimiter used to mark different levels in data structure pathes like category, footprint, etc.</target>
      </segment>
    </unit>
    <unit id="aNR2tK9" name="parts.import.help_documentation">
<<<<<<< HEAD
      <segment>
        <source>parts.import.help_documentation</source>
        <target><![CDATA[See the <a href="%link%">documentation</a> for more information on the file format.]]></target>
      </segment>
    </unit>
    <unit id="bOHORjK" name="parts.import.help">
      <segment>
=======
      <segment state="translated">
        <source>parts.import.help_documentation</source>
        <target>See the &lt;a href="%link%"&gt;documentation&lt;/a&gt; for more information on the file format.</target>
      </segment>
    </unit>
    <unit id="bOHORjK" name="parts.import.help">
      <segment state="translated">
>>>>>>> 575bffe0
        <source>parts.import.help</source>
        <target>You can import parts from existing files with this tool. The parts will be directly written to database, so please check your file beforehand for correct content before uploading it here.</target>
      </segment>
    </unit>
    <unit id="sweByB7" name="parts.import.flash.success">
<<<<<<< HEAD
      <segment>
=======
      <segment state="translated">
>>>>>>> 575bffe0
        <source>parts.import.flash.success</source>
        <target>Part import successful!</target>
      </segment>
    </unit>
    <unit id="j7NAkR." name="parts.import.errors.imported_entities">
<<<<<<< HEAD
      <segment>
=======
      <segment state="translated">
>>>>>>> 575bffe0
        <source>parts.import.errors.imported_entities</source>
        <target>Imported parts</target>
      </segment>
    </unit>
    <unit id="W7NWPFx" name="perm.import">
<<<<<<< HEAD
      <segment>
=======
      <segment state="translated">
>>>>>>> 575bffe0
        <source>perm.import</source>
        <target>Import data</target>
      </segment>
    </unit>
    <unit id="sYQswdX" name="parts.import.part_needs_review.label">
<<<<<<< HEAD
      <segment>
=======
      <segment state="translated">
>>>>>>> 575bffe0
        <source>parts.import.part_needs_review.label</source>
        <target>Mark all imported parts as "Needs review"</target>
      </segment>
    </unit>
    <unit id="5DhI5ZW" name="parts.import.part_needs_review.help">
<<<<<<< HEAD
      <segment>
=======
      <segment state="translated">
>>>>>>> 575bffe0
        <source>parts.import.part_needs_review.help</source>
        <target>If this option is selected, then all parts will be marked as "Needs review", no matter what was set in the data.</target>
      </segment>
    </unit>
    <unit id="eVvGwjn" name="project.bom_import.flash.success">
<<<<<<< HEAD
      <segment>
=======
      <segment state="translated">
>>>>>>> 575bffe0
        <source>project.bom_import.flash.success</source>
        <target>Imported %count% BOM entries successfully.</target>
      </segment>
    </unit>
    <unit id="5mJNteq" name="project.bom_import.type">
<<<<<<< HEAD
      <segment>
=======
      <segment state="translated">
>>>>>>> 575bffe0
        <source>project.bom_import.type</source>
        <target>Type</target>
      </segment>
    </unit>
    <unit id="._nn_MY" name="project.bom_import.type.kicad_pcbnew">
<<<<<<< HEAD
      <segment>
=======
      <segment state="translated">
>>>>>>> 575bffe0
        <source>project.bom_import.type.kicad_pcbnew</source>
        <target>KiCAD Pcbnew BOM (CSV file)</target>
      </segment>
    </unit>
    <unit id="iTVcfIk" name="project.bom_import.clear_existing_bom">
<<<<<<< HEAD
      <segment>
=======
      <segment state="translated">
>>>>>>> 575bffe0
        <source>project.bom_import.clear_existing_bom</source>
        <target>Clear existing BOM entries before importing</target>
      </segment>
    </unit>
    <unit id="ijGhrbQ" name="project.bom_import.clear_existing_bom.help">
<<<<<<< HEAD
      <segment>
=======
      <segment state="translated">
>>>>>>> 575bffe0
        <source>project.bom_import.clear_existing_bom.help</source>
        <target>Selecting this option will remove all existing BOM entries in the project and overwrite them with the imported BOM file!</target>
      </segment>
    </unit>
    <unit id="_FX5OYh" name="project.bom_import.flash.invalid_file">
<<<<<<< HEAD
      <segment>
=======
      <segment state="translated">
>>>>>>> 575bffe0
        <source>project.bom_import.flash.invalid_file</source>
        <target>File could not be imported. Please check that you have selected the right file type. Error message: %message%</target>
      </segment>
    </unit>
    <unit id="1bpfKwW" name="project.bom_import.flash.invalid_entries">
<<<<<<< HEAD
      <segment>
=======
      <segment state="translated">
>>>>>>> 575bffe0
        <source>project.bom_import.flash.invalid_entries</source>
        <target>Validation error! Please check your data!</target>
      </segment>
    </unit>
    <unit id="0oQjMQO" name="project.import_bom">
<<<<<<< HEAD
      <segment>
=======
      <segment state="translated">
>>>>>>> 575bffe0
        <source>project.import_bom</source>
        <target>Import BOM for project</target>
      </segment>
    </unit>
    <unit id="sPZbhUL" name="project.edit.bom.import_bom">
<<<<<<< HEAD
      <segment>
=======
      <segment state="translated">
>>>>>>> 575bffe0
        <source>project.edit.bom.import_bom</source>
        <target>Import BOM</target>
      </segment>
    </unit>
  </file>
</xliff><|MERGE_RESOLUTION|>--- conflicted
+++ resolved
@@ -10990,185 +10990,108 @@
       </segment>
     </unit>
     <unit id="fa76Qc9" name="part_list.action.action.export">
-<<<<<<< HEAD
-      <segment>
-=======
-      <segment state="translated">
->>>>>>> 575bffe0
+      <segment state="translated">
         <source>part_list.action.action.export</source>
         <target>Export parts</target>
       </segment>
     </unit>
     <unit id="OfOI7tn" name="part_list.action.export_json">
-<<<<<<< HEAD
-      <segment>
-=======
-      <segment state="translated">
->>>>>>> 575bffe0
+      <segment state="translated">
         <source>part_list.action.export_json</source>
         <target>Export to JSON</target>
       </segment>
     </unit>
     <unit id="8Y5uz7l" name="part_list.action.export_csv">
-<<<<<<< HEAD
-      <segment>
-=======
-      <segment state="translated">
->>>>>>> 575bffe0
+      <segment state="translated">
         <source>part_list.action.export_csv</source>
         <target>Export to CSV</target>
       </segment>
     </unit>
     <unit id="gtllBTO" name="part_list.action.export_yaml">
-<<<<<<< HEAD
-      <segment>
-=======
-      <segment state="translated">
->>>>>>> 575bffe0
+      <segment state="translated">
         <source>part_list.action.export_yaml</source>
         <target>Export to YAML</target>
       </segment>
     </unit>
     <unit id="IW9wGBS" name="part_list.action.export_xml">
-<<<<<<< HEAD
-      <segment>
-=======
-      <segment state="translated">
->>>>>>> 575bffe0
+      <segment state="translated">
         <source>part_list.action.export_xml</source>
         <target>Export to XML</target>
       </segment>
     </unit>
     <unit id="kCT2Emc" name="parts.import.title">
-<<<<<<< HEAD
-      <segment>
-=======
-      <segment state="translated">
->>>>>>> 575bffe0
+      <segment state="translated">
         <source>parts.import.title</source>
         <target>Import parts</target>
       </segment>
     </unit>
     <unit id="6oVjTY." name="parts.import.errors.title">
-<<<<<<< HEAD
-      <segment>
-=======
-      <segment state="translated">
->>>>>>> 575bffe0
+      <segment state="translated">
         <source>parts.import.errors.title</source>
         <target>Import violations</target>
       </segment>
     </unit>
     <unit id="2sWmr2k" name="parts.import.flash.error">
-<<<<<<< HEAD
-      <segment>
-=======
-      <segment state="translated">
->>>>>>> 575bffe0
+      <segment state="translated">
         <source>parts.import.flash.error</source>
         <target>Errors during import. This is most likely caused by some invalid data.</target>
       </segment>
     </unit>
     <unit id="hJHxH3J" name="parts.import.format.auto">
-<<<<<<< HEAD
-      <segment>
-=======
-      <segment state="translated">
->>>>>>> 575bffe0
+      <segment state="translated">
         <source>parts.import.format.auto</source>
         <target>Automatic (based on file extension)</target>
       </segment>
     </unit>
     <unit id="E1zm0rb" name="parts.import.flash.error.unknown_format">
-<<<<<<< HEAD
-      <segment>
-=======
-      <segment state="translated">
->>>>>>> 575bffe0
+      <segment state="translated">
         <source>parts.import.flash.error.unknown_format</source>
         <target>Could not determine the format from the given file!</target>
       </segment>
     </unit>
     <unit id="y2UaCL7" name="parts.import.flash.error.invalid_file">
-<<<<<<< HEAD
-      <segment>
-=======
-      <segment state="translated">
->>>>>>> 575bffe0
+      <segment state="translated">
         <source>parts.import.flash.error.invalid_file</source>
         <target>File invalid / malformatted. Please check that you have selected the right format!</target>
       </segment>
     </unit>
     <unit id="ih.wsVn" name="parts.import.part_category.label">
-<<<<<<< HEAD
-      <segment>
-=======
-      <segment state="translated">
->>>>>>> 575bffe0
+      <segment state="translated">
         <source>parts.import.part_category.label</source>
         <target>Category override</target>
       </segment>
     </unit>
     <unit id="mLczcax" name="parts.import.part_category.help">
-<<<<<<< HEAD
-      <segment>
-=======
-      <segment state="translated">
->>>>>>> 575bffe0
+      <segment state="translated">
         <source>parts.import.part_category.help</source>
         <target>If you select a value here, all imported parts will be assigned to this category. No matter what was set in the data.</target>
       </segment>
     </unit>
     <unit id="W09n3nV" name="import.create_unknown_datastructures">
-<<<<<<< HEAD
-      <segment>
-=======
-      <segment state="translated">
->>>>>>> 575bffe0
+      <segment state="translated">
         <source>import.create_unknown_datastructures</source>
         <target>Create unknown datastructures</target>
       </segment>
     </unit>
     <unit id="QkzTk.8" name="import.create_unknown_datastructures.help">
-<<<<<<< HEAD
-      <segment>
-=======
-      <segment state="translated">
->>>>>>> 575bffe0
+      <segment state="translated">
         <source>import.create_unknown_datastructures.help</source>
         <target>If this is selected, datastructures (like categories, footprints, etc.) which does not exist in the database yet, will be automatically created. If this is not selected, only existing data structures will be used, and if no matching data structure is found, the part will get assigned nothing</target>
       </segment>
     </unit>
     <unit id="p6fTkCQ" name="import.path_delimiter">
-<<<<<<< HEAD
-      <segment>
-=======
-      <segment state="translated">
->>>>>>> 575bffe0
+      <segment state="translated">
         <source>import.path_delimiter</source>
         <target>Path delimiter</target>
       </segment>
     </unit>
     <unit id="gSn6XRk" name="import.path_delimiter.help">
-<<<<<<< HEAD
-      <segment>
-=======
-      <segment state="translated">
->>>>>>> 575bffe0
+      <segment state="translated">
         <source>import.path_delimiter.help</source>
         <target>The delimiter used to mark different levels in data structure pathes like category, footprint, etc.</target>
       </segment>
     </unit>
     <unit id="aNR2tK9" name="parts.import.help_documentation">
-<<<<<<< HEAD
-      <segment>
-        <source>parts.import.help_documentation</source>
-        <target><![CDATA[See the <a href="%link%">documentation</a> for more information on the file format.]]></target>
-      </segment>
-    </unit>
-    <unit id="bOHORjK" name="parts.import.help">
-      <segment>
-=======
       <segment state="translated">
         <source>parts.import.help_documentation</source>
         <target>See the &lt;a href="%link%"&gt;documentation&lt;/a&gt; for more information on the file format.</target>
@@ -11176,147 +11099,90 @@
     </unit>
     <unit id="bOHORjK" name="parts.import.help">
       <segment state="translated">
->>>>>>> 575bffe0
         <source>parts.import.help</source>
         <target>You can import parts from existing files with this tool. The parts will be directly written to database, so please check your file beforehand for correct content before uploading it here.</target>
       </segment>
     </unit>
     <unit id="sweByB7" name="parts.import.flash.success">
-<<<<<<< HEAD
-      <segment>
-=======
-      <segment state="translated">
->>>>>>> 575bffe0
+      <segment state="translated">
         <source>parts.import.flash.success</source>
         <target>Part import successful!</target>
       </segment>
     </unit>
     <unit id="j7NAkR." name="parts.import.errors.imported_entities">
-<<<<<<< HEAD
-      <segment>
-=======
-      <segment state="translated">
->>>>>>> 575bffe0
+      <segment state="translated">
         <source>parts.import.errors.imported_entities</source>
         <target>Imported parts</target>
       </segment>
     </unit>
     <unit id="W7NWPFx" name="perm.import">
-<<<<<<< HEAD
-      <segment>
-=======
-      <segment state="translated">
->>>>>>> 575bffe0
+      <segment state="translated">
         <source>perm.import</source>
         <target>Import data</target>
       </segment>
     </unit>
     <unit id="sYQswdX" name="parts.import.part_needs_review.label">
-<<<<<<< HEAD
-      <segment>
-=======
-      <segment state="translated">
->>>>>>> 575bffe0
+      <segment state="translated">
         <source>parts.import.part_needs_review.label</source>
         <target>Mark all imported parts as "Needs review"</target>
       </segment>
     </unit>
     <unit id="5DhI5ZW" name="parts.import.part_needs_review.help">
-<<<<<<< HEAD
-      <segment>
-=======
-      <segment state="translated">
->>>>>>> 575bffe0
+      <segment state="translated">
         <source>parts.import.part_needs_review.help</source>
         <target>If this option is selected, then all parts will be marked as "Needs review", no matter what was set in the data.</target>
       </segment>
     </unit>
     <unit id="eVvGwjn" name="project.bom_import.flash.success">
-<<<<<<< HEAD
-      <segment>
-=======
-      <segment state="translated">
->>>>>>> 575bffe0
+      <segment state="translated">
         <source>project.bom_import.flash.success</source>
         <target>Imported %count% BOM entries successfully.</target>
       </segment>
     </unit>
     <unit id="5mJNteq" name="project.bom_import.type">
-<<<<<<< HEAD
-      <segment>
-=======
-      <segment state="translated">
->>>>>>> 575bffe0
+      <segment state="translated">
         <source>project.bom_import.type</source>
         <target>Type</target>
       </segment>
     </unit>
     <unit id="._nn_MY" name="project.bom_import.type.kicad_pcbnew">
-<<<<<<< HEAD
-      <segment>
-=======
-      <segment state="translated">
->>>>>>> 575bffe0
+      <segment state="translated">
         <source>project.bom_import.type.kicad_pcbnew</source>
         <target>KiCAD Pcbnew BOM (CSV file)</target>
       </segment>
     </unit>
     <unit id="iTVcfIk" name="project.bom_import.clear_existing_bom">
-<<<<<<< HEAD
-      <segment>
-=======
-      <segment state="translated">
->>>>>>> 575bffe0
+      <segment state="translated">
         <source>project.bom_import.clear_existing_bom</source>
         <target>Clear existing BOM entries before importing</target>
       </segment>
     </unit>
     <unit id="ijGhrbQ" name="project.bom_import.clear_existing_bom.help">
-<<<<<<< HEAD
-      <segment>
-=======
-      <segment state="translated">
->>>>>>> 575bffe0
+      <segment state="translated">
         <source>project.bom_import.clear_existing_bom.help</source>
         <target>Selecting this option will remove all existing BOM entries in the project and overwrite them with the imported BOM file!</target>
       </segment>
     </unit>
     <unit id="_FX5OYh" name="project.bom_import.flash.invalid_file">
-<<<<<<< HEAD
-      <segment>
-=======
-      <segment state="translated">
->>>>>>> 575bffe0
+      <segment state="translated">
         <source>project.bom_import.flash.invalid_file</source>
         <target>File could not be imported. Please check that you have selected the right file type. Error message: %message%</target>
       </segment>
     </unit>
     <unit id="1bpfKwW" name="project.bom_import.flash.invalid_entries">
-<<<<<<< HEAD
-      <segment>
-=======
-      <segment state="translated">
->>>>>>> 575bffe0
+      <segment state="translated">
         <source>project.bom_import.flash.invalid_entries</source>
         <target>Validation error! Please check your data!</target>
       </segment>
     </unit>
     <unit id="0oQjMQO" name="project.import_bom">
-<<<<<<< HEAD
-      <segment>
-=======
-      <segment state="translated">
->>>>>>> 575bffe0
+      <segment state="translated">
         <source>project.import_bom</source>
         <target>Import BOM for project</target>
       </segment>
     </unit>
     <unit id="sPZbhUL" name="project.edit.bom.import_bom">
-<<<<<<< HEAD
-      <segment>
-=======
-      <segment state="translated">
->>>>>>> 575bffe0
+      <segment state="translated">
         <source>project.edit.bom.import_bom</source>
         <target>Import BOM</target>
       </segment>
