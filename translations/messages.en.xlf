<?xml version="1.0" encoding="utf-8"?>
<xliff xmlns="urn:oasis:names:tc:xliff:document:2.0" version="2.0" srcLang="en" trgLang="en">
  <file id="messages.en">
    <unit id="0Md_YOf" name="attachment_type.caption">
      <notes>
        <note category="file-source" priority="1">Part-DB1\templates\AdminPages\AttachmentTypeAdmin.html.twig:4</note>
        <note priority="1">Part-DB1\templates\AdminPages\AttachmentTypeAdmin.html.twig:4</note>
        <note priority="1">templates\AdminPages\AttachmentTypeAdmin.html.twig:4</note>
      </notes>
      <segment>
        <source>attachment_type.caption</source>
        <target>File types for attachments</target>
      </segment>
    </unit>
    <unit id="5cpaOO8" name="attachment_type.edit">
      <notes>
        <note category="file-source" priority="1">Part-DB1\templates\AdminPages\AttachmentTypeAdmin.html.twig:12</note>
        <note category="state" priority="1">new</note>
      </notes>
      <segment>
        <source>attachment_type.edit</source>
        <target>Edit file type</target>
      </segment>
    </unit>
    <unit id="v83r0Yh" name="attachment_type.new">
      <notes>
        <note category="file-source" priority="1">Part-DB1\templates\AdminPages\AttachmentTypeAdmin.html.twig:16</note>
        <note category="state" priority="1">new</note>
      </notes>
      <segment>
        <source>attachment_type.new</source>
        <target>New file type</target>
      </segment>
    </unit>
    <unit id="OllfX2C" name="category.labelp">
      <notes>
        <note category="file-source" priority="1">Part-DB1\templates\AdminPages\CategoryAdmin.html.twig:4</note>
        <note category="file-source" priority="1">Part-DB1\templates\_sidebar.html.twig:22</note>
        <note category="file-source" priority="1">Part-DB1\templates\_sidebar.html.twig:7</note>
        <note priority="1">Part-DB1\templates\AdminPages\CategoryAdmin.html.twig:4</note>
        <note priority="1">Part-DB1\templates\_sidebar.html.twig:22</note>
        <note priority="1">Part-DB1\templates\_sidebar.html.twig:7</note>
        <note priority="1">templates\AdminPages\CategoryAdmin.html.twig:4</note>
        <note priority="1">templates\base.html.twig:163</note>
        <note priority="1">templates\base.html.twig:170</note>
        <note priority="1">templates\base.html.twig:197</note>
        <note priority="1">templates\base.html.twig:225</note>
      </notes>
      <segment>
        <source>category.labelp</source>
        <target>Categories</target>
      </segment>
    </unit>
    <unit id="lnjU5yu" name="admin.options">
      <notes>
        <note category="file-source" priority="1">Part-DB1\templates\AdminPages\CategoryAdmin.html.twig:8</note>
        <note category="file-source" priority="1">Part-DB1\templates\AdminPages\StorelocationAdmin.html.twig:19</note>
        <note priority="1">Part-DB1\templates\AdminPages\CategoryAdmin.html.twig:8</note>
        <note priority="1">Part-DB1\templates\AdminPages\StorelocationAdmin.html.twig:11</note>
        <note priority="1">templates\AdminPages\CategoryAdmin.html.twig:8</note>
      </notes>
      <segment>
        <source>admin.options</source>
        <target>Options</target>
      </segment>
    </unit>
    <unit id="CuAPq5N" name="admin.advanced">
      <notes>
        <note category="file-source" priority="1">Part-DB1\templates\AdminPages\CategoryAdmin.html.twig:9</note>
        <note category="file-source" priority="1">Part-DB1\templates\AdminPages\CompanyAdminBase.html.twig:15</note>
        <note priority="1">Part-DB1\templates\AdminPages\CategoryAdmin.html.twig:9</note>
        <note priority="1">Part-DB1\templates\AdminPages\CompanyAdminBase.html.twig:15</note>
        <note priority="1">templates\AdminPages\CategoryAdmin.html.twig:9</note>
      </notes>
      <segment>
        <source>admin.advanced</source>
        <target>Advanced</target>
      </segment>
    </unit>
    <unit id="eL_giUu" name="category.edit">
      <notes>
        <note category="file-source" priority="1">Part-DB1\templates\AdminPages\CategoryAdmin.html.twig:13</note>
        <note category="state" priority="1">new</note>
      </notes>
      <segment>
        <source>category.edit</source>
        <target>Edit category</target>
      </segment>
    </unit>
    <unit id="AT4wfK_" name="category.new">
      <notes>
        <note category="file-source" priority="1">Part-DB1\templates\AdminPages\CategoryAdmin.html.twig:17</note>
        <note category="state" priority="1">new</note>
      </notes>
      <segment>
        <source>category.new</source>
        <target>New category</target>
      </segment>
    </unit>
    <unit id="BJtSZa4" name="currency.caption">
      <notes>
        <note category="file-source" priority="1">Part-DB1\templates\AdminPages\CurrencyAdmin.html.twig:4</note>
        <note priority="1">Part-DB1\templates\AdminPages\CurrencyAdmin.html.twig:4</note>
      </notes>
      <segment>
        <source>currency.caption</source>
        <target>Currency</target>
      </segment>
    </unit>
    <unit id="dzfYFww" name="currency.iso_code.caption">
      <notes>
        <note category="file-source" priority="1">Part-DB1\templates\AdminPages\CurrencyAdmin.html.twig:12</note>
        <note priority="1">Part-DB1\templates\AdminPages\CurrencyAdmin.html.twig:12</note>
      </notes>
      <segment>
        <source>currency.iso_code.caption</source>
        <target>ISO code</target>
      </segment>
    </unit>
    <unit id="lrCa3tF" name="currency.symbol.caption">
      <notes>
        <note category="file-source" priority="1">Part-DB1\templates\AdminPages\CurrencyAdmin.html.twig:15</note>
        <note priority="1">Part-DB1\templates\AdminPages\CurrencyAdmin.html.twig:15</note>
      </notes>
      <segment>
        <source>currency.symbol.caption</source>
        <target>Currency symbol</target>
      </segment>
    </unit>
    <unit id="pfHq2BO" name="currency.edit">
      <notes>
        <note category="file-source" priority="1">Part-DB1\templates\AdminPages\CurrencyAdmin.html.twig:29</note>
        <note category="state" priority="1">new</note>
      </notes>
      <segment>
        <source>currency.edit</source>
        <target>Edit currency</target>
      </segment>
    </unit>
    <unit id="b9Ed.K9" name="currency.new">
      <notes>
        <note category="file-source" priority="1">Part-DB1\templates\AdminPages\CurrencyAdmin.html.twig:33</note>
        <note category="state" priority="1">new</note>
      </notes>
      <segment>
        <source>currency.new</source>
        <target>New currency</target>
      </segment>
    </unit>
    <unit id="zNlEdQs" name="project.caption">
      <notes>
        <note category="file-source" priority="1">Part-DB1\templates\AdminPages\DeviceAdmin.html.twig:4</note>
        <note priority="1">Part-DB1\templates\AdminPages\DeviceAdmin.html.twig:4</note>
        <note priority="1">templates\AdminPages\DeviceAdmin.html.twig:4</note>
      </notes>
      <segment>
        <source>project.caption</source>
        <target>Project</target>
      </segment>
    </unit>
    <unit id="DTt5Co7" name="project.edit">
      <notes>
        <note category="file-source" priority="1">Part-DB1\templates\AdminPages\DeviceAdmin.html.twig:8</note>
        <note category="state" priority="1">new</note>
      </notes>
      <segment>
        <source>project.edit</source>
        <target>Edit project</target>
      </segment>
    </unit>
    <unit id="O_iNK2O" name="project.new">
      <notes>
        <note category="file-source" priority="1">Part-DB1\templates\AdminPages\DeviceAdmin.html.twig:12</note>
        <note category="state" priority="1">new</note>
      </notes>
      <segment>
        <source>project.new</source>
        <target>New project</target>
      </segment>
    </unit>
    <unit id="lQ8QeGr" name="search.placeholder">
      <notes>
        <note category="file-source" priority="1">Part-DB1\templates\AdminPages\EntityAdminBase.html.twig:19</note>
        <note category="file-source" priority="1">Part-DB1\templates\_navbar_search.html.twig:67</note>
        <note category="file-source" priority="1">Part-DB1\templates\_sidebar.html.twig:27</note>
        <note category="file-source" priority="1">Part-DB1\templates\_sidebar.html.twig:43</note>
        <note category="file-source" priority="1">Part-DB1\templates\_sidebar.html.twig:63</note>
        <note priority="1">Part-DB1\templates\AdminPages\EntityAdminBase.html.twig:19</note>
        <note priority="1">Part-DB1\templates\_navbar_search.html.twig:61</note>
        <note priority="1">Part-DB1\templates\_sidebar.html.twig:27</note>
        <note priority="1">Part-DB1\templates\_sidebar.html.twig:43</note>
        <note priority="1">Part-DB1\templates\_sidebar.html.twig:63</note>
        <note priority="1">templates\AdminPages\EntityAdminBase.html.twig:9</note>
        <note priority="1">templates\base.html.twig:80</note>
        <note priority="1">templates\base.html.twig:179</note>
        <note priority="1">templates\base.html.twig:206</note>
        <note priority="1">templates\base.html.twig:237</note>
      </notes>
      <segment>
        <source>search.placeholder</source>
        <target>Search</target>
      </segment>
    </unit>
    <unit id="10f_Ka3" name="expandAll">
      <notes>
        <note category="file-source" priority="1">Part-DB1\templates\AdminPages\EntityAdminBase.html.twig:23</note>
        <note category="file-source" priority="1">Part-DB1\templates\_sidebar.html.twig:3</note>
        <note priority="1">Part-DB1\templates\AdminPages\EntityAdminBase.html.twig:23</note>
        <note priority="1">Part-DB1\templates\_sidebar.html.twig:3</note>
        <note priority="1">templates\AdminPages\EntityAdminBase.html.twig:13</note>
        <note priority="1">templates\base.html.twig:166</note>
        <note priority="1">templates\base.html.twig:193</note>
        <note priority="1">templates\base.html.twig:221</note>
      </notes>
      <segment>
        <source>expandAll</source>
        <target>Expand All</target>
      </segment>
    </unit>
    <unit id="eS_kUcS" name="reduceAll">
      <notes>
        <note category="file-source" priority="1">Part-DB1\templates\AdminPages\EntityAdminBase.html.twig:27</note>
        <note category="file-source" priority="1">Part-DB1\templates\_sidebar.html.twig:4</note>
        <note priority="1">Part-DB1\templates\AdminPages\EntityAdminBase.html.twig:27</note>
        <note priority="1">Part-DB1\templates\_sidebar.html.twig:4</note>
        <note priority="1">templates\AdminPages\EntityAdminBase.html.twig:17</note>
        <note priority="1">templates\base.html.twig:167</note>
        <note priority="1">templates\base.html.twig:194</note>
        <note priority="1">templates\base.html.twig:222</note>
      </notes>
      <segment>
        <source>reduceAll</source>
        <target>Reduce All</target>
      </segment>
    </unit>
    <unit id="tagdXMa" name="part.info.timetravel_hint">
      <notes>
        <note category="file-source" priority="1">Part-DB1\templates\AdminPages\EntityAdminBase.html.twig:54</note>
        <note category="file-source" priority="1">Part-DB1\templates\Parts\info\_sidebar.html.twig:4</note>
        <note priority="1">Part-DB1\templates\AdminPages\EntityAdminBase.html.twig:54</note>
        <note priority="1">Part-DB1\templates\Parts\info\_sidebar.html.twig:4</note>
      </notes>
      <segment>
        <source>part.info.timetravel_hint</source>
        <target><![CDATA[This is how the part appeared before %timestamp%. <i>Please note that this feature is experimental, so the infos are maybe not correct.</i>]]></target>
      </segment>
    </unit>
    <unit id="7uawYY6" name="standard.label">
      <notes>
        <note category="file-source" priority="1">Part-DB1\templates\AdminPages\EntityAdminBase.html.twig:60</note>
        <note priority="1">Part-DB1\templates\AdminPages\EntityAdminBase.html.twig:60</note>
        <note priority="1">templates\AdminPages\EntityAdminBase.html.twig:42</note>
      </notes>
      <segment>
        <source>standard.label</source>
        <target>Properties</target>
      </segment>
    </unit>
    <unit id="Fe5ax26" name="infos.label">
      <notes>
        <note category="file-source" priority="1">Part-DB1\templates\AdminPages\EntityAdminBase.html.twig:61</note>
        <note priority="1">Part-DB1\templates\AdminPages\EntityAdminBase.html.twig:61</note>
        <note priority="1">templates\AdminPages\EntityAdminBase.html.twig:43</note>
      </notes>
      <segment>
        <source>infos.label</source>
        <target>Infos</target>
      </segment>
    </unit>
    <unit id="PNqzf_X" name="history.label">
      <notes>
        <note category="file-source" priority="1">Part-DB1\templates\AdminPages\EntityAdminBase.html.twig:63</note>
        <note priority="1">Part-DB1\templates\AdminPages\EntityAdminBase.html.twig:63</note>
        <note priority="1">new</note>
      </notes>
      <segment>
        <source>history.label</source>
        <target>History</target>
      </segment>
    </unit>
    <unit id="Y2QKWU9" name="export.label">
      <notes>
        <note category="file-source" priority="1">Part-DB1\templates\AdminPages\EntityAdminBase.html.twig:66</note>
        <note priority="1">Part-DB1\templates\AdminPages\EntityAdminBase.html.twig:66</note>
        <note priority="1">templates\AdminPages\EntityAdminBase.html.twig:45</note>
      </notes>
      <segment>
        <source>export.label</source>
        <target>Export</target>
      </segment>
    </unit>
    <unit id="k5fWSN4" name="import_export.label">
      <notes>
        <note category="file-source" priority="1">Part-DB1\templates\AdminPages\EntityAdminBase.html.twig:68</note>
        <note priority="1">Part-DB1\templates\AdminPages\EntityAdminBase.html.twig:68</note>
        <note priority="1">templates\AdminPages\EntityAdminBase.html.twig:47</note>
      </notes>
      <segment>
        <source>import_export.label</source>
        <target>Import / Export</target>
      </segment>
    </unit>
    <unit id="sOYxh4M" name="mass_creation.label">
      <notes>
        <note category="file-source" priority="1">Part-DB1\templates\AdminPages\EntityAdminBase.html.twig:69</note>
        <note priority="1">Part-DB1\templates\AdminPages\EntityAdminBase.html.twig:69</note>
      </notes>
      <segment>
        <source>mass_creation.label</source>
        <target>Mass creation</target>
      </segment>
    </unit>
    <unit id="wTQX7oE" name="admin.common">
      <notes>
        <note category="file-source" priority="1">Part-DB1\templates\AdminPages\EntityAdminBase.html.twig:82</note>
        <note priority="1">Part-DB1\templates\AdminPages\EntityAdminBase.html.twig:82</note>
        <note priority="1">templates\AdminPages\EntityAdminBase.html.twig:59</note>
      </notes>
      <segment>
        <source>admin.common</source>
        <target>Common</target>
      </segment>
    </unit>
    <unit id="NmnCJhH" name="admin.attachments">
      <notes>
        <note category="file-source" priority="1">Part-DB1\templates\AdminPages\EntityAdminBase.html.twig:86</note>
        <note priority="1">Part-DB1\templates\AdminPages\EntityAdminBase.html.twig:86</note>
      </notes>
      <segment>
        <source>admin.attachments</source>
        <target>Attachments</target>
      </segment>
    </unit>
    <unit id="TA1hSYV" name="admin.parameters">
      <notes>
        <note category="file-source" priority="1">Part-DB1\templates\AdminPages\EntityAdminBase.html.twig:90</note>
      </notes>
      <segment>
        <source>admin.parameters</source>
        <target>Parameters</target>
      </segment>
    </unit>
    <unit id="R949JGz" name="export_all.label">
      <notes>
        <note category="file-source" priority="1">Part-DB1\templates\AdminPages\EntityAdminBase.html.twig:179</note>
        <note priority="1">Part-DB1\templates\AdminPages\EntityAdminBase.html.twig:167</note>
        <note priority="1">templates\AdminPages\EntityAdminBase.html.twig:142</note>
      </notes>
      <segment>
        <source>export_all.label</source>
        <target>Export all elements</target>
      </segment>
    </unit>
    <unit id="zPSdxU4" name="mass_creation.help">
      <notes>
        <note category="file-source" priority="1">Part-DB1\templates\AdminPages\EntityAdminBase.html.twig:185</note>
        <note priority="1">Part-DB1\templates\AdminPages\EntityAdminBase.html.twig:173</note>
      </notes>
      <segment>
        <source>mass_creation.help</source>
        <target>Each line will be interpreted as a name of a element, which will be created. You can create nested structures by indentations.</target>
      </segment>
    </unit>
    <unit id="a5.CFfq" name="edit.caption">
      <notes>
        <note category="file-source" priority="1">Part-DB1\templates\AdminPages\EntityAdminBase.html.twig:45</note>
        <note priority="1">Part-DB1\templates\AdminPages\EntityAdminBase.html.twig:45</note>
        <note priority="1">templates\AdminPages\EntityAdminBase.html.twig:35</note>
      </notes>
      <segment>
        <source>edit.caption</source>
        <target>Edit element "%name"</target>
      </segment>
    </unit>
    <unit id="bblk5.r" name="new.caption">
      <notes>
        <note category="file-source" priority="1">Part-DB1\templates\AdminPages\EntityAdminBase.html.twig:50</note>
        <note priority="1">Part-DB1\templates\AdminPages\EntityAdminBase.html.twig:50</note>
        <note priority="1">templates\AdminPages\EntityAdminBase.html.twig:37</note>
      </notes>
      <segment>
        <source>new.caption</source>
        <target>New element</target>
      </segment>
    </unit>
    <unit id="ZJ9SPOS" name="footprint.labelp">
      <notes>
        <note category="file-source" priority="1">Part-DB1\templates\AdminPages\FootprintAdmin.html.twig:4</note>
        <note category="file-source" priority="1">Part-DB1\templates\_sidebar.html.twig:9</note>
        <note priority="1">Part-DB1\templates\AdminPages\FootprintAdmin.html.twig:4</note>
        <note priority="1">Part-DB1\templates\_sidebar.html.twig:9</note>
        <note priority="1">templates\base.html.twig:172</note>
        <note priority="1">templates\base.html.twig:199</note>
        <note priority="1">templates\base.html.twig:227</note>
      </notes>
      <segment>
        <source>footprint.labelp</source>
        <target>Footprints</target>
      </segment>
    </unit>
    <unit id="U4500WS" name="footprint.edit">
      <notes>
        <note category="file-source" priority="1">Part-DB1\templates\AdminPages\FootprintAdmin.html.twig:13</note>
        <note category="state" priority="1">new</note>
      </notes>
      <segment>
        <source>footprint.edit</source>
        <target>Edit footprint</target>
      </segment>
    </unit>
    <unit id="O3SliSK" name="footprint.new">
      <notes>
        <note category="file-source" priority="1">Part-DB1\templates\AdminPages\FootprintAdmin.html.twig:17</note>
        <note category="state" priority="1">new</note>
      </notes>
      <segment>
        <source>footprint.new</source>
        <target>New footprint</target>
      </segment>
    </unit>
    <unit id="ZOZqHeB" name="group.edit.caption">
      <notes>
        <note category="file-source" priority="1">Part-DB1\templates\AdminPages\GroupAdmin.html.twig:4</note>
        <note priority="1">Part-DB1\templates\AdminPages\GroupAdmin.html.twig:4</note>
      </notes>
      <segment>
        <source>group.edit.caption</source>
        <target>Groups</target>
      </segment>
    </unit>
    <unit id="iK5P0V5" name="user.edit.permissions">
      <notes>
        <note category="file-source" priority="1">Part-DB1\templates\AdminPages\GroupAdmin.html.twig:9</note>
        <note category="file-source" priority="1">Part-DB1\templates\AdminPages\UserAdmin.html.twig:16</note>
        <note priority="1">Part-DB1\templates\AdminPages\GroupAdmin.html.twig:9</note>
        <note priority="1">Part-DB1\templates\AdminPages\UserAdmin.html.twig:16</note>
      </notes>
      <segment>
        <source>user.edit.permissions</source>
        <target>Permissions</target>
      </segment>
    </unit>
    <unit id="BaTTHkG" name="group.edit">
      <notes>
        <note category="file-source" priority="1">Part-DB1\templates\AdminPages\GroupAdmin.html.twig:24</note>
        <note category="state" priority="1">new</note>
      </notes>
      <segment>
        <source>group.edit</source>
        <target>Edit group</target>
      </segment>
    </unit>
    <unit id="vdjTPNv" name="group.new">
      <notes>
        <note category="file-source" priority="1">Part-DB1\templates\AdminPages\GroupAdmin.html.twig:28</note>
        <note category="state" priority="1">new</note>
      </notes>
      <segment>
        <source>group.new</source>
        <target>New group</target>
      </segment>
    </unit>
    <unit id="Rr_.JrB" name="label_profile.caption">
      <notes>
        <note category="file-source" priority="1">Part-DB1\templates\AdminPages\LabelProfileAdmin.html.twig:4</note>
      </notes>
      <segment>
        <source>label_profile.caption</source>
        <target>Label profiles</target>
      </segment>
    </unit>
    <unit id="QPqYdRg" name="label_profile.advanced">
      <notes>
        <note category="file-source" priority="1">Part-DB1\templates\AdminPages\LabelProfileAdmin.html.twig:8</note>
      </notes>
      <segment>
        <source>label_profile.advanced</source>
        <target>Advanced</target>
      </segment>
    </unit>
    <unit id="Pi_q_nj" name="label_profile.comment">
      <notes>
        <note category="file-source" priority="1">Part-DB1\templates\AdminPages\LabelProfileAdmin.html.twig:9</note>
      </notes>
      <segment>
        <source>label_profile.comment</source>
        <target>Notes</target>
      </segment>
    </unit>
    <unit id="VwVLyJA" name="label_profile.edit">
      <notes>
        <note category="file-source" priority="1">Part-DB1\templates\AdminPages\LabelProfileAdmin.html.twig:55</note>
        <note category="state" priority="1">new</note>
      </notes>
      <segment>
        <source>label_profile.edit</source>
        <target>Edit label profile</target>
      </segment>
    </unit>
    <unit id="lObewxU" name="label_profile.new">
      <notes>
        <note category="file-source" priority="1">Part-DB1\templates\AdminPages\LabelProfileAdmin.html.twig:59</note>
        <note category="state" priority="1">new</note>
      </notes>
      <segment>
        <source>label_profile.new</source>
        <target>New label profile</target>
      </segment>
    </unit>
    <unit id="Fum_mCX" name="manufacturer.caption">
      <notes>
        <note category="file-source" priority="1">Part-DB1\templates\AdminPages\ManufacturerAdmin.html.twig:4</note>
        <note priority="1">Part-DB1\templates\AdminPages\ManufacturerAdmin.html.twig:4</note>
        <note priority="1">templates\AdminPages\ManufacturerAdmin.html.twig:4</note>
      </notes>
      <segment>
        <source>manufacturer.caption</source>
        <target>Manufacturers</target>
      </segment>
    </unit>
    <unit id="e41FWWa" name="manufacturer.edit">
      <notes>
        <note category="file-source" priority="1">Part-DB1\templates\AdminPages\ManufacturerAdmin.html.twig:8</note>
        <note category="state" priority="1">new</note>
      </notes>
      <segment>
        <source>manufacturer.edit</source>
        <target>Edit manufacturer</target>
      </segment>
    </unit>
    <unit id="g4gO3Qs" name="manufacturer.new">
      <notes>
        <note category="file-source" priority="1">Part-DB1\templates\AdminPages\ManufacturerAdmin.html.twig:12</note>
        <note category="state" priority="1">new</note>
      </notes>
      <segment>
        <source>manufacturer.new</source>
        <target>New manufacturer</target>
      </segment>
    </unit>
    <unit id="6tFKnGD" name="measurement_unit.caption">
      <notes>
        <note category="file-source" priority="1">Part-DB1\templates\AdminPages\MeasurementUnitAdmin.html.twig:4</note>
        <note priority="1">Part-DB1\templates\AdminPages\MeasurementUnitAdmin.html.twig:4</note>
      </notes>
      <segment>
        <source>measurement_unit.caption</source>
        <target>Measurement Unit</target>
      </segment>
    </unit>
    <unit id="vZGwiMS" name="storelocation.labelp">
      <notes>
        <note category="file-source" priority="1">Part-DB1\templates\AdminPages\StorelocationAdmin.html.twig:5</note>
        <note category="file-source" priority="1">Part-DB1\templates\_sidebar.html.twig:8</note>
        <note priority="1">Part-DB1\templates\AdminPages\StorelocationAdmin.html.twig:4</note>
        <note priority="1">Part-DB1\templates\_sidebar.html.twig:8</note>
        <note priority="1">templates\base.html.twig:171</note>
        <note priority="1">templates\base.html.twig:198</note>
        <note priority="1">templates\base.html.twig:226</note>
      </notes>
      <segment>
        <source>storelocation.labelp</source>
        <target>Storelocations</target>
      </segment>
    </unit>
    <unit id="eSA7p5N" name="storelocation.edit">
      <notes>
        <note category="file-source" priority="1">Part-DB1\templates\AdminPages\StorelocationAdmin.html.twig:32</note>
        <note category="state" priority="1">new</note>
      </notes>
      <segment>
        <source>storelocation.edit</source>
        <target>Edit store location</target>
      </segment>
    </unit>
    <unit id="eIvG1.A" name="storelocation.new">
      <notes>
        <note category="file-source" priority="1">Part-DB1\templates\AdminPages\StorelocationAdmin.html.twig:36</note>
        <note category="state" priority="1">new</note>
      </notes>
      <segment>
        <source>storelocation.new</source>
        <target>New store location</target>
      </segment>
    </unit>
    <unit id="ykqfBBp" name="supplier.caption">
      <notes>
        <note category="file-source" priority="1">Part-DB1\templates\AdminPages\SupplierAdmin.html.twig:4</note>
        <note priority="1">Part-DB1\templates\AdminPages\SupplierAdmin.html.twig:4</note>
        <note priority="1">templates\AdminPages\SupplierAdmin.html.twig:4</note>
      </notes>
      <segment>
        <source>supplier.caption</source>
        <target>Suppliers</target>
      </segment>
    </unit>
    <unit id="DpVIJeK" name="supplier.edit">
      <notes>
        <note category="file-source" priority="1">Part-DB1\templates\AdminPages\SupplierAdmin.html.twig:16</note>
        <note category="state" priority="1">new</note>
      </notes>
      <segment>
        <source>supplier.edit</source>
        <target>Edit supplier</target>
      </segment>
    </unit>
    <unit id="AcG6iT_" name="supplier.new">
      <notes>
        <note category="file-source" priority="1">Part-DB1\templates\AdminPages\SupplierAdmin.html.twig:20</note>
        <note category="state" priority="1">new</note>
      </notes>
      <segment>
        <source>supplier.new</source>
        <target>New supplier</target>
      </segment>
    </unit>
    <unit id=".YoS4pi" name="user.edit.caption">
      <notes>
        <note category="file-source" priority="1">Part-DB1\templates\AdminPages\UserAdmin.html.twig:8</note>
        <note priority="1">Part-DB1\templates\AdminPages\UserAdmin.html.twig:8</note>
      </notes>
      <segment>
        <source>user.edit.caption</source>
        <target>Users</target>
      </segment>
    </unit>
    <unit id="eDE4Z9X" name="user.edit.configuration">
      <notes>
        <note category="file-source" priority="1">Part-DB1\templates\AdminPages\UserAdmin.html.twig:14</note>
        <note priority="1">Part-DB1\templates\AdminPages\UserAdmin.html.twig:14</note>
      </notes>
      <segment>
        <source>user.edit.configuration</source>
        <target>Configuration</target>
      </segment>
    </unit>
    <unit id="3HIFZxy" name="user.edit.password">
      <notes>
        <note category="file-source" priority="1">Part-DB1\templates\AdminPages\UserAdmin.html.twig:15</note>
        <note priority="1">Part-DB1\templates\AdminPages\UserAdmin.html.twig:15</note>
      </notes>
      <segment>
        <source>user.edit.password</source>
        <target>Password</target>
      </segment>
    </unit>
    <unit id="CpSdWDM" name="user.edit.tfa.caption">
      <notes>
        <note category="file-source" priority="1">Part-DB1\templates\AdminPages\UserAdmin.html.twig:45</note>
        <note priority="1">Part-DB1\templates\AdminPages\UserAdmin.html.twig:45</note>
      </notes>
      <segment>
        <source>user.edit.tfa.caption</source>
        <target>Two-factor authentication</target>
      </segment>
    </unit>
    <unit id="QAuf3JI" name="user.edit.tfa.google_active">
      <notes>
        <note category="file-source" priority="1">Part-DB1\templates\AdminPages\UserAdmin.html.twig:47</note>
        <note priority="1">Part-DB1\templates\AdminPages\UserAdmin.html.twig:47</note>
      </notes>
      <segment>
        <source>user.edit.tfa.google_active</source>
        <target>Authenticator app active</target>
      </segment>
    </unit>
    <unit id="7v_PSOf" name="tfa_backup.remaining_tokens">
      <notes>
        <note category="file-source" priority="1">Part-DB1\templates\AdminPages\UserAdmin.html.twig:48</note>
        <note category="file-source" priority="1">Part-DB1\templates\Users\backup_codes.html.twig:15</note>
        <note category="file-source" priority="1">Part-DB1\templates\Users\_2fa_settings.html.twig:95</note>
        <note priority="1">Part-DB1\templates\AdminPages\UserAdmin.html.twig:48</note>
        <note priority="1">Part-DB1\templates\Users\backup_codes.html.twig:15</note>
        <note priority="1">Part-DB1\templates\Users\_2fa_settings.html.twig:95</note>
      </notes>
      <segment>
        <source>tfa_backup.remaining_tokens</source>
        <target>Remaining backup codes count</target>
      </segment>
    </unit>
    <unit id="xhNIm7L" name="tfa_backup.generation_date">
      <notes>
        <note category="file-source" priority="1">Part-DB1\templates\AdminPages\UserAdmin.html.twig:49</note>
        <note category="file-source" priority="1">Part-DB1\templates\Users\backup_codes.html.twig:17</note>
        <note category="file-source" priority="1">Part-DB1\templates\Users\_2fa_settings.html.twig:96</note>
        <note priority="1">Part-DB1\templates\AdminPages\UserAdmin.html.twig:49</note>
        <note priority="1">Part-DB1\templates\Users\backup_codes.html.twig:17</note>
        <note priority="1">Part-DB1\templates\Users\_2fa_settings.html.twig:96</note>
      </notes>
      <segment>
        <source>tfa_backup.generation_date</source>
        <target>Generation date of the backup codes</target>
      </segment>
    </unit>
    <unit id="_m6S_4Y" name="user.edit.tfa.disabled">
      <notes>
        <note category="file-source" priority="1">Part-DB1\templates\AdminPages\UserAdmin.html.twig:53</note>
        <note category="file-source" priority="1">Part-DB1\templates\AdminPages\UserAdmin.html.twig:60</note>
        <note priority="1">Part-DB1\templates\AdminPages\UserAdmin.html.twig:53</note>
        <note priority="1">Part-DB1\templates\AdminPages\UserAdmin.html.twig:60</note>
      </notes>
      <segment>
        <source>user.edit.tfa.disabled</source>
        <target>Method not enabled</target>
      </segment>
    </unit>
    <unit id="TagZ6I5" name="user.edit.tfa.u2f_keys_count">
      <notes>
        <note category="file-source" priority="1">Part-DB1\templates\AdminPages\UserAdmin.html.twig:56</note>
        <note priority="1">Part-DB1\templates\AdminPages\UserAdmin.html.twig:56</note>
      </notes>
      <segment>
        <source>user.edit.tfa.u2f_keys_count</source>
        <target>Active security keys</target>
      </segment>
    </unit>
    <unit id=".K9hu_c" name="user.edit.tfa.disable_tfa_title">
      <notes>
        <note category="file-source" priority="1">Part-DB1\templates\AdminPages\UserAdmin.html.twig:72</note>
        <note priority="1">Part-DB1\templates\AdminPages\UserAdmin.html.twig:72</note>
      </notes>
      <segment>
        <source>user.edit.tfa.disable_tfa_title</source>
        <target>Do you really want to proceed?</target>
      </segment>
    </unit>
    <unit id="xORuIU4" name="user.edit.tfa.disable_tfa_message">
      <notes>
        <note category="file-source" priority="1">Part-DB1\templates\AdminPages\UserAdmin.html.twig:72</note>
        <note priority="1">Part-DB1\templates\AdminPages\UserAdmin.html.twig:72</note>
      </notes>
      <segment>
        <source>user.edit.tfa.disable_tfa_message</source>
        <target><![CDATA[This will disable <b>all active two-factor authentication methods of the user</b> and delete the <b>backup codes</b>! 
<br>
The user will have to set up all two-factor authentication methods again and print new backup codes! <br><br>
<b>Only do this if you are absolutely sure about the identity of the user (seeking help), otherwise the account could be compromised by an attacker!</b>]]></target>
      </segment>
    </unit>
    <unit id="02HvwiS" name="user.edit.tfa.disable_tfa.btn">
      <notes>
        <note category="file-source" priority="1">Part-DB1\templates\AdminPages\UserAdmin.html.twig:73</note>
        <note priority="1">Part-DB1\templates\AdminPages\UserAdmin.html.twig:73</note>
      </notes>
      <segment>
        <source>user.edit.tfa.disable_tfa.btn</source>
        <target>Disable all two-factor authentication methods</target>
      </segment>
    </unit>
    <unit id="vQxH4zm" name="user.edit">
      <notes>
        <note category="file-source" priority="1">Part-DB1\templates\AdminPages\UserAdmin.html.twig:85</note>
        <note category="state" priority="1">new</note>
      </notes>
      <segment>
        <source>user.edit</source>
        <target>Edit user</target>
      </segment>
    </unit>
    <unit id="TvuuOMC" name="user.new">
      <notes>
        <note category="file-source" priority="1">Part-DB1\templates\AdminPages\UserAdmin.html.twig:89</note>
        <note category="state" priority="1">new</note>
      </notes>
      <segment>
        <source>user.new</source>
        <target>New user</target>
      </segment>
    </unit>
    <unit id="0EjI8FY" name="attachment.delete">
      <notes>
        <note category="file-source" priority="1">Part-DB1\templates\AdminPages\_attachments.html.twig:4</note>
        <note category="file-source" priority="1">Part-DB1\templates\Parts\edit\_attachments.html.twig:4</note>
        <note priority="1">Part-DB1\templates\AdminPages\_attachments.html.twig:4</note>
        <note priority="1">Part-DB1\templates\Parts\edit\_attachments.html.twig:4</note>
        <note priority="1">Part-DB1\templates\Parts\info\_attachments_info.html.twig:63</note>
      </notes>
      <segment>
        <source>attachment.delete</source>
        <target>Delete</target>
      </segment>
    </unit>
    <unit id="ffvhms1" name="attachment.external">
      <notes>
        <note category="file-source" priority="1">Part-DB1\templates\AdminPages\_attachments.html.twig:41</note>
        <note category="file-source" priority="1">Part-DB1\templates\Parts\edit\_attachments.html.twig:38</note>
        <note category="file-source" priority="1">Part-DB1\templates\Parts\info\_attachments_info.html.twig:35</note>
        <note category="file-source" priority="1">Part-DB1\src\DataTables\AttachmentDataTable.php:159</note>
        <note priority="1">Part-DB1\templates\Parts\edit\_attachments.html.twig:38</note>
        <note priority="1">Part-DB1\src\DataTables\AttachmentDataTable.php:159</note>
      </notes>
      <segment>
        <source>attachment.external</source>
        <target>External</target>
      </segment>
    </unit>
    <unit id="vTU.j2g" name="attachment.preview.alt">
      <notes>
        <note category="file-source" priority="1">Part-DB1\templates\AdminPages\_attachments.html.twig:49</note>
        <note category="file-source" priority="1">Part-DB1\templates\Parts\edit\_attachments.html.twig:47</note>
        <note priority="1">Part-DB1\templates\AdminPages\_attachments.html.twig:47</note>
        <note priority="1">Part-DB1\templates\Parts\edit\_attachments.html.twig:45</note>
      </notes>
      <segment>
        <source>attachment.preview.alt</source>
        <target>Attachment thumbnail</target>
      </segment>
    </unit>
    <unit id="CNqXx.c" name="attachment.view">
      <notes>
        <note category="file-source" priority="1">Part-DB1\templates\AdminPages\_attachments.html.twig:52</note>
        <note category="file-source" priority="1">Part-DB1\templates\Parts\edit\_attachments.html.twig:50</note>
        <note category="file-source" priority="1">Part-DB1\templates\Parts\info\_attachments_info.html.twig:62</note>
        <note priority="1">Part-DB1\templates\AdminPages\_attachments.html.twig:50</note>
        <note priority="1">Part-DB1\templates\Parts\edit\_attachments.html.twig:48</note>
        <note priority="1">Part-DB1\templates\Parts\info\_attachments_info.html.twig:45</note>
      </notes>
      <segment>
        <source>attachment.view</source>
        <target>View</target>
      </segment>
    </unit>
    <unit id="HnHc.HV" name="attachment.file_not_found">
      <notes>
        <note category="file-source" priority="1">Part-DB1\templates\AdminPages\_attachments.html.twig:58</note>
        <note category="file-source" priority="1">Part-DB1\templates\Parts\edit\_attachments.html.twig:56</note>
        <note category="file-source" priority="1">Part-DB1\templates\Parts\info\_attachments_info.html.twig:43</note>
        <note category="file-source" priority="1">Part-DB1\src\DataTables\AttachmentDataTable.php:166</note>
        <note priority="1">Part-DB1\templates\AdminPages\_attachments.html.twig:56</note>
        <note priority="1">Part-DB1\templates\Parts\edit\_attachments.html.twig:54</note>
        <note priority="1">Part-DB1\templates\Parts\info\_attachments_info.html.twig:38</note>
        <note priority="1">Part-DB1\src\DataTables\AttachmentDataTable.php:166</note>
      </notes>
      <segment>
        <source>attachment.file_not_found</source>
        <target>File not found</target>
      </segment>
    </unit>
    <unit id="vnfQKjk" name="attachment.secure">
      <notes>
        <note category="file-source" priority="1">Part-DB1\templates\AdminPages\_attachments.html.twig:66</note>
        <note category="file-source" priority="1">Part-DB1\templates\Parts\edit\_attachments.html.twig:64</note>
        <note category="file-source" priority="1">Part-DB1\templates\Parts\info\_attachments_info.html.twig:48</note>
        <note priority="1">Part-DB1\templates\Parts\edit\_attachments.html.twig:62</note>
      </notes>
      <segment>
        <source>attachment.secure</source>
        <target>Private attachment</target>
      </segment>
    </unit>
    <unit id="NCjSwVs" name="attachment.create">
      <notes>
        <note category="file-source" priority="1">Part-DB1\templates\AdminPages\_attachments.html.twig:79</note>
        <note category="file-source" priority="1">Part-DB1\templates\Parts\edit\_attachments.html.twig:77</note>
        <note priority="1">Part-DB1\templates\AdminPages\_attachments.html.twig:77</note>
        <note priority="1">Part-DB1\templates\Parts\edit\_attachments.html.twig:75</note>
      </notes>
      <segment>
        <source>attachment.create</source>
        <target>Add attachment</target>
      </segment>
    </unit>
    <unit id="kxhr8KP" name="part_lot.edit.delete.confirm">
      <notes>
        <note category="file-source" priority="1">Part-DB1\templates\AdminPages\_attachments.html.twig:84</note>
        <note category="file-source" priority="1">Part-DB1\templates\Parts\edit\_attachments.html.twig:82</note>
        <note category="file-source" priority="1">Part-DB1\templates\Parts\edit\_lots.html.twig:33</note>
        <note priority="1">Part-DB1\templates\AdminPages\_attachments.html.twig:82</note>
        <note priority="1">Part-DB1\templates\Parts\edit\_attachments.html.twig:80</note>
        <note priority="1">Part-DB1\templates\Parts\edit\_lots.html.twig:33</note>
      </notes>
      <segment>
        <source>part_lot.edit.delete.confirm</source>
        <target>Do you really want to delete this stock? This can not be undone!</target>
      </segment>
    </unit>
    <unit id="RqM7iAG" name="entity.delete.confirm_title">
      <notes>
        <note category="file-source" priority="1">Part-DB1\templates\AdminPages\_delete_form.html.twig:2</note>
        <note priority="1">Part-DB1\templates\AdminPages\_delete_form.html.twig:2</note>
        <note priority="1">templates\AdminPages\_delete_form.html.twig:2</note>
      </notes>
      <segment>
        <source>entity.delete.confirm_title</source>
        <target>You really want to delete %name%?</target>
      </segment>
    </unit>
    <unit id="0B3xeO2" name="entity.delete.message">
      <notes>
        <note category="file-source" priority="1">Part-DB1\templates\AdminPages\_delete_form.html.twig:3</note>
        <note priority="1">Part-DB1\templates\AdminPages\_delete_form.html.twig:3</note>
        <note priority="1">templates\AdminPages\_delete_form.html.twig:3</note>
      </notes>
      <segment>
        <source>entity.delete.message</source>
        <target><![CDATA[This can not be undone!
<br>
Sub elements will be moved upwards.]]></target>
      </segment>
    </unit>
    <unit id="eyyICVM" name="entity.delete">
      <notes>
        <note category="file-source" priority="1">Part-DB1\templates\AdminPages\_delete_form.html.twig:11</note>
        <note priority="1">Part-DB1\templates\AdminPages\_delete_form.html.twig:11</note>
        <note priority="1">templates\AdminPages\_delete_form.html.twig:9</note>
      </notes>
      <segment>
        <source>entity.delete</source>
        <target>Delete element</target>
      </segment>
    </unit>
    <unit id="jix.mo1" name="edit.log_comment">
      <notes>
        <note category="file-source" priority="1">Part-DB1\templates\AdminPages\_delete_form.html.twig:16</note>
        <note category="file-source" priority="1">Part-DB1\templates\Parts\info\_tools.html.twig:45</note>
        <note category="file-source" priority="1">Part-DB1\src\Form\Part\PartBaseType.php:286</note>
        <note priority="1">Part-DB1\templates\AdminPages\_delete_form.html.twig:16</note>
        <note priority="1">Part-DB1\templates\Parts\info\_tools.html.twig:43</note>
        <note priority="1">Part-DB1\src\Form\Part\PartBaseType.php:267</note>
        <note priority="1">new</note>
      </notes>
      <segment>
        <source>edit.log_comment</source>
        <target>Change comment</target>
      </segment>
    </unit>
    <unit id="A15hzUY" name="entity.delete.recursive">
      <notes>
        <note category="file-source" priority="1">Part-DB1\templates\AdminPages\_delete_form.html.twig:24</note>
        <note priority="1">Part-DB1\templates\AdminPages\_delete_form.html.twig:24</note>
        <note priority="1">templates\AdminPages\_delete_form.html.twig:12</note>
      </notes>
      <segment>
        <source>entity.delete.recursive</source>
        <target>Delete recursive (all sub elements)</target>
      </segment>
    </unit>
    <unit id="vlslklu" name="entity.duplicate">
      <notes>
        <note category="file-source" priority="1">Part-DB1\templates\AdminPages\_duplicate.html.twig:3</note>
      </notes>
      <segment>
        <source>entity.duplicate</source>
        <target>Duplicate element</target>
      </segment>
    </unit>
    <unit id="4_pqNGT" name="export.format">
      <notes>
        <note category="file-source" priority="1">Part-DB1\templates\AdminPages\_export_form.html.twig:4</note>
        <note category="file-source" priority="1">Part-DB1\src\Form\AdminPages\ImportType.php:76</note>
        <note priority="1">Part-DB1\templates\AdminPages\_export_form.html.twig:4</note>
        <note priority="1">Part-DB1\src\Form\AdminPages\ImportType.php:76</note>
        <note priority="1">templates\AdminPages\_export_form.html.twig:4</note>
        <note priority="1">src\Form\ImportType.php:67</note>
      </notes>
      <segment>
        <source>export.format</source>
        <target>File format</target>
      </segment>
    </unit>
    <unit id="FlGXF7u" name="export.level">
      <notes>
        <note category="file-source" priority="1">Part-DB1\templates\AdminPages\_export_form.html.twig:16</note>
        <note priority="1">Part-DB1\templates\AdminPages\_export_form.html.twig:16</note>
        <note priority="1">templates\AdminPages\_export_form.html.twig:16</note>
      </notes>
      <segment>
        <source>export.level</source>
        <target>Verbosity level</target>
      </segment>
    </unit>
    <unit id="dA2Gh6w" name="export.level.simple">
      <notes>
        <note category="file-source" priority="1">Part-DB1\templates\AdminPages\_export_form.html.twig:19</note>
        <note priority="1">Part-DB1\templates\AdminPages\_export_form.html.twig:19</note>
        <note priority="1">templates\AdminPages\_export_form.html.twig:19</note>
      </notes>
      <segment>
        <source>export.level.simple</source>
        <target>Simple</target>
      </segment>
    </unit>
    <unit id="0UfNFxx" name="export.level.extended">
      <notes>
        <note category="file-source" priority="1">Part-DB1\templates\AdminPages\_export_form.html.twig:20</note>
        <note priority="1">Part-DB1\templates\AdminPages\_export_form.html.twig:20</note>
        <note priority="1">templates\AdminPages\_export_form.html.twig:20</note>
      </notes>
      <segment>
        <source>export.level.extended</source>
        <target>Extended</target>
      </segment>
    </unit>
    <unit id="dLPhjKy" name="export.level.full">
      <notes>
        <note category="file-source" priority="1">Part-DB1\templates\AdminPages\_export_form.html.twig:21</note>
        <note priority="1">Part-DB1\templates\AdminPages\_export_form.html.twig:21</note>
        <note priority="1">templates\AdminPages\_export_form.html.twig:21</note>
      </notes>
      <segment>
        <source>export.level.full</source>
        <target>Full</target>
      </segment>
    </unit>
    <unit id="5c8F8f2" name="export.include_children">
      <notes>
        <note category="file-source" priority="1">Part-DB1\templates\AdminPages\_export_form.html.twig:31</note>
        <note priority="1">Part-DB1\templates\AdminPages\_export_form.html.twig:31</note>
        <note priority="1">templates\AdminPages\_export_form.html.twig:31</note>
      </notes>
      <segment>
        <source>export.include_children</source>
        <target>Include children elements in export</target>
      </segment>
    </unit>
    <unit id="G8WtNph" name="export.btn">
      <notes>
        <note category="file-source" priority="1">Part-DB1\templates\AdminPages\_export_form.html.twig:39</note>
        <note priority="1">Part-DB1\templates\AdminPages\_export_form.html.twig:39</note>
        <note priority="1">templates\AdminPages\_export_form.html.twig:39</note>
      </notes>
      <segment>
        <source>export.btn</source>
        <target>Export</target>
      </segment>
    </unit>
    <unit id="2y0kouO" name="id.label">
      <notes>
        <note category="file-source" priority="1">Part-DB1\templates\AdminPages\_info.html.twig:4</note>
        <note category="file-source" priority="1">Part-DB1\templates\Parts\edit\edit_part_info.html.twig:12</note>
        <note category="file-source" priority="1">Part-DB1\templates\Parts\info\show_part_info.html.twig:24</note>
        <note category="file-source" priority="1">Part-DB1\templates\Parts\info\_extended_infos.html.twig:36</note>
        <note priority="1">Part-DB1\templates\AdminPages\_info.html.twig:4</note>
        <note priority="1">Part-DB1\templates\Parts\edit\edit_part_info.html.twig:12</note>
        <note priority="1">Part-DB1\templates\Parts\info\show_part_info.html.twig:24</note>
        <note priority="1">Part-DB1\templates\Parts\info\_extended_infos.html.twig:36</note>
        <note priority="1">templates\AdminPages\EntityAdminBase.html.twig:94</note>
        <note priority="1">templates\Parts\edit_part_info.html.twig:12</note>
        <note priority="1">templates\Parts\show_part_info.html.twig:11</note>
      </notes>
      <segment>
        <source>id.label</source>
        <target>ID</target>
      </segment>
    </unit>
    <unit id="cMLFYZw" name="createdAt">
      <notes>
        <note category="file-source" priority="1">Part-DB1\templates\AdminPages\_info.html.twig:11</note>
        <note category="file-source" priority="1">Part-DB1\templates\Parts\info\_attachments_info.html.twig:76</note>
        <note category="file-source" priority="1">Part-DB1\templates\Parts\info\_attachments_info.html.twig:77</note>
        <note category="file-source" priority="1">Part-DB1\templates\Parts\info\_extended_infos.html.twig:6</note>
        <note category="file-source" priority="1">Part-DB1\templates\Parts\info\_order_infos.html.twig:69</note>
        <note category="file-source" priority="1">Part-DB1\templates\Parts\info\_sidebar.html.twig:12</note>
        <note category="file-source" priority="1">Part-DB1\templates\Parts\lists\_info_card.html.twig:77</note>
        <note priority="1">Part-DB1\templates\AdminPages\_info.html.twig:11</note>
        <note priority="1">Part-DB1\templates\Parts\info\_attachments_info.html.twig:59</note>
        <note priority="1">Part-DB1\templates\Parts\info\_attachments_info.html.twig:60</note>
        <note priority="1">Part-DB1\templates\Parts\info\_extended_infos.html.twig:6</note>
        <note priority="1">Part-DB1\templates\Parts\info\_order_infos.html.twig:69</note>
        <note priority="1">Part-DB1\templates\Parts\info\_sidebar.html.twig:12</note>
        <note priority="1">Part-DB1\templates\Parts\lists\_info_card.html.twig:53</note>
        <note priority="1">templates\AdminPages\EntityAdminBase.html.twig:101</note>
        <note priority="1">templates\Parts\show_part_info.html.twig:248</note>
      </notes>
      <segment>
        <source>createdAt</source>
        <target>Created At</target>
      </segment>
    </unit>
    <unit id="ZcUFNEJ" name="lastModified">
      <notes>
        <note category="file-source" priority="1">Part-DB1\templates\AdminPages\_info.html.twig:25</note>
        <note category="file-source" priority="1">Part-DB1\templates\Parts\info\_extended_infos.html.twig:21</note>
        <note category="file-source" priority="1">Part-DB1\templates\Parts\info\_sidebar.html.twig:8</note>
        <note category="file-source" priority="1">Part-DB1\templates\Parts\lists\_info_card.html.twig:73</note>
        <note priority="1">Part-DB1\templates\AdminPages\_info.html.twig:25</note>
        <note priority="1">Part-DB1\templates\Parts\info\_extended_infos.html.twig:21</note>
        <note priority="1">Part-DB1\templates\Parts\info\_sidebar.html.twig:8</note>
        <note priority="1">Part-DB1\templates\Parts\lists\_info_card.html.twig:49</note>
        <note priority="1">templates\AdminPages\EntityAdminBase.html.twig:114</note>
        <note priority="1">templates\Parts\show_part_info.html.twig:263</note>
      </notes>
      <segment>
        <source>lastModified</source>
        <target>Last modified</target>
      </segment>
    </unit>
    <unit id="noZi5aQ" name="entity.info.parts_count">
      <notes>
        <note category="file-source" priority="1">Part-DB1\templates\AdminPages\_info.html.twig:38</note>
        <note priority="1">Part-DB1\templates\AdminPages\_info.html.twig:38</note>
      </notes>
      <segment>
        <source>entity.info.parts_count</source>
        <target>Number of parts with this element</target>
      </segment>
    </unit>
    <unit id="4FQqOUW" name="specifications.property">
      <notes>
        <note category="file-source" priority="1">Part-DB1\templates\AdminPages\_parameters.html.twig:6</note>
        <note category="file-source" priority="1">Part-DB1\templates\helper.twig:125</note>
        <note category="file-source" priority="1">Part-DB1\templates\Parts\edit\_specifications.html.twig:6</note>
      </notes>
      <segment>
        <source>specifications.property</source>
        <target>Parameter</target>
      </segment>
    </unit>
    <unit id="N4F6wz5" name="specifications.symbol">
      <notes>
        <note category="file-source" priority="1">Part-DB1\templates\AdminPages\_parameters.html.twig:7</note>
        <note category="file-source" priority="1">Part-DB1\templates\Parts\edit\_specifications.html.twig:7</note>
      </notes>
      <segment>
        <source>specifications.symbol</source>
        <target>Symbol</target>
      </segment>
    </unit>
    <unit id="ManEcyM" name="specifications.value_min">
      <notes>
        <note category="file-source" priority="1">Part-DB1\templates\AdminPages\_parameters.html.twig:8</note>
        <note category="file-source" priority="1">Part-DB1\templates\Parts\edit\_specifications.html.twig:8</note>
      </notes>
      <segment>
        <source>specifications.value_min</source>
        <target>Min.</target>
      </segment>
    </unit>
    <unit id="BzRKVPC" name="specifications.value_typ">
      <notes>
        <note category="file-source" priority="1">Part-DB1\templates\AdminPages\_parameters.html.twig:9</note>
        <note category="file-source" priority="1">Part-DB1\templates\Parts\edit\_specifications.html.twig:9</note>
      </notes>
      <segment>
        <source>specifications.value_typ</source>
        <target>Typ.</target>
      </segment>
    </unit>
    <unit id="WLVXsOF" name="specifications.value_max">
      <notes>
        <note category="file-source" priority="1">Part-DB1\templates\AdminPages\_parameters.html.twig:10</note>
        <note category="file-source" priority="1">Part-DB1\templates\Parts\edit\_specifications.html.twig:10</note>
      </notes>
      <segment>
        <source>specifications.value_max</source>
        <target>Max.</target>
      </segment>
    </unit>
    <unit id="mRpl2vJ" name="specifications.unit">
      <notes>
        <note category="file-source" priority="1">Part-DB1\templates\AdminPages\_parameters.html.twig:11</note>
        <note category="file-source" priority="1">Part-DB1\templates\Parts\edit\_specifications.html.twig:11</note>
      </notes>
      <segment>
        <source>specifications.unit</source>
        <target>Unit</target>
      </segment>
    </unit>
    <unit id="05vM0Vp" name="specifications.text">
      <notes>
        <note category="file-source" priority="1">Part-DB1\templates\AdminPages\_parameters.html.twig:12</note>
        <note category="file-source" priority="1">Part-DB1\templates\Parts\edit\_specifications.html.twig:12</note>
      </notes>
      <segment>
        <source>specifications.text</source>
        <target>Text</target>
      </segment>
    </unit>
    <unit id="t9lgp3U" name="specifications.group">
      <notes>
        <note category="file-source" priority="1">Part-DB1\templates\AdminPages\_parameters.html.twig:13</note>
        <note category="file-source" priority="1">Part-DB1\templates\Parts\edit\_specifications.html.twig:13</note>
      </notes>
      <segment>
        <source>specifications.group</source>
        <target>Group</target>
      </segment>
    </unit>
    <unit id="MZTH_sJ" name="specification.create">
      <notes>
        <note category="file-source" priority="1">Part-DB1\templates\AdminPages\_parameters.html.twig:26</note>
        <note category="file-source" priority="1">Part-DB1\templates\Parts\edit\_specifications.html.twig:26</note>
      </notes>
      <segment>
        <source>specification.create</source>
        <target>New Parameter</target>
      </segment>
    </unit>
    <unit id="eEuzINH" name="parameter.delete.confirm">
      <notes>
        <note category="file-source" priority="1">Part-DB1\templates\AdminPages\_parameters.html.twig:31</note>
        <note category="file-source" priority="1">Part-DB1\templates\Parts\edit\_specifications.html.twig:31</note>
      </notes>
      <segment>
        <source>parameter.delete.confirm</source>
        <target>Do you really want to delete this parameter?</target>
      </segment>
    </unit>
    <unit id="rpzRyMx" name="attachment.list.title">
      <notes>
        <note category="file-source" priority="1">Part-DB1\templates\attachment_list.html.twig:3</note>
        <note priority="1">Part-DB1\templates\attachment_list.html.twig:3</note>
      </notes>
      <segment>
        <source>attachment.list.title</source>
        <target>Attachments list</target>
      </segment>
    </unit>
    <unit id="79bMpjW" name="part_list.loading.caption">
      <notes>
        <note category="file-source" priority="1">Part-DB1\templates\attachment_list.html.twig:10</note>
        <note category="file-source" priority="1">Part-DB1\templates\LogSystem\_log_table.html.twig:8</note>
        <note category="file-source" priority="1">Part-DB1\templates\Parts\lists\_parts_list.html.twig:6</note>
        <note priority="1">Part-DB1\templates\attachment_list.html.twig:10</note>
        <note priority="1">Part-DB1\templates\LogSystem\_log_table.html.twig:8</note>
        <note priority="1">Part-DB1\templates\Parts\lists\_parts_list.html.twig:6</note>
      </notes>
      <segment>
        <source>part_list.loading.caption</source>
        <target>Loading</target>
      </segment>
    </unit>
    <unit id="dJ3yFo4" name="part_list.loading.message">
      <notes>
        <note category="file-source" priority="1">Part-DB1\templates\attachment_list.html.twig:11</note>
        <note category="file-source" priority="1">Part-DB1\templates\LogSystem\_log_table.html.twig:9</note>
        <note category="file-source" priority="1">Part-DB1\templates\Parts\lists\_parts_list.html.twig:7</note>
        <note priority="1">Part-DB1\templates\attachment_list.html.twig:11</note>
        <note priority="1">Part-DB1\templates\LogSystem\_log_table.html.twig:9</note>
        <note priority="1">Part-DB1\templates\Parts\lists\_parts_list.html.twig:7</note>
      </notes>
      <segment>
        <source>part_list.loading.message</source>
        <target>This can take a moment. If this message do not disappear, try to reload the page.</target>
      </segment>
    </unit>
    <unit id="ZQMol4U" name="vendor.base.javascript_hint">
      <notes>
        <note category="file-source" priority="1">Part-DB1\templates\base.html.twig:68</note>
        <note priority="1">Part-DB1\templates\base.html.twig:68</note>
        <note priority="1">templates\base.html.twig:246</note>
      </notes>
      <segment>
        <source>vendor.base.javascript_hint</source>
        <target>Please activate Javascript to use all features!</target>
      </segment>
    </unit>
    <unit id="0rLRD9e" name="sidebar.big.toggle">
      <notes>
        <note category="file-source" priority="1">Part-DB1\templates\base.html.twig:73</note>
        <note priority="1">Part-DB1\templates\base.html.twig:73</note>
      </notes>
      <segment>
        <source>sidebar.big.toggle</source>
        <target>Show/Hide sidebar</target>
      </segment>
    </unit>
    <unit id="jgfKRbc" name="loading.caption">
      <notes>
        <note category="file-source" priority="1">Part-DB1\templates\base.html.twig:95</note>
        <note priority="1">Part-DB1\templates\base.html.twig:95</note>
        <note priority="1">templates\base.html.twig:271</note>
      </notes>
      <segment>
        <source>loading.caption</source>
        <target>Loading:</target>
      </segment>
    </unit>
    <unit id="PbxPO3f" name="loading.message">
      <notes>
        <note category="file-source" priority="1">Part-DB1\templates\base.html.twig:96</note>
        <note priority="1">Part-DB1\templates\base.html.twig:96</note>
        <note priority="1">templates\base.html.twig:272</note>
      </notes>
      <segment>
        <source>loading.message</source>
        <target>This can take a while. If this messages stays for a long time, try to reload the page.</target>
      </segment>
    </unit>
    <unit id="g3Hp.cE" name="loading.bar">
      <notes>
        <note category="file-source" priority="1">Part-DB1\templates\base.html.twig:101</note>
        <note priority="1">Part-DB1\templates\base.html.twig:101</note>
        <note priority="1">templates\base.html.twig:277</note>
      </notes>
      <segment>
        <source>loading.bar</source>
        <target>Loading...</target>
      </segment>
    </unit>
    <unit id="rIod4Xs" name="back_to_top">
      <notes>
        <note category="file-source" priority="1">Part-DB1\templates\base.html.twig:112</note>
        <note priority="1">Part-DB1\templates\base.html.twig:112</note>
        <note priority="1">templates\base.html.twig:288</note>
      </notes>
      <segment>
        <source>back_to_top</source>
        <target>Back to page's top</target>
      </segment>
    </unit>
    <unit id="yXZ1kdn" name="permission.edit.permission">
      <notes>
        <note category="file-source" priority="1">Part-DB1\templates\Form\permissionLayout.html.twig:35</note>
        <note priority="1">Part-DB1\templates\Form\permissionLayout.html.twig:35</note>
      </notes>
      <segment>
        <source>permission.edit.permission</source>
        <target>Permissions</target>
      </segment>
    </unit>
    <unit id="tFYZZcS" name="permission.edit.value">
      <notes>
        <note category="file-source" priority="1">Part-DB1\templates\Form\permissionLayout.html.twig:36</note>
        <note priority="1">Part-DB1\templates\Form\permissionLayout.html.twig:36</note>
      </notes>
      <segment>
        <source>permission.edit.value</source>
        <target>Value</target>
      </segment>
    </unit>
    <unit id="KzyDL60" name="permission.legend.title">
      <notes>
        <note category="file-source" priority="1">Part-DB1\templates\Form\permissionLayout.html.twig:53</note>
        <note priority="1">Part-DB1\templates\Form\permissionLayout.html.twig:53</note>
      </notes>
      <segment>
        <source>permission.legend.title</source>
        <target>Explanation of the states:</target>
      </segment>
    </unit>
    <unit id="owrJ0Qw" name="permission.legend.disallow">
      <notes>
        <note category="file-source" priority="1">Part-DB1\templates\Form\permissionLayout.html.twig:57</note>
        <note priority="1">Part-DB1\templates\Form\permissionLayout.html.twig:57</note>
      </notes>
      <segment>
        <source>permission.legend.disallow</source>
        <target>Forbidden</target>
      </segment>
    </unit>
    <unit id="1nY8d_O" name="permission.legend.allow">
      <notes>
        <note category="file-source" priority="1">Part-DB1\templates\Form\permissionLayout.html.twig:61</note>
        <note priority="1">Part-DB1\templates\Form\permissionLayout.html.twig:61</note>
      </notes>
      <segment>
        <source>permission.legend.allow</source>
        <target>Allowed</target>
      </segment>
    </unit>
    <unit id="uNMtwn9" name="permission.legend.inherit">
      <notes>
        <note category="file-source" priority="1">Part-DB1\templates\Form\permissionLayout.html.twig:65</note>
        <note priority="1">Part-DB1\templates\Form\permissionLayout.html.twig:65</note>
      </notes>
      <segment>
        <source>permission.legend.inherit</source>
        <target>Inherit from (parent) group</target>
      </segment>
    </unit>
    <unit id="QSE9MT9" name="bool.true">
      <notes>
        <note category="file-source" priority="1">Part-DB1\templates\helper.twig:3</note>
        <note priority="1">Part-DB1\templates\helper.twig:3</note>
      </notes>
      <segment>
        <source>bool.true</source>
        <target>True</target>
      </segment>
    </unit>
    <unit id="UlrxUmI" name="bool.false">
      <notes>
        <note category="file-source" priority="1">Part-DB1\templates\helper.twig:5</note>
        <note priority="1">Part-DB1\templates\helper.twig:5</note>
      </notes>
      <segment>
        <source>bool.false</source>
        <target>False</target>
      </segment>
    </unit>
    <unit id="haOas0X" name="Yes">
      <notes>
        <note category="file-source" priority="1">Part-DB1\templates\helper.twig:92</note>
        <note priority="1">Part-DB1\templates\helper.twig:87</note>
      </notes>
      <segment>
        <source>Yes</source>
        <target>Yes</target>
      </segment>
    </unit>
    <unit id="HqRCoTS" name="No">
      <notes>
        <note category="file-source" priority="1">Part-DB1\templates\helper.twig:94</note>
        <note priority="1">Part-DB1\templates\helper.twig:89</note>
      </notes>
      <segment>
        <source>No</source>
        <target>No</target>
      </segment>
    </unit>
    <unit id="PbJl5cf" name="specifications.value">
      <notes>
        <note category="file-source" priority="1">Part-DB1\templates\helper.twig:126</note>
      </notes>
      <segment>
        <source>specifications.value</source>
        <target>Value</target>
      </segment>
    </unit>
    <unit id="Qj.Hpb." name="version.caption">
      <notes>
        <note category="file-source" priority="1">Part-DB1\templates\homepage.html.twig:7</note>
        <note priority="1">Part-DB1\templates\homepage.html.twig:7</note>
        <note priority="1">templates\homepage.html.twig:7</note>
      </notes>
      <segment>
        <source>version.caption</source>
        <target>Version</target>
      </segment>
    </unit>
    <unit id="GDYG7.b" name="homepage.license">
      <notes>
        <note category="file-source" priority="1">Part-DB1\templates\homepage.html.twig:22</note>
        <note priority="1">Part-DB1\templates\homepage.html.twig:22</note>
        <note priority="1">templates\homepage.html.twig:19</note>
      </notes>
      <segment>
        <source>homepage.license</source>
        <target>License information</target>
      </segment>
    </unit>
    <unit id="5nDb2pj" name="homepage.github.caption">
      <notes>
        <note category="file-source" priority="1">Part-DB1\templates\homepage.html.twig:31</note>
        <note priority="1">Part-DB1\templates\homepage.html.twig:31</note>
        <note priority="1">templates\homepage.html.twig:28</note>
      </notes>
      <segment>
        <source>homepage.github.caption</source>
        <target>Project page</target>
      </segment>
    </unit>
    <unit id="7nCeHg7" name="homepage.github.text">
      <notes>
        <note category="file-source" priority="1">Part-DB1\templates\homepage.html.twig:31</note>
        <note priority="1">Part-DB1\templates\homepage.html.twig:31</note>
        <note priority="1">templates\homepage.html.twig:28</note>
      </notes>
      <segment>
        <source>homepage.github.text</source>
        <target><![CDATA[Source, downloads, bug reports, to-do-list etc. can be found on <a href="%href%" class="link-external" target="_blank">GitHub project page</a>]]></target>
      </segment>
    </unit>
    <unit id="9pp.6vF" name="homepage.help.caption">
      <notes>
        <note category="file-source" priority="1">Part-DB1\templates\homepage.html.twig:32</note>
        <note priority="1">Part-DB1\templates\homepage.html.twig:32</note>
        <note priority="1">templates\homepage.html.twig:29</note>
      </notes>
      <segment>
        <source>homepage.help.caption</source>
        <target>Help</target>
      </segment>
    </unit>
    <unit id="exp3iqv" name="homepage.help.text">
      <notes>
        <note category="file-source" priority="1">Part-DB1\templates\homepage.html.twig:32</note>
        <note priority="1">Part-DB1\templates\homepage.html.twig:32</note>
        <note priority="1">templates\homepage.html.twig:29</note>
      </notes>
      <segment>
        <source>homepage.help.text</source>
        <target><![CDATA[Help and tips can be found in Wiki the <a href="%href%" class="link-external" target="_blank">GitHub page</a>]]></target>
      </segment>
    </unit>
    <unit id="R2g.45a" name="homepage.forum.caption">
      <notes>
        <note category="file-source" priority="1">Part-DB1\templates\homepage.html.twig:33</note>
        <note priority="1">Part-DB1\templates\homepage.html.twig:33</note>
        <note priority="1">templates\homepage.html.twig:30</note>
      </notes>
      <segment>
        <source>homepage.forum.caption</source>
        <target>Forum</target>
      </segment>
    </unit>
<<<<<<< HEAD
    <unit id="nfBdkzp" name="homepage.forum.text">
      <notes>
        <note category="file-source" priority="1">Part-DB1\templates\homepage.html.twig:33</note>
        <note priority="1">Part-DB1\templates\homepage.html.twig:33</note>
        <note priority="1">templates\homepage.html.twig:30</note>
      </notes>
      <segment>
        <source>homepage.forum.text</source>
        <target><![CDATA[For questions about Part-DB use the <a href="%href%" class="link-external" target="_blank">discussion forum</a>]]></target>
      </segment>
    </unit>
=======
>>>>>>> f6607965
    <unit id="SV0IxK0" name=" homepage.basedOn ">
      <notes>
        <note category="file-source" priority="1">Part-DB1\templates\homepage.html.twig:36</note>
        <note priority="1">Part-DB1\templates\homepage.html.twig:36</note>
        <note priority="1">templates\homepage.html.twig:33</note>
      </notes>
      <segment>
        <source> homepage.basedOn </source>
        <target> Based on the original Part-DB by </target>
      </segment>
    </unit>
    <unit id="Qw1sChr" name=" homepage.others ">
      <notes>
        <note category="file-source" priority="1">Part-DB1\templates\homepage.html.twig:39</note>
        <note priority="1">Part-DB1\templates\homepage.html.twig:39</note>
        <note priority="1">templates\homepage.html.twig:36</note>
      </notes>
      <segment>
        <source> homepage.others </source>
        <target> and others </target>
      </segment>
    </unit>
    <unit id="jOOAjnK" name="homepage.last_activity">
      <notes>
        <note category="file-source" priority="1">Part-DB1\templates\homepage.html.twig:45</note>
        <note priority="1">Part-DB1\templates\homepage.html.twig:45</note>
        <note priority="1">new</note>
      </notes>
      <segment>
        <source>homepage.last_activity</source>
        <target>Last activity</target>
      </segment>
    </unit>
    <unit id="bqeaYn7" name="label_generator.title">
      <notes>
        <note category="file-source" priority="1">Part-DB1\templates\LabelSystem\dialog.html.twig:3</note>
        <note category="file-source" priority="1">Part-DB1\templates\LabelSystem\dialog.html.twig:6</note>
      </notes>
      <segment>
        <source>label_generator.title</source>
        <target>Label generator</target>
      </segment>
    </unit>
    <unit id="qHJOVv6" name="label_generator.common">
      <notes>
        <note category="file-source" priority="1">Part-DB1\templates\LabelSystem\dialog.html.twig:16</note>
      </notes>
      <segment>
        <source>label_generator.common</source>
        <target>Common</target>
      </segment>
    </unit>
    <unit id="WLpYniK" name="label_generator.advanced">
      <notes>
        <note category="file-source" priority="1">Part-DB1\templates\LabelSystem\dialog.html.twig:20</note>
      </notes>
      <segment>
        <source>label_generator.advanced</source>
        <target>Advanced</target>
      </segment>
    </unit>
    <unit id="wNFVz._" name="label_generator.profiles">
      <notes>
        <note category="file-source" priority="1">Part-DB1\templates\LabelSystem\dialog.html.twig:24</note>
      </notes>
      <segment>
        <source>label_generator.profiles</source>
        <target>Profiles</target>
      </segment>
    </unit>
    <unit id="CjbZJ5j" name="label_generator.selected_profile">
      <notes>
        <note category="file-source" priority="1">Part-DB1\templates\LabelSystem\dialog.html.twig:58</note>
      </notes>
      <segment>
        <source>label_generator.selected_profile</source>
        <target>Currently selected profile</target>
      </segment>
    </unit>
    <unit id="HqINOSK" name="label_generator.edit_profile">
      <notes>
        <note category="file-source" priority="1">Part-DB1\templates\LabelSystem\dialog.html.twig:62</note>
      </notes>
      <segment>
        <source>label_generator.edit_profile</source>
        <target>Edit profile</target>
      </segment>
    </unit>
    <unit id="fZChaHF" name="label_generator.load_profile">
      <notes>
        <note category="file-source" priority="1">Part-DB1\templates\LabelSystem\dialog.html.twig:75</note>
      </notes>
      <segment>
        <source>label_generator.load_profile</source>
        <target>Load profile</target>
      </segment>
    </unit>
    <unit id="UFelt6r" name="label_generator.download">
      <notes>
        <note category="file-source" priority="1">Part-DB1\templates\LabelSystem\dialog.html.twig:102</note>
      </notes>
      <segment>
        <source>label_generator.download</source>
        <target>Download</target>
      </segment>
    </unit>
    <unit id="fkESKHW" name="label_generator.label_btn">
      <notes>
        <note category="file-source" priority="1">Part-DB1\templates\LabelSystem\dropdown_macro.html.twig:3</note>
        <note category="file-source" priority="1">Part-DB1\templates\LabelSystem\dropdown_macro.html.twig:5</note>
      </notes>
      <segment>
        <source>label_generator.label_btn</source>
        <target>Generate label</target>
      </segment>
    </unit>
    <unit id="xXkObqX" name="label_generator.label_empty">
      <notes>
        <note category="file-source" priority="1">Part-DB1\templates\LabelSystem\dropdown_macro.html.twig:20</note>
      </notes>
      <segment>
        <source>label_generator.label_empty</source>
        <target>New empty label</target>
      </segment>
    </unit>
    <unit id="0qyoOfw" name="label_scanner.title">
      <notes>
        <note category="file-source" priority="1">Part-DB1\templates\LabelSystem\Scanner\dialog.html.twig:3</note>
      </notes>
      <segment>
        <source>label_scanner.title</source>
        <target>Label scanner</target>
      </segment>
    </unit>
    <unit id="Z0zU4lk" name="label_scanner.no_cam_found.title">
      <notes>
        <note category="file-source" priority="1">Part-DB1\templates\LabelSystem\Scanner\dialog.html.twig:7</note>
      </notes>
      <segment>
        <source>label_scanner.no_cam_found.title</source>
        <target>No webcam found</target>
      </segment>
    </unit>
    <unit id="2Jk59Ug" name="label_scanner.no_cam_found.text">
      <notes>
        <note category="file-source" priority="1">Part-DB1\templates\LabelSystem\Scanner\dialog.html.twig:7</note>
      </notes>
      <segment>
        <source>label_scanner.no_cam_found.text</source>
        <target>You need a webcam and give permission to use the scanner function. You can input the barcode code manually below.</target>
      </segment>
    </unit>
    <unit id="6qQTB7S" name="label_scanner.source_select">
      <notes>
        <note category="file-source" priority="1">Part-DB1\templates\LabelSystem\Scanner\dialog.html.twig:27</note>
      </notes>
      <segment>
        <source>label_scanner.source_select</source>
        <target>Select source</target>
      </segment>
    </unit>
    <unit id="uKTMZBs" name="log.list.title">
      <notes>
        <note category="file-source" priority="1">Part-DB1\templates\LogSystem\log_list.html.twig:3</note>
        <note priority="1">Part-DB1\templates\LogSystem\log_list.html.twig:3</note>
      </notes>
      <segment>
        <source>log.list.title</source>
        <target>System log</target>
      </segment>
    </unit>
    <unit id="_1bnAgm" name="log.undo.confirm_title">
      <notes>
        <note category="file-source" priority="1">Part-DB1\templates\LogSystem\_log_table.html.twig:1</note>
        <note priority="1">Part-DB1\templates\LogSystem\_log_table.html.twig:1</note>
        <note priority="1">new</note>
      </notes>
      <segment>
        <source>log.undo.confirm_title</source>
        <target>Really undo change / revert to timestamp?</target>
      </segment>
    </unit>
    <unit id="ATlnZ1T" name="log.undo.confirm_message">
      <notes>
        <note category="file-source" priority="1">Part-DB1\templates\LogSystem\_log_table.html.twig:2</note>
        <note priority="1">Part-DB1\templates\LogSystem\_log_table.html.twig:2</note>
        <note priority="1">new</note>
      </notes>
      <segment>
        <source>log.undo.confirm_message</source>
        <target>Do you really want to undo the given change / reset the element to the given timestamp?</target>
      </segment>
    </unit>
    <unit id="Rc1M3PN" name="mail.footer.email_sent_by">
      <notes>
        <note category="file-source" priority="1">Part-DB1\templates\mail\base.html.twig:24</note>
        <note priority="1">Part-DB1\templates\mail\base.html.twig:24</note>
      </notes>
      <segment>
        <source>mail.footer.email_sent_by</source>
        <target>This email was sent automatically by</target>
      </segment>
    </unit>
    <unit id="AchaWxK" name="mail.footer.dont_reply">
      <notes>
        <note category="file-source" priority="1">Part-DB1\templates\mail\base.html.twig:24</note>
        <note priority="1">Part-DB1\templates\mail\base.html.twig:24</note>
      </notes>
      <segment>
        <source>mail.footer.dont_reply</source>
        <target>Do not answer to this email.</target>
      </segment>
    </unit>
    <unit id="S6Fot75" name="email.hi %name%">
      <notes>
        <note category="file-source" priority="1">Part-DB1\templates\mail\pw_reset.html.twig:6</note>
        <note priority="1">Part-DB1\templates\mail\pw_reset.html.twig:6</note>
      </notes>
      <segment>
        <source>email.hi %name%</source>
        <target>Hi %name%</target>
      </segment>
    </unit>
    <unit id="VKSPbrb" name="email.pw_reset.message">
      <notes>
        <note category="file-source" priority="1">Part-DB1\templates\mail\pw_reset.html.twig:7</note>
        <note priority="1">Part-DB1\templates\mail\pw_reset.html.twig:7</note>
      </notes>
      <segment>
        <source>email.pw_reset.message</source>
        <target>somebody (hopefully you) requested a reset of your password. If this request was not made by you, ignore this mail.</target>
      </segment>
    </unit>
    <unit id="lu8bcCN" name="email.pw_reset.button">
      <notes>
        <note category="file-source" priority="1">Part-DB1\templates\mail\pw_reset.html.twig:9</note>
        <note priority="1">Part-DB1\templates\mail\pw_reset.html.twig:9</note>
      </notes>
      <segment>
        <source>email.pw_reset.button</source>
        <target>Click here to reset password</target>
      </segment>
    </unit>
    <unit id="tS_htiy" name="email.pw_reset.fallback">
      <notes>
        <note category="file-source" priority="1">Part-DB1\templates\mail\pw_reset.html.twig:11</note>
        <note priority="1">Part-DB1\templates\mail\pw_reset.html.twig:11</note>
      </notes>
      <segment>
        <source>email.pw_reset.fallback</source>
        <target><![CDATA[If this does not work for you, go to <a href="%url%">%url%</a> and enter the following info]]></target>
      </segment>
    </unit>
    <unit id="QBTV5KP" name="email.pw_reset.username">
      <notes>
        <note category="file-source" priority="1">Part-DB1\templates\mail\pw_reset.html.twig:16</note>
        <note priority="1">Part-DB1\templates\mail\pw_reset.html.twig:16</note>
      </notes>
      <segment>
        <source>email.pw_reset.username</source>
        <target>Username</target>
      </segment>
    </unit>
    <unit id="6UyKd6G" name="email.pw_reset.token">
      <notes>
        <note category="file-source" priority="1">Part-DB1\templates\mail\pw_reset.html.twig:19</note>
        <note priority="1">Part-DB1\templates\mail\pw_reset.html.twig:19</note>
      </notes>
      <segment>
        <source>email.pw_reset.token</source>
        <target>Token</target>
      </segment>
    </unit>
    <unit id="3Rl4ELy" name="email.pw_reset.valid_unit %date%">
      <notes>
        <note category="file-source" priority="1">Part-DB1\templates\mail\pw_reset.html.twig:24</note>
        <note priority="1">Part-DB1\templates\mail\pw_reset.html.twig:24</note>
      </notes>
      <segment>
        <source>email.pw_reset.valid_unit %date%</source>
        <target><![CDATA[The reset token will be valid until <i>%date%</i>.]]></target>
      </segment>
    </unit>
    <unit id="ItQbhLs" name="orderdetail.delete">
      <notes>
        <note category="file-source" priority="1">Part-DB1\templates\Parts\edit\edit_form_styles.html.twig:18</note>
        <note category="file-source" priority="1">Part-DB1\templates\Parts\edit\edit_form_styles.html.twig:58</note>
        <note category="file-source" priority="1">Part-DB1\templates\Parts\edit\edit_form_styles.html.twig:78</note>
        <note priority="1">Part-DB1\templates\Parts\edit\edit_form_styles.html.twig:58</note>
      </notes>
      <segment>
        <source>orderdetail.delete</source>
        <target>Delete</target>
      </segment>
    </unit>
    <unit id="uUvRF8P" name="pricedetails.edit.min_qty">
      <notes>
        <note category="file-source" priority="1">Part-DB1\templates\Parts\edit\edit_form_styles.html.twig:39</note>
        <note priority="1">Part-DB1\templates\Parts\edit\edit_form_styles.html.twig:39</note>
      </notes>
      <segment>
        <source>pricedetails.edit.min_qty</source>
        <target>Minimum discount quantity</target>
      </segment>
    </unit>
    <unit id="3meOpdA" name="pricedetails.edit.price">
      <notes>
        <note category="file-source" priority="1">Part-DB1\templates\Parts\edit\edit_form_styles.html.twig:40</note>
        <note priority="1">Part-DB1\templates\Parts\edit\edit_form_styles.html.twig:40</note>
      </notes>
      <segment>
        <source>pricedetails.edit.price</source>
        <target>Price</target>
      </segment>
    </unit>
    <unit id="1gzHhnJ" name="pricedetails.edit.price_qty">
      <notes>
        <note category="file-source" priority="1">Part-DB1\templates\Parts\edit\edit_form_styles.html.twig:41</note>
        <note priority="1">Part-DB1\templates\Parts\edit\edit_form_styles.html.twig:41</note>
      </notes>
      <segment>
        <source>pricedetails.edit.price_qty</source>
        <target>for amount</target>
      </segment>
    </unit>
    <unit id="8BF.OZR" name="pricedetail.create">
      <notes>
        <note category="file-source" priority="1">Part-DB1\templates\Parts\edit\edit_form_styles.html.twig:54</note>
        <note priority="1">Part-DB1\templates\Parts\edit\edit_form_styles.html.twig:54</note>
      </notes>
      <segment>
        <source>pricedetail.create</source>
        <target>Add price</target>
      </segment>
    </unit>
    <unit id="nS44Iqv" name="part.edit.title">
      <notes>
        <note category="file-source" priority="1">Part-DB1\templates\Parts\edit\edit_part_info.html.twig:4</note>
        <note priority="1">Part-DB1\templates\Parts\edit\edit_part_info.html.twig:4</note>
        <note priority="1">templates\Parts\edit_part_info.html.twig:4</note>
      </notes>
      <segment>
        <source>part.edit.title</source>
        <target>Edit part</target>
      </segment>
    </unit>
    <unit id="Ko2G29K" name="part.edit.card_title">
      <notes>
        <note category="file-source" priority="1">Part-DB1\templates\Parts\edit\edit_part_info.html.twig:9</note>
        <note priority="1">Part-DB1\templates\Parts\edit\edit_part_info.html.twig:9</note>
        <note priority="1">templates\Parts\edit_part_info.html.twig:9</note>
      </notes>
      <segment>
        <source>part.edit.card_title</source>
        <target>Edit part</target>
      </segment>
    </unit>
    <unit id="MvJvWIA" name="part.edit.tab.common">
      <notes>
        <note category="file-source" priority="1">Part-DB1\templates\Parts\edit\edit_part_info.html.twig:22</note>
        <note priority="1">Part-DB1\templates\Parts\edit\edit_part_info.html.twig:22</note>
      </notes>
      <segment>
        <source>part.edit.tab.common</source>
        <target>Common</target>
      </segment>
    </unit>
    <unit id="RjPp2bd" name="part.edit.tab.manufacturer">
      <notes>
        <note category="file-source" priority="1">Part-DB1\templates\Parts\edit\edit_part_info.html.twig:28</note>
        <note priority="1">Part-DB1\templates\Parts\edit\edit_part_info.html.twig:28</note>
      </notes>
      <segment>
        <source>part.edit.tab.manufacturer</source>
        <target>Manufacturer</target>
      </segment>
    </unit>
    <unit id="e9FzmOU" name="part.edit.tab.advanced">
      <notes>
        <note category="file-source" priority="1">Part-DB1\templates\Parts\edit\edit_part_info.html.twig:34</note>
        <note priority="1">Part-DB1\templates\Parts\edit\edit_part_info.html.twig:34</note>
      </notes>
      <segment>
        <source>part.edit.tab.advanced</source>
        <target>Advanced</target>
      </segment>
    </unit>
    <unit id="uc9NwcF" name="part.edit.tab.part_lots">
      <notes>
        <note category="file-source" priority="1">Part-DB1\templates\Parts\edit\edit_part_info.html.twig:40</note>
        <note priority="1">Part-DB1\templates\Parts\edit\edit_part_info.html.twig:40</note>
      </notes>
      <segment>
        <source>part.edit.tab.part_lots</source>
        <target>Stocks</target>
      </segment>
    </unit>
    <unit id="9HrMrf1" name="part.edit.tab.attachments">
      <notes>
        <note category="file-source" priority="1">Part-DB1\templates\Parts\edit\edit_part_info.html.twig:46</note>
        <note priority="1">Part-DB1\templates\Parts\edit\edit_part_info.html.twig:46</note>
      </notes>
      <segment>
        <source>part.edit.tab.attachments</source>
        <target>Attachments</target>
      </segment>
    </unit>
    <unit id="tkdBTwZ" name="part.edit.tab.orderdetails">
      <notes>
        <note category="file-source" priority="1">Part-DB1\templates\Parts\edit\edit_part_info.html.twig:52</note>
        <note priority="1">Part-DB1\templates\Parts\edit\edit_part_info.html.twig:52</note>
      </notes>
      <segment>
        <source>part.edit.tab.orderdetails</source>
        <target>Purchase informations</target>
      </segment>
    </unit>
    <unit id="fLuFk_2" name="part.edit.tab.specifications">
      <notes>
        <note category="file-source" priority="1">Part-DB1\templates\Parts\edit\edit_part_info.html.twig:58</note>
      </notes>
      <segment>
        <source>part.edit.tab.specifications</source>
        <target>Parameters</target>
      </segment>
    </unit>
    <unit id="LgSgFFj" name="part.edit.tab.comment">
      <notes>
        <note category="file-source" priority="1">Part-DB1\templates\Parts\edit\edit_part_info.html.twig:64</note>
        <note priority="1">Part-DB1\templates\Parts\edit\edit_part_info.html.twig:58</note>
      </notes>
      <segment>
        <source>part.edit.tab.comment</source>
        <target>Notes</target>
      </segment>
    </unit>
    <unit id="h0g53U_" name="part.new.card_title">
      <notes>
        <note category="file-source" priority="1">Part-DB1\templates\Parts\edit\new_part.html.twig:8</note>
        <note priority="1">Part-DB1\templates\Parts\edit\new_part.html.twig:8</note>
        <note priority="1">templates\Parts\new_part.html.twig:8</note>
      </notes>
      <segment>
        <source>part.new.card_title</source>
        <target>Create new part</target>
      </segment>
    </unit>
    <unit id="X.m4tR7" name="part_lot.delete">
      <notes>
        <note category="file-source" priority="1">Part-DB1\templates\Parts\edit\_lots.html.twig:5</note>
        <note priority="1">Part-DB1\templates\Parts\edit\_lots.html.twig:5</note>
      </notes>
      <segment>
        <source>part_lot.delete</source>
        <target>Delete</target>
      </segment>
    </unit>
    <unit id="Ey2BEY6" name="part_lot.create">
      <notes>
        <note category="file-source" priority="1">Part-DB1\templates\Parts\edit\_lots.html.twig:28</note>
        <note priority="1">Part-DB1\templates\Parts\edit\_lots.html.twig:28</note>
      </notes>
      <segment>
        <source>part_lot.create</source>
        <target>Add stock</target>
      </segment>
    </unit>
    <unit id="D7h1rMv" name="orderdetail.create">
      <notes>
        <note category="file-source" priority="1">Part-DB1\templates\Parts\edit\_orderdetails.html.twig:13</note>
        <note priority="1">Part-DB1\templates\Parts\edit\_orderdetails.html.twig:13</note>
      </notes>
      <segment>
        <source>orderdetail.create</source>
        <target>Add distributor</target>
      </segment>
    </unit>
    <unit id="uKZiiFJ" name="pricedetails.edit.delete.confirm">
      <notes>
        <note category="file-source" priority="1">Part-DB1\templates\Parts\edit\_orderdetails.html.twig:18</note>
        <note priority="1">Part-DB1\templates\Parts\edit\_orderdetails.html.twig:18</note>
      </notes>
      <segment>
        <source>pricedetails.edit.delete.confirm</source>
        <target>Do you really want to delete this price? This can not be undone.</target>
      </segment>
    </unit>
    <unit id="FIw9JVr" name="orderdetails.edit.delete.confirm">
      <notes>
        <note category="file-source" priority="1">Part-DB1\templates\Parts\edit\_orderdetails.html.twig:62</note>
        <note priority="1">Part-DB1\templates\Parts\edit\_orderdetails.html.twig:61</note>
      </notes>
      <segment>
        <source>orderdetails.edit.delete.confirm</source>
        <target>Do you really want to delete this distributor info? This can not be undone!</target>
      </segment>
    </unit>
    <unit id="UoflU8w" name="part.info.title">
      <notes>
        <note category="file-source" priority="1">Part-DB1\templates\Parts\info\show_part_info.html.twig:4</note>
        <note category="file-source" priority="1">Part-DB1\templates\Parts\info\show_part_info.html.twig:19</note>
        <note priority="1">Part-DB1\templates\Parts\info\show_part_info.html.twig:4</note>
        <note priority="1">Part-DB1\templates\Parts\info\show_part_info.html.twig:19</note>
        <note priority="1">templates\Parts\show_part_info.html.twig:4</note>
        <note priority="1">templates\Parts\show_part_info.html.twig:9</note>
      </notes>
      <segment>
        <source>part.info.title</source>
        <target>Detail info for part</target>
      </segment>
    </unit>
    <unit id="ZrzEsc_" name="part.part_lots.label">
      <notes>
        <note category="file-source" priority="1">Part-DB1\templates\Parts\info\show_part_info.html.twig:47</note>
        <note priority="1">Part-DB1\templates\Parts\info\show_part_info.html.twig:47</note>
      </notes>
      <segment>
        <source>part.part_lots.label</source>
        <target>Stocks</target>
      </segment>
    </unit>
    <unit id="BWS7Lck" name="comment.label">
      <notes>
        <note category="file-source" priority="1">Part-DB1\templates\Parts\info\show_part_info.html.twig:56</note>
        <note category="file-source" priority="1">Part-DB1\templates\Parts\lists\_info_card.html.twig:43</note>
        <note category="file-source" priority="1">Part-DB1\templates\_navbar_search.html.twig:31</note>
        <note priority="1">Part-DB1\templates\_navbar_search.html.twig:26</note>
        <note priority="1">templates\base.html.twig:62</note>
        <note priority="1">templates\Parts\show_part_info.html.twig:74</note>
        <note priority="1">src\Form\PartType.php:86</note>
      </notes>
      <segment>
        <source>comment.label</source>
        <target>Notes</target>
      </segment>
    </unit>
    <unit id="Y2.Edoh" name="part.info.specifications">
      <notes>
        <note category="file-source" priority="1">Part-DB1\templates\Parts\info\show_part_info.html.twig:64</note>
      </notes>
      <segment>
        <source>part.info.specifications</source>
        <target>Parameters</target>
      </segment>
    </unit>
    <unit id="MZz0rtU" name="attachment.labelp">
      <notes>
        <note category="file-source" priority="1">Part-DB1\templates\Parts\info\show_part_info.html.twig:74</note>
        <note priority="1">Part-DB1\templates\Parts\info\show_part_info.html.twig:64</note>
        <note priority="1">templates\Parts\show_part_info.html.twig:82</note>
      </notes>
      <segment>
        <source>attachment.labelp</source>
        <target>Attachments</target>
      </segment>
    </unit>
    <unit id="b5.SSzx" name="vendor.partinfo.shopping_infos">
      <notes>
        <note category="file-source" priority="1">Part-DB1\templates\Parts\info\show_part_info.html.twig:83</note>
        <note priority="1">Part-DB1\templates\Parts\info\show_part_info.html.twig:71</note>
        <note priority="1">templates\Parts\show_part_info.html.twig:88</note>
      </notes>
      <segment>
        <source>vendor.partinfo.shopping_infos</source>
        <target>Shopping informations</target>
      </segment>
    </unit>
    <unit id="1Soir6U" name="vendor.partinfo.history">
      <notes>
        <note category="file-source" priority="1">Part-DB1\templates\Parts\info\show_part_info.html.twig:91</note>
        <note priority="1">Part-DB1\templates\Parts\info\show_part_info.html.twig:78</note>
        <note priority="1">templates\Parts\show_part_info.html.twig:94</note>
      </notes>
      <segment>
        <source>vendor.partinfo.history</source>
        <target>History</target>
      </segment>
    </unit>
    <unit id="__OuWRw" name="tools.label">
      <notes>
        <note category="file-source" priority="1">Part-DB1\templates\Parts\info\show_part_info.html.twig:97</note>
        <note category="file-source" priority="1">Part-DB1\templates\_sidebar.html.twig:54</note>
        <note category="file-source" priority="1">Part-DB1\templates\_sidebar.html.twig:13</note>
        <note priority="1">Part-DB1\templates\Parts\info\show_part_info.html.twig:84</note>
        <note priority="1">Part-DB1\templates\_sidebar.html.twig:54</note>
        <note priority="1">Part-DB1\templates\_sidebar.html.twig:13</note>
        <note priority="1">templates\base.html.twig:176</note>
        <note priority="1">templates\base.html.twig:203</note>
        <note priority="1">templates\base.html.twig:217</note>
        <note priority="1">templates\base.html.twig:231</note>
        <note priority="1">templates\Parts\show_part_info.html.twig:100</note>
      </notes>
      <segment>
        <source>tools.label</source>
        <target>Tools</target>
      </segment>
    </unit>
    <unit id="BnHnqwK" name="extended_info.label">
      <notes>
        <note category="file-source" priority="1">Part-DB1\templates\Parts\info\show_part_info.html.twig:103</note>
        <note priority="1">Part-DB1\templates\Parts\info\show_part_info.html.twig:90</note>
      </notes>
      <segment>
        <source>extended_info.label</source>
        <target>Extended infos</target>
      </segment>
    </unit>
    <unit id="vMya34Z" name="attachment.name">
      <notes>
        <note category="file-source" priority="1">Part-DB1\templates\Parts\info\_attachments_info.html.twig:7</note>
        <note priority="1">Part-DB1\templates\Parts\info\_attachments_info.html.twig:7</note>
      </notes>
      <segment>
        <source>attachment.name</source>
        <target>Name</target>
      </segment>
    </unit>
    <unit id="wFzihuM" name="attachment.attachment_type">
      <notes>
        <note category="file-source" priority="1">Part-DB1\templates\Parts\info\_attachments_info.html.twig:8</note>
        <note priority="1">Part-DB1\templates\Parts\info\_attachments_info.html.twig:8</note>
      </notes>
      <segment>
        <source>attachment.attachment_type</source>
        <target>Attachment Type</target>
      </segment>
    </unit>
    <unit id="qbywfNk" name="attachment.file_name">
      <notes>
        <note category="file-source" priority="1">Part-DB1\templates\Parts\info\_attachments_info.html.twig:9</note>
        <note priority="1">Part-DB1\templates\Parts\info\_attachments_info.html.twig:9</note>
      </notes>
      <segment>
        <source>attachment.file_name</source>
        <target>File name</target>
      </segment>
    </unit>
    <unit id="MUTx89j" name="attachment.file_size">
      <notes>
        <note category="file-source" priority="1">Part-DB1\templates\Parts\info\_attachments_info.html.twig:10</note>
        <note priority="1">Part-DB1\templates\Parts\info\_attachments_info.html.twig:10</note>
      </notes>
      <segment>
        <source>attachment.file_size</source>
        <target>File size</target>
      </segment>
    </unit>
    <unit id="gWj51jS" name="attachment.preview">
      <notes>
        <note category="file-source" priority="1">Part-DB1\templates\Parts\info\_attachments_info.html.twig:54</note>
      </notes>
      <segment>
        <source>attachment.preview</source>
        <target>Preview picture</target>
      </segment>
    </unit>
    <unit id="GSjs0LU" name="attachment.download">
      <notes>
        <note category="file-source" priority="1">Part-DB1\templates\Parts\info\_attachments_info.html.twig:67</note>
        <note priority="1">Part-DB1\templates\Parts\info\_attachments_info.html.twig:50</note>
      </notes>
      <segment>
        <source>attachment.download</source>
        <target>Download</target>
      </segment>
    </unit>
    <unit id="5PiNnoA" name="user.creating_user">
      <notes>
        <note category="file-source" priority="1">Part-DB1\templates\Parts\info\_extended_infos.html.twig:11</note>
        <note priority="1">Part-DB1\templates\Parts\info\_extended_infos.html.twig:11</note>
        <note priority="1">new</note>
      </notes>
      <segment>
        <source>user.creating_user</source>
        <target>User who created this part</target>
      </segment>
    </unit>
    <unit id="t2TNwOq" name="Unknown">
      <notes>
        <note category="file-source" priority="1">Part-DB1\templates\Parts\info\_extended_infos.html.twig:13</note>
        <note category="file-source" priority="1">Part-DB1\templates\Parts\info\_extended_infos.html.twig:28</note>
        <note category="file-source" priority="1">Part-DB1\templates\Parts\info\_extended_infos.html.twig:50</note>
        <note priority="1">Part-DB1\templates\Parts\info\_extended_infos.html.twig:13</note>
        <note priority="1">Part-DB1\templates\Parts\info\_extended_infos.html.twig:28</note>
        <note priority="1">Part-DB1\templates\Parts\info\_extended_infos.html.twig:50</note>
      </notes>
      <segment>
        <source>Unknown</source>
        <target>Unknown</target>
      </segment>
    </unit>
    <unit id="n4o6jKZ" name="accessDenied">
      <notes>
        <note category="file-source" priority="1">Part-DB1\templates\Parts\info\_extended_infos.html.twig:15</note>
        <note category="file-source" priority="1">Part-DB1\templates\Parts\info\_extended_infos.html.twig:30</note>
        <note priority="1">Part-DB1\templates\Parts\info\_extended_infos.html.twig:15</note>
        <note priority="1">Part-DB1\templates\Parts\info\_extended_infos.html.twig:30</note>
        <note priority="1">new</note>
      </notes>
      <segment>
        <source>accessDenied</source>
        <target>Access Denied</target>
      </segment>
    </unit>
    <unit id="uaxA.n." name="user.last_editing_user">
      <notes>
        <note category="file-source" priority="1">Part-DB1\templates\Parts\info\_extended_infos.html.twig:26</note>
        <note priority="1">Part-DB1\templates\Parts\info\_extended_infos.html.twig:26</note>
        <note priority="1">new</note>
      </notes>
      <segment>
        <source>user.last_editing_user</source>
        <target>User who edited this part last</target>
      </segment>
    </unit>
    <unit id="xQkqdM5" name="part.isFavorite">
      <notes>
        <note category="file-source" priority="1">Part-DB1\templates\Parts\info\_extended_infos.html.twig:41</note>
        <note priority="1">Part-DB1\templates\Parts\info\_extended_infos.html.twig:41</note>
      </notes>
      <segment>
        <source>part.isFavorite</source>
        <target>Favorite</target>
      </segment>
    </unit>
    <unit id="qwRgUmm" name="part.minOrderAmount">
      <notes>
        <note category="file-source" priority="1">Part-DB1\templates\Parts\info\_extended_infos.html.twig:46</note>
        <note priority="1">Part-DB1\templates\Parts\info\_extended_infos.html.twig:46</note>
      </notes>
      <segment>
        <source>part.minOrderAmount</source>
        <target>Minimum order amount</target>
      </segment>
    </unit>
    <unit id="WB3sH1G" name="manufacturer.label">
      <notes>
        <note category="file-source" priority="1">Part-DB1\templates\Parts\info\_main_infos.html.twig:8</note>
        <note category="file-source" priority="1">Part-DB1\templates\_navbar_search.html.twig:46</note>
        <note category="file-source" priority="1">Part-DB1\src\Services\ElementTypeNameGenerator.php:84</note>
        <note priority="1">Part-DB1\templates\Parts\info\_main_infos.html.twig:8</note>
        <note priority="1">Part-DB1\templates\_navbar_search.html.twig:41</note>
        <note priority="1">Part-DB1\src\Services\ElementTypeNameGenerator.php:84</note>
        <note priority="1">templates\base.html.twig:70</note>
        <note priority="1">templates\Parts\show_part_info.html.twig:24</note>
        <note priority="1">src\Form\PartType.php:80</note>
      </notes>
      <segment>
        <source>manufacturer.label</source>
        <target>Manufacturer</target>
      </segment>
    </unit>
    <unit id="kTRK6H_" name="name.label">
      <notes>
        <note category="file-source" priority="1">Part-DB1\templates\Parts\info\_main_infos.html.twig:24</note>
        <note category="file-source" priority="1">Part-DB1\templates\_navbar_search.html.twig:11</note>
        <note priority="1">templates\base.html.twig:54</note>
        <note priority="1">src\Form\PartType.php:62</note>
      </notes>
      <segment>
        <source>name.label</source>
        <target>Name</target>
      </segment>
    </unit>
    <unit id="xaKzTBt" name="part.back_to_info">
      <notes>
        <note category="file-source" priority="1">Part-DB1\templates\Parts\info\_main_infos.html.twig:27</note>
        <note priority="1">Part-DB1\templates\Parts\info\_main_infos.html.twig:27</note>
        <note priority="1">new</note>
      </notes>
      <segment>
        <source>part.back_to_info</source>
        <target>Back to current version</target>
      </segment>
    </unit>
    <unit id="LSnWIG7" name="description.label">
      <notes>
        <note category="file-source" priority="1">Part-DB1\templates\Parts\info\_main_infos.html.twig:32</note>
        <note category="file-source" priority="1">Part-DB1\templates\_navbar_search.html.twig:19</note>
        <note priority="1">Part-DB1\templates\Parts\info\_main_infos.html.twig:32</note>
        <note priority="1">Part-DB1\templates\_navbar_search.html.twig:18</note>
        <note priority="1">templates\base.html.twig:58</note>
        <note priority="1">templates\Parts\show_part_info.html.twig:31</note>
        <note priority="1">src\Form\PartType.php:65</note>
      </notes>
      <segment>
        <source>description.label</source>
        <target>Description</target>
      </segment>
    </unit>
    <unit id="ZY57BXc" name="category.label">
      <notes>
        <note category="file-source" priority="1">Part-DB1\templates\Parts\info\_main_infos.html.twig:34</note>
        <note category="file-source" priority="1">Part-DB1\templates\_navbar_search.html.twig:15</note>
        <note category="file-source" priority="1">Part-DB1\src\Services\ElementTypeNameGenerator.php:80</note>
        <note priority="1">Part-DB1\templates\Parts\info\_main_infos.html.twig:34</note>
        <note priority="1">Part-DB1\templates\_navbar_search.html.twig:14</note>
        <note priority="1">Part-DB1\src\Services\ElementTypeNameGenerator.php:80</note>
        <note priority="1">templates\base.html.twig:56</note>
        <note priority="1">templates\Parts\show_part_info.html.twig:32</note>
        <note priority="1">src\Form\PartType.php:74</note>
      </notes>
      <segment>
        <source>category.label</source>
        <target>Category</target>
      </segment>
    </unit>
    <unit id="J.AXbaM" name="instock.label">
      <notes>
        <note category="file-source" priority="1">Part-DB1\templates\Parts\info\_main_infos.html.twig:39</note>
        <note priority="1">Part-DB1\templates\Parts\info\_main_infos.html.twig:39</note>
        <note priority="1">templates\Parts\show_part_info.html.twig:42</note>
        <note priority="1">src\Form\PartType.php:69</note>
      </notes>
      <segment>
        <source>instock.label</source>
        <target>Instock</target>
      </segment>
    </unit>
    <unit id="VYcxdrz" name="mininstock.label">
      <notes>
        <note category="file-source" priority="1">Part-DB1\templates\Parts\info\_main_infos.html.twig:41</note>
        <note priority="1">Part-DB1\templates\Parts\info\_main_infos.html.twig:41</note>
        <note priority="1">templates\Parts\show_part_info.html.twig:44</note>
        <note priority="1">src\Form\PartType.php:72</note>
      </notes>
      <segment>
        <source>mininstock.label</source>
        <target>Minimum Instock</target>
      </segment>
    </unit>
    <unit id="griVyRf" name="footprint.label">
      <notes>
        <note category="file-source" priority="1">Part-DB1\templates\Parts\info\_main_infos.html.twig:45</note>
        <note category="file-source" priority="1">Part-DB1\templates\_navbar_search.html.twig:52</note>
        <note category="file-source" priority="1">Part-DB1\src\Services\ElementTypeNameGenerator.php:83</note>
        <note priority="1">Part-DB1\templates\Parts\info\_main_infos.html.twig:45</note>
        <note priority="1">Part-DB1\templates\_navbar_search.html.twig:47</note>
        <note priority="1">Part-DB1\src\Services\ElementTypeNameGenerator.php:83</note>
        <note priority="1">templates\base.html.twig:73</note>
        <note priority="1">templates\Parts\show_part_info.html.twig:47</note>
      </notes>
      <segment>
        <source>footprint.label</source>
        <target>Footprint</target>
      </segment>
    </unit>
    <unit id="LL2dt8U" name="part.avg_price.label">
      <notes>
        <note category="file-source" priority="1">Part-DB1\templates\Parts\info\_main_infos.html.twig:56</note>
        <note category="file-source" priority="1">Part-DB1\templates\Parts\info\_main_infos.html.twig:59</note>
        <note priority="1">Part-DB1\templates\Parts\info\_main_infos.html.twig:57</note>
        <note priority="1">Part-DB1\templates\Parts\info\_main_infos.html.twig:60</note>
        <note priority="1">templates\Parts\show_part_info.html.twig:51</note>
      </notes>
      <segment>
        <source>part.avg_price.label</source>
        <target>Average Price</target>
      </segment>
    </unit>
    <unit id="3tdTZVD" name="part.supplier.name">
      <notes>
        <note category="file-source" priority="1">Part-DB1\templates\Parts\info\_order_infos.html.twig:5</note>
        <note priority="1">Part-DB1\templates\Parts\info\_order_infos.html.twig:5</note>
      </notes>
      <segment>
        <source>part.supplier.name</source>
        <target>Name</target>
      </segment>
    </unit>
    <unit id="RiciNp5" name="part.supplier.partnr">
      <notes>
        <note category="file-source" priority="1">Part-DB1\templates\Parts\info\_order_infos.html.twig:6</note>
        <note priority="1">Part-DB1\templates\Parts\info\_order_infos.html.twig:6</note>
      </notes>
      <segment>
        <source>part.supplier.partnr</source>
        <target>Partnr.</target>
      </segment>
    </unit>
    <unit id="_SpdO.3" name="part.order.minamount">
      <notes>
        <note category="file-source" priority="1">Part-DB1\templates\Parts\info\_order_infos.html.twig:28</note>
        <note priority="1">Part-DB1\templates\Parts\info\_order_infos.html.twig:28</note>
      </notes>
      <segment>
        <source>part.order.minamount</source>
        <target>Minimum amount</target>
      </segment>
    </unit>
    <unit id="4RsODVR" name="part.order.price">
      <notes>
        <note category="file-source" priority="1">Part-DB1\templates\Parts\info\_order_infos.html.twig:29</note>
        <note priority="1">Part-DB1\templates\Parts\info\_order_infos.html.twig:29</note>
      </notes>
      <segment>
        <source>part.order.price</source>
        <target>Price</target>
      </segment>
    </unit>
    <unit id="Lr0c8K3" name="part.order.single_price">
      <notes>
        <note category="file-source" priority="1">Part-DB1\templates\Parts\info\_order_infos.html.twig:31</note>
        <note priority="1">Part-DB1\templates\Parts\info\_order_infos.html.twig:31</note>
      </notes>
      <segment>
        <source>part.order.single_price</source>
        <target>Unit Price</target>
      </segment>
    </unit>
    <unit id="EKnfKFl" name="edit.caption_short">
      <notes>
        <note category="file-source" priority="1">Part-DB1\templates\Parts\info\_order_infos.html.twig:71</note>
        <note priority="1">Part-DB1\templates\Parts\info\_order_infos.html.twig:71</note>
      </notes>
      <segment>
        <source>edit.caption_short</source>
        <target>Edit</target>
      </segment>
    </unit>
    <unit id="qNZM46r" name="delete.caption">
      <notes>
        <note category="file-source" priority="1">Part-DB1\templates\Parts\info\_order_infos.html.twig:72</note>
        <note priority="1">Part-DB1\templates\Parts\info\_order_infos.html.twig:72</note>
      </notes>
      <segment>
        <source>delete.caption</source>
        <target>Delete</target>
      </segment>
    </unit>
    <unit id="aUihK3c" name="part_lots.description">
      <notes>
        <note category="file-source" priority="1">Part-DB1\templates\Parts\info\_part_lots.html.twig:7</note>
        <note priority="1">Part-DB1\templates\Parts\info\_part_lots.html.twig:6</note>
      </notes>
      <segment>
        <source>part_lots.description</source>
        <target>Description</target>
      </segment>
    </unit>
    <unit id="SOcXkyd" name="part_lots.storage_location">
      <notes>
        <note category="file-source" priority="1">Part-DB1\templates\Parts\info\_part_lots.html.twig:8</note>
        <note priority="1">Part-DB1\templates\Parts\info\_part_lots.html.twig:7</note>
      </notes>
      <segment>
        <source>part_lots.storage_location</source>
        <target>Storage location</target>
      </segment>
    </unit>
    <unit id="jVYrm0U" name="part_lots.amount">
      <notes>
        <note category="file-source" priority="1">Part-DB1\templates\Parts\info\_part_lots.html.twig:9</note>
        <note priority="1">Part-DB1\templates\Parts\info\_part_lots.html.twig:8</note>
      </notes>
      <segment>
        <source>part_lots.amount</source>
        <target>Amount</target>
      </segment>
    </unit>
    <unit id="upshmqD" name="part_lots.location_unknown">
      <notes>
        <note category="file-source" priority="1">Part-DB1\templates\Parts\info\_part_lots.html.twig:24</note>
        <note priority="1">Part-DB1\templates\Parts\info\_part_lots.html.twig:22</note>
      </notes>
      <segment>
        <source>part_lots.location_unknown</source>
        <target>Storage location unknown</target>
      </segment>
    </unit>
    <unit id="BTUni9r" name="part_lots.instock_unknown">
      <notes>
        <note category="file-source" priority="1">Part-DB1\templates\Parts\info\_part_lots.html.twig:31</note>
        <note priority="1">Part-DB1\templates\Parts\info\_part_lots.html.twig:29</note>
      </notes>
      <segment>
        <source>part_lots.instock_unknown</source>
        <target>Amount unknown</target>
      </segment>
    </unit>
    <unit id="NFa2bFQ" name="part_lots.expiration_date">
      <notes>
        <note category="file-source" priority="1">Part-DB1\templates\Parts\info\_part_lots.html.twig:40</note>
        <note priority="1">Part-DB1\templates\Parts\info\_part_lots.html.twig:38</note>
      </notes>
      <segment>
        <source>part_lots.expiration_date</source>
        <target>Expiration date</target>
      </segment>
    </unit>
    <unit id="axp.g13" name="part_lots.is_expired">
      <notes>
        <note category="file-source" priority="1">Part-DB1\templates\Parts\info\_part_lots.html.twig:48</note>
        <note priority="1">Part-DB1\templates\Parts\info\_part_lots.html.twig:46</note>
      </notes>
      <segment>
        <source>part_lots.is_expired</source>
        <target>Expired</target>
      </segment>
    </unit>
    <unit id="EWX1Sti" name="part_lots.need_refill">
      <notes>
        <note category="file-source" priority="1">Part-DB1\templates\Parts\info\_part_lots.html.twig:55</note>
        <note priority="1">Part-DB1\templates\Parts\info\_part_lots.html.twig:53</note>
      </notes>
      <segment>
        <source>part_lots.need_refill</source>
        <target>Needs refill</target>
      </segment>
    </unit>
    <unit id="E4S6Pvg" name="part.info.prev_picture">
      <notes>
        <note category="file-source" priority="1">Part-DB1\templates\Parts\info\_picture.html.twig:15</note>
        <note priority="1">Part-DB1\templates\Parts\info\_picture.html.twig:15</note>
      </notes>
      <segment>
        <source>part.info.prev_picture</source>
        <target>Previous picture</target>
      </segment>
    </unit>
    <unit id="2PpQKL9" name="part.info.next_picture">
      <notes>
        <note category="file-source" priority="1">Part-DB1\templates\Parts\info\_picture.html.twig:19</note>
        <note priority="1">Part-DB1\templates\Parts\info\_picture.html.twig:19</note>
      </notes>
      <segment>
        <source>part.info.next_picture</source>
        <target>Next picture</target>
      </segment>
    </unit>
    <unit id="8zIQiUL" name="part.mass.tooltip">
      <notes>
        <note category="file-source" priority="1">Part-DB1\templates\Parts\info\_sidebar.html.twig:21</note>
        <note priority="1">Part-DB1\templates\Parts\info\_sidebar.html.twig:21</note>
      </notes>
      <segment>
        <source>part.mass.tooltip</source>
        <target>Mass</target>
      </segment>
    </unit>
    <unit id="9o2FQD1" name="part.needs_review.badge">
      <notes>
        <note category="file-source" priority="1">Part-DB1\templates\Parts\info\_sidebar.html.twig:30</note>
        <note priority="1">Part-DB1\templates\Parts\info\_sidebar.html.twig:30</note>
      </notes>
      <segment>
        <source>part.needs_review.badge</source>
        <target>Needs review</target>
      </segment>
    </unit>
    <unit id="dF6ZXKR" name="part.favorite.badge">
      <notes>
        <note category="file-source" priority="1">Part-DB1\templates\Parts\info\_sidebar.html.twig:39</note>
        <note priority="1">Part-DB1\templates\Parts\info\_sidebar.html.twig:39</note>
      </notes>
      <segment>
        <source>part.favorite.badge</source>
        <target>Favorite</target>
      </segment>
    </unit>
    <unit id="EgLR013" name="part.obsolete.badge">
      <notes>
        <note category="file-source" priority="1">Part-DB1\templates\Parts\info\_sidebar.html.twig:47</note>
        <note priority="1">Part-DB1\templates\Parts\info\_sidebar.html.twig:47</note>
      </notes>
      <segment>
        <source>part.obsolete.badge</source>
        <target>No longer available</target>
      </segment>
    </unit>
    <unit id="PYWb1Wy" name="parameters.extracted_from_description">
      <notes>
        <note category="file-source" priority="1">Part-DB1\templates\Parts\info\_specifications.html.twig:10</note>
      </notes>
      <segment>
        <source>parameters.extracted_from_description</source>
        <target>Automatically extracted from description</target>
      </segment>
    </unit>
    <unit id="xuDIeTd" name="parameters.auto_extracted_from_comment">
      <notes>
        <note category="file-source" priority="1">Part-DB1\templates\Parts\info\_specifications.html.twig:15</note>
      </notes>
      <segment>
        <source>parameters.auto_extracted_from_comment</source>
        <target>Automatically extracted from notes</target>
      </segment>
    </unit>
    <unit id="cTsojYo" name="part.edit.btn">
      <notes>
        <note category="file-source" priority="1">Part-DB1\templates\Parts\info\_tools.html.twig:6</note>
        <note priority="1">Part-DB1\templates\Parts\info\_tools.html.twig:4</note>
        <note priority="1">templates\Parts\show_part_info.html.twig:125</note>
      </notes>
      <segment>
        <source>part.edit.btn</source>
        <target>Edit part</target>
      </segment>
    </unit>
    <unit id="XGGYjnA" name="part.clone.btn">
      <notes>
        <note category="file-source" priority="1">Part-DB1\templates\Parts\info\_tools.html.twig:16</note>
        <note priority="1">Part-DB1\templates\Parts\info\_tools.html.twig:14</note>
        <note priority="1">templates\Parts\show_part_info.html.twig:135</note>
      </notes>
      <segment>
        <source>part.clone.btn</source>
        <target>Clone part</target>
      </segment>
    </unit>
    <unit id="WzQH7wQ" name="part.create.btn">
      <notes>
        <note category="file-source" priority="1">Part-DB1\templates\Parts\info\_tools.html.twig:24</note>
        <note category="file-source" priority="1">Part-DB1\templates\Parts\lists\_action_bar.html.twig:4</note>
        <note priority="1">templates\Parts\show_part_info.html.twig:143</note>
      </notes>
      <segment>
        <source>part.create.btn</source>
        <target>Create new part</target>
      </segment>
    </unit>
    <unit id="GayDkXI" name="part.delete.confirm_title">
      <notes>
        <note category="file-source" priority="1">Part-DB1\templates\Parts\info\_tools.html.twig:31</note>
        <note priority="1">Part-DB1\templates\Parts\info\_tools.html.twig:29</note>
      </notes>
      <segment>
        <source>part.delete.confirm_title</source>
        <target>Do you really want to delete this part?</target>
      </segment>
    </unit>
    <unit id="v4cgmfN" name="part.delete.message">
      <notes>
        <note category="file-source" priority="1">Part-DB1\templates\Parts\info\_tools.html.twig:32</note>
        <note priority="1">Part-DB1\templates\Parts\info\_tools.html.twig:30</note>
      </notes>
      <segment>
        <source>part.delete.message</source>
        <target>This part and any associated information (like attachments, price informations, etc.) will be deleted. This can not be undone!</target>
      </segment>
    </unit>
    <unit id="CJHxw_e" name="part.delete">
      <notes>
        <note category="file-source" priority="1">Part-DB1\templates\Parts\info\_tools.html.twig:39</note>
        <note priority="1">Part-DB1\templates\Parts\info\_tools.html.twig:37</note>
      </notes>
      <segment>
        <source>part.delete</source>
        <target>Delete part</target>
      </segment>
    </unit>
    <unit id="7BufWRt" name="parts_list.all.title">
      <notes>
        <note category="file-source" priority="1">Part-DB1\templates\Parts\lists\all_list.html.twig:4</note>
        <note priority="1">Part-DB1\templates\Parts\lists\all_list.html.twig:4</note>
      </notes>
      <segment>
        <source>parts_list.all.title</source>
        <target>All parts</target>
      </segment>
    </unit>
    <unit id="TOD4O3j" name="parts_list.category.title">
      <notes>
        <note category="file-source" priority="1">Part-DB1\templates\Parts\lists\category_list.html.twig:4</note>
        <note priority="1">Part-DB1\templates\Parts\lists\category_list.html.twig:4</note>
      </notes>
      <segment>
        <source>parts_list.category.title</source>
        <target>Parts with category</target>
      </segment>
    </unit>
    <unit id="yCsUZQZ" name="parts_list.footprint.title">
      <notes>
        <note category="file-source" priority="1">Part-DB1\templates\Parts\lists\footprint_list.html.twig:4</note>
        <note priority="1">Part-DB1\templates\Parts\lists\footprint_list.html.twig:4</note>
      </notes>
      <segment>
        <source>parts_list.footprint.title</source>
        <target>Parts with footprint</target>
      </segment>
    </unit>
    <unit id="j4vXh3o" name="parts_list.manufacturer.title">
      <notes>
        <note category="file-source" priority="1">Part-DB1\templates\Parts\lists\manufacturer_list.html.twig:4</note>
        <note priority="1">Part-DB1\templates\Parts\lists\manufacturer_list.html.twig:4</note>
      </notes>
      <segment>
        <source>parts_list.manufacturer.title</source>
        <target>Parts with manufacturer</target>
      </segment>
    </unit>
    <unit id="6uogzri" name="parts_list.search.title">
      <notes>
        <note category="file-source" priority="1">Part-DB1\templates\Parts\lists\search_list.html.twig:4</note>
        <note priority="1">Part-DB1\templates\Parts\lists\search_list.html.twig:4</note>
      </notes>
      <segment>
        <source>parts_list.search.title</source>
        <target>Search Parts</target>
      </segment>
    </unit>
    <unit id="gwE_D3w" name="parts_list.storelocation.title">
      <notes>
        <note category="file-source" priority="1">Part-DB1\templates\Parts\lists\store_location_list.html.twig:4</note>
        <note priority="1">Part-DB1\templates\Parts\lists\store_location_list.html.twig:4</note>
      </notes>
      <segment>
        <source>parts_list.storelocation.title</source>
        <target>Parts with store locations</target>
      </segment>
    </unit>
    <unit id="K3Nj1UQ" name="parts_list.supplier.title">
      <notes>
        <note category="file-source" priority="1">Part-DB1\templates\Parts\lists\supplier_list.html.twig:4</note>
        <note priority="1">Part-DB1\templates\Parts\lists\supplier_list.html.twig:4</note>
      </notes>
      <segment>
        <source>parts_list.supplier.title</source>
        <target>Parts with supplier</target>
      </segment>
    </unit>
    <unit id="DBlWwba" name="parts_list.tags.title">
      <notes>
        <note category="file-source" priority="1">Part-DB1\templates\Parts\lists\tags_list.html.twig:4</note>
        <note priority="1">Part-DB1\templates\Parts\lists\tags_list.html.twig:4</note>
      </notes>
      <segment>
        <source>parts_list.tags.title</source>
        <target>Parts with tag</target>
      </segment>
    </unit>
    <unit id="5tFcxpX" name="entity.info.common.tab">
      <notes>
        <note category="file-source" priority="1">Part-DB1\templates\Parts\lists\_info_card.html.twig:22</note>
        <note priority="1">Part-DB1\templates\Parts\lists\_info_card.html.twig:17</note>
      </notes>
      <segment>
        <source>entity.info.common.tab</source>
        <target>Common</target>
      </segment>
    </unit>
    <unit id="F0da8x0" name="entity.info.statistics.tab">
      <notes>
        <note category="file-source" priority="1">Part-DB1\templates\Parts\lists\_info_card.html.twig:26</note>
        <note priority="1">Part-DB1\templates\Parts\lists\_info_card.html.twig:20</note>
      </notes>
      <segment>
        <source>entity.info.statistics.tab</source>
        <target>Statistics</target>
      </segment>
    </unit>
    <unit id="Msykg.Z" name="entity.info.attachments.tab">
      <notes>
        <note category="file-source" priority="1">Part-DB1\templates\Parts\lists\_info_card.html.twig:31</note>
      </notes>
      <segment>
        <source>entity.info.attachments.tab</source>
        <target>Attachments</target>
      </segment>
    </unit>
    <unit id="8VfTCPf" name="entity.info.parameters.tab">
      <notes>
        <note category="file-source" priority="1">Part-DB1\templates\Parts\lists\_info_card.html.twig:37</note>
      </notes>
      <segment>
        <source>entity.info.parameters.tab</source>
        <target>Parameters</target>
      </segment>
    </unit>
    <unit id="a0Bt1My" name="entity.info.name">
      <notes>
        <note category="file-source" priority="1">Part-DB1\templates\Parts\lists\_info_card.html.twig:54</note>
        <note priority="1">Part-DB1\templates\Parts\lists\_info_card.html.twig:30</note>
      </notes>
      <segment>
        <source>entity.info.name</source>
        <target>Name</target>
      </segment>
    </unit>
    <unit id="pqMTPTv" name="entity.info.parent">
      <notes>
        <note category="file-source" priority="1">Part-DB1\templates\Parts\lists\_info_card.html.twig:58</note>
        <note category="file-source" priority="1">Part-DB1\templates\Parts\lists\_info_card.html.twig:96</note>
        <note priority="1">Part-DB1\templates\Parts\lists\_info_card.html.twig:34</note>
        <note priority="1">Part-DB1\templates\Parts\lists\_info_card.html.twig:67</note>
      </notes>
      <segment>
        <source>entity.info.parent</source>
        <target>Parent</target>
      </segment>
    </unit>
    <unit id="nDEGgY0" name="entity.edit.btn">
      <notes>
        <note category="file-source" priority="1">Part-DB1\templates\Parts\lists\_info_card.html.twig:70</note>
        <note priority="1">Part-DB1\templates\Parts\lists\_info_card.html.twig:46</note>
      </notes>
      <segment>
        <source>entity.edit.btn</source>
        <target>Edit</target>
      </segment>
    </unit>
    <unit id="Rsrawma" name="entity.info.children_count">
      <notes>
        <note category="file-source" priority="1">Part-DB1\templates\Parts\lists\_info_card.html.twig:92</note>
        <note priority="1">Part-DB1\templates\Parts\lists\_info_card.html.twig:63</note>
      </notes>
      <segment>
        <source>entity.info.children_count</source>
        <target>Count of children elements</target>
      </segment>
    </unit>
    <unit id="3WtQFdr" name="tfa.check.title">
      <notes>
        <note category="file-source" priority="1">Part-DB1\templates\security\2fa_base_form.html.twig:3</note>
        <note category="file-source" priority="1">Part-DB1\templates\security\2fa_base_form.html.twig:5</note>
        <note priority="1">Part-DB1\templates\security\2fa_base_form.html.twig:3</note>
        <note priority="1">Part-DB1\templates\security\2fa_base_form.html.twig:5</note>
      </notes>
      <segment>
        <source>tfa.check.title</source>
        <target>Two-factor authentication needed</target>
      </segment>
    </unit>
    <unit id="FPvJfPr" name="tfa.code.trusted_pc">
      <notes>
        <note category="file-source" priority="1">Part-DB1\templates\security\2fa_base_form.html.twig:39</note>
        <note priority="1">Part-DB1\templates\security\2fa_base_form.html.twig:39</note>
      </notes>
      <segment>
        <source>tfa.code.trusted_pc</source>
        <target>This is a trusted computer (if this is enabled, no further two-factor queries are performed on this computer)</target>
      </segment>
    </unit>
    <unit id="XtrGxkd" name="login.btn">
      <notes>
        <note category="file-source" priority="1">Part-DB1\templates\security\2fa_base_form.html.twig:52</note>
        <note category="file-source" priority="1">Part-DB1\templates\security\login.html.twig:58</note>
        <note priority="1">Part-DB1\templates\security\2fa_base_form.html.twig:52</note>
        <note priority="1">Part-DB1\templates\security\login.html.twig:58</note>
      </notes>
      <segment>
        <source>login.btn</source>
        <target>Login</target>
      </segment>
    </unit>
    <unit id="okzpfQC" name="user.logout">
      <notes>
        <note category="file-source" priority="1">Part-DB1\templates\security\2fa_base_form.html.twig:53</note>
        <note category="file-source" priority="1">Part-DB1\templates\security\U2F\u2f_login.html.twig:13</note>
        <note category="file-source" priority="1">Part-DB1\templates\_navbar.html.twig:42</note>
        <note priority="1">Part-DB1\templates\security\2fa_base_form.html.twig:53</note>
        <note priority="1">Part-DB1\templates\security\U2F\u2f_login.html.twig:13</note>
        <note priority="1">Part-DB1\templates\_navbar.html.twig:40</note>
      </notes>
      <segment>
        <source>user.logout</source>
        <target>Logout</target>
      </segment>
    </unit>
    <unit id="INlwXoR" name="tfa.check.code.label">
      <notes>
        <note category="file-source" priority="1">Part-DB1\templates\security\2fa_form.html.twig:6</note>
        <note priority="1">Part-DB1\templates\security\2fa_form.html.twig:6</note>
      </notes>
      <segment>
        <source>tfa.check.code.label</source>
        <target>Authenticator app code</target>
      </segment>
    </unit>
    <unit id="TUbr0_A" name="tfa.check.code.help">
      <notes>
        <note category="file-source" priority="1">Part-DB1\templates\security\2fa_form.html.twig:10</note>
        <note priority="1">Part-DB1\templates\security\2fa_form.html.twig:10</note>
      </notes>
      <segment>
        <source>tfa.check.code.help</source>
        <target>Enter the 6-digit code from your Authenticator App or one of your backup codes if the Authenticator is not available.</target>
      </segment>
    </unit>
    <unit id="Kd99AFq" name="login.title">
      <notes>
        <note category="file-source" priority="1">Part-DB1\templates\security\login.html.twig:3</note>
        <note priority="1">Part-DB1\templates\security\login.html.twig:3</note>
        <note priority="1">templates\security\login.html.twig:3</note>
      </notes>
      <segment>
        <source>login.title</source>
        <target>Login</target>
      </segment>
    </unit>
    <unit id="nDK0G.T" name="login.card_title">
      <notes>
        <note category="file-source" priority="1">Part-DB1\templates\security\login.html.twig:7</note>
        <note priority="1">Part-DB1\templates\security\login.html.twig:7</note>
        <note priority="1">templates\security\login.html.twig:7</note>
      </notes>
      <segment>
        <source>login.card_title</source>
        <target>Login</target>
      </segment>
    </unit>
    <unit id="6Ks0rFM" name="login.username.label">
      <notes>
        <note category="file-source" priority="1">Part-DB1\templates\security\login.html.twig:31</note>
        <note priority="1">Part-DB1\templates\security\login.html.twig:31</note>
        <note priority="1">templates\security\login.html.twig:31</note>
      </notes>
      <segment>
        <source>login.username.label</source>
        <target>Username</target>
      </segment>
    </unit>
    <unit id="JUuJUUV" name="login.username.placeholder">
      <notes>
        <note category="file-source" priority="1">Part-DB1\templates\security\login.html.twig:34</note>
        <note priority="1">Part-DB1\templates\security\login.html.twig:34</note>
        <note priority="1">templates\security\login.html.twig:34</note>
      </notes>
      <segment>
        <source>login.username.placeholder</source>
        <target>Username</target>
      </segment>
    </unit>
    <unit id="HJtrGOc" name="login.password.label">
      <notes>
        <note category="file-source" priority="1">Part-DB1\templates\security\login.html.twig:38</note>
        <note priority="1">Part-DB1\templates\security\login.html.twig:38</note>
        <note priority="1">templates\security\login.html.twig:38</note>
      </notes>
      <segment>
        <source>login.password.label</source>
        <target>Password</target>
      </segment>
    </unit>
    <unit id="8SD.6EK" name="login.password.placeholder">
      <notes>
        <note category="file-source" priority="1">Part-DB1\templates\security\login.html.twig:40</note>
        <note priority="1">Part-DB1\templates\security\login.html.twig:40</note>
        <note priority="1">templates\security\login.html.twig:40</note>
      </notes>
      <segment>
        <source>login.password.placeholder</source>
        <target>Password</target>
      </segment>
    </unit>
    <unit id="BSn76q_" name="login.rememberme">
      <notes>
        <note category="file-source" priority="1">Part-DB1\templates\security\login.html.twig:50</note>
        <note priority="1">Part-DB1\templates\security\login.html.twig:50</note>
        <note priority="1">templates\security\login.html.twig:50</note>
      </notes>
      <segment>
        <source>login.rememberme</source>
        <target>Remember me (should not be used on shared computers)</target>
      </segment>
    </unit>
    <unit id="GO.ZhTX" name="pw_reset.password_forget">
      <notes>
        <note category="file-source" priority="1">Part-DB1\templates\security\login.html.twig:64</note>
        <note priority="1">Part-DB1\templates\security\login.html.twig:64</note>
      </notes>
      <segment>
        <source>pw_reset.password_forget</source>
        <target>Forgot username/password?</target>
      </segment>
    </unit>
    <unit id="hbW2JJr" name="pw_reset.new_pw.header.title">
      <notes>
        <note category="file-source" priority="1">Part-DB1\templates\security\pw_reset_new_pw.html.twig:5</note>
        <note priority="1">Part-DB1\templates\security\pw_reset_new_pw.html.twig:5</note>
      </notes>
      <segment>
        <source>pw_reset.new_pw.header.title</source>
        <target>Set new password</target>
      </segment>
    </unit>
    <unit id="3Tgn6io" name="pw_reset.request.header.title">
      <notes>
        <note category="file-source" priority="1">Part-DB1\templates\security\pw_reset_request.html.twig:5</note>
        <note priority="1">Part-DB1\templates\security\pw_reset_request.html.twig:5</note>
      </notes>
      <segment>
        <source>pw_reset.request.header.title</source>
        <target>Request a new password</target>
      </segment>
    </unit>
    <unit id="J1aHED." name="tfa_u2f.http_warning">
      <notes>
        <note category="file-source" priority="1">Part-DB1\templates\security\U2F\u2f_login.html.twig:7</note>
        <note category="file-source" priority="1">Part-DB1\templates\security\U2F\u2f_register.html.twig:10</note>
        <note priority="1">Part-DB1\templates\security\U2F\u2f_login.html.twig:7</note>
        <note priority="1">Part-DB1\templates\security\U2F\u2f_register.html.twig:10</note>
      </notes>
      <segment>
        <source>tfa_u2f.http_warning</source>
        <target>You are accessing this page using the insecure HTTP method, so U2F will most likely not work (Bad Request error message). Ask an administrator to set up the secure HTTPS method if you want to use security keys.</target>
      </segment>
    </unit>
    <unit id="Do6QuMa" name="r_u2f_two_factor.pressbutton">
      <notes>
        <note category="file-source" priority="1">Part-DB1\templates\security\U2F\u2f_login.html.twig:10</note>
        <note category="file-source" priority="1">Part-DB1\templates\security\U2F\u2f_register.html.twig:22</note>
        <note priority="1">Part-DB1\templates\security\U2F\u2f_login.html.twig:10</note>
        <note priority="1">Part-DB1\templates\security\U2F\u2f_register.html.twig:22</note>
      </notes>
      <segment>
        <source>r_u2f_two_factor.pressbutton</source>
        <target>Please plug in your security key and press its button!</target>
      </segment>
    </unit>
    <unit id="T4i5SE4" name="tfa_u2f.add_key.title">
      <notes>
        <note category="file-source" priority="1">Part-DB1\templates\security\U2F\u2f_register.html.twig:3</note>
        <note priority="1">Part-DB1\templates\security\U2F\u2f_register.html.twig:3</note>
      </notes>
      <segment>
        <source>tfa_u2f.add_key.title</source>
        <target>Add security key</target>
      </segment>
    </unit>
    <unit id="rIJ.Flq" name="tfa_u2f.explanation">
      <notes>
        <note category="file-source" priority="1">Part-DB1\templates\security\U2F\u2f_register.html.twig:6</note>
        <note category="file-source" priority="1">Part-DB1\templates\Users\_2fa_settings.html.twig:111</note>
        <note priority="1">Part-DB1\templates\security\U2F\u2f_register.html.twig:6</note>
        <note priority="1">Part-DB1\templates\Users\_2fa_settings.html.twig:111</note>
      </notes>
      <segment>
        <source>tfa_u2f.explanation</source>
        <target>With the help of a U2F/FIDO compatible security key (e.g. YubiKey or NitroKey), user-friendly and secure two-factor authentication can be achieved. The security keys can be registered here, and if two-factor verification is required, the key only needs to be inserted via USB or typed against the device via NFC.</target>
      </segment>
    </unit>
    <unit id="DMC2yTT" name="tfa_u2f.add_key.backup_hint">
      <notes>
        <note category="file-source" priority="1">Part-DB1\templates\security\U2F\u2f_register.html.twig:7</note>
        <note priority="1">Part-DB1\templates\security\U2F\u2f_register.html.twig:7</note>
      </notes>
      <segment>
        <source>tfa_u2f.add_key.backup_hint</source>
        <target>To ensure access even if the key is lost, it is recommended to register a second key as backup and store it in a safe place!</target>
      </segment>
    </unit>
    <unit id="ktQ_kY9" name="r_u2f_two_factor.name">
      <notes>
        <note category="file-source" priority="1">Part-DB1\templates\security\U2F\u2f_register.html.twig:16</note>
        <note priority="1">Part-DB1\templates\security\U2F\u2f_register.html.twig:16</note>
      </notes>
      <segment>
        <source>r_u2f_two_factor.name</source>
        <target>Shown key name (e.g. Backup)</target>
      </segment>
    </unit>
    <unit id="HI4_6dF" name="tfa_u2f.add_key.add_button">
      <notes>
        <note category="file-source" priority="1">Part-DB1\templates\security\U2F\u2f_register.html.twig:19</note>
        <note priority="1">Part-DB1\templates\security\U2F\u2f_register.html.twig:19</note>
      </notes>
      <segment>
        <source>tfa_u2f.add_key.add_button</source>
        <target>Add security key</target>
      </segment>
    </unit>
    <unit id="JyEfylJ" name="tfa_u2f.add_key.back_to_settings">
      <notes>
        <note category="file-source" priority="1">Part-DB1\templates\security\U2F\u2f_register.html.twig:27</note>
        <note priority="1">Part-DB1\templates\security\U2F\u2f_register.html.twig:27</note>
      </notes>
      <segment>
        <source>tfa_u2f.add_key.back_to_settings</source>
        <target>Back to settings</target>
      </segment>
    </unit>
    <unit id="yD.UA07" name="statistics.title">
      <notes>
        <note category="file-source" priority="1">Part-DB1\templates\Statistics\statistics.html.twig:5</note>
        <note category="file-source" priority="1">Part-DB1\templates\Statistics\statistics.html.twig:8</note>
        <note priority="1">Part-DB1\templates\Statistics\statistics.html.twig:5</note>
        <note priority="1">Part-DB1\templates\Statistics\statistics.html.twig:8</note>
        <note priority="1">new</note>
      </notes>
      <segment>
        <source>statistics.title</source>
        <target>Statistics</target>
      </segment>
    </unit>
    <unit id="6l0Fwd2" name="statistics.parts">
      <notes>
        <note category="file-source" priority="1">Part-DB1\templates\Statistics\statistics.html.twig:14</note>
        <note priority="1">Part-DB1\templates\Statistics\statistics.html.twig:14</note>
        <note priority="1">new</note>
      </notes>
      <segment>
        <source>statistics.parts</source>
        <target>Parts</target>
      </segment>
    </unit>
    <unit id="QRdK9zd" name="statistics.data_structures">
      <notes>
        <note category="file-source" priority="1">Part-DB1\templates\Statistics\statistics.html.twig:19</note>
        <note priority="1">Part-DB1\templates\Statistics\statistics.html.twig:19</note>
        <note priority="1">new</note>
      </notes>
      <segment>
        <source>statistics.data_structures</source>
        <target>Data structures</target>
      </segment>
    </unit>
    <unit id="50kyfxA" name="statistics.attachments">
      <notes>
        <note category="file-source" priority="1">Part-DB1\templates\Statistics\statistics.html.twig:24</note>
        <note priority="1">Part-DB1\templates\Statistics\statistics.html.twig:24</note>
        <note priority="1">new</note>
      </notes>
      <segment>
        <source>statistics.attachments</source>
        <target>Attachments</target>
      </segment>
    </unit>
    <unit id="Op0xko9" name="statistics.property">
      <notes>
        <note category="file-source" priority="1">Part-DB1\templates\Statistics\statistics.html.twig:34</note>
        <note category="file-source" priority="1">Part-DB1\templates\Statistics\statistics.html.twig:59</note>
        <note category="file-source" priority="1">Part-DB1\templates\Statistics\statistics.html.twig:104</note>
        <note priority="1">Part-DB1\templates\Statistics\statistics.html.twig:34</note>
        <note priority="1">Part-DB1\templates\Statistics\statistics.html.twig:59</note>
        <note priority="1">Part-DB1\templates\Statistics\statistics.html.twig:104</note>
        <note priority="1">new</note>
      </notes>
      <segment>
        <source>statistics.property</source>
        <target>Property</target>
      </segment>
    </unit>
    <unit id="zn.PnJ2" name="statistics.value">
      <notes>
        <note category="file-source" priority="1">Part-DB1\templates\Statistics\statistics.html.twig:35</note>
        <note category="file-source" priority="1">Part-DB1\templates\Statistics\statistics.html.twig:60</note>
        <note category="file-source" priority="1">Part-DB1\templates\Statistics\statistics.html.twig:105</note>
        <note priority="1">Part-DB1\templates\Statistics\statistics.html.twig:35</note>
        <note priority="1">Part-DB1\templates\Statistics\statistics.html.twig:60</note>
        <note priority="1">Part-DB1\templates\Statistics\statistics.html.twig:105</note>
        <note priority="1">new</note>
      </notes>
      <segment>
        <source>statistics.value</source>
        <target>Value</target>
      </segment>
    </unit>
    <unit id=".lLfExB" name="statistics.distinct_parts_count">
      <notes>
        <note category="file-source" priority="1">Part-DB1\templates\Statistics\statistics.html.twig:40</note>
        <note priority="1">Part-DB1\templates\Statistics\statistics.html.twig:40</note>
        <note priority="1">new</note>
      </notes>
      <segment>
        <source>statistics.distinct_parts_count</source>
        <target>Number of distinct parts</target>
      </segment>
    </unit>
    <unit id="IjDWXUD" name="statistics.parts_instock_sum">
      <notes>
        <note category="file-source" priority="1">Part-DB1\templates\Statistics\statistics.html.twig:44</note>
        <note priority="1">Part-DB1\templates\Statistics\statistics.html.twig:44</note>
        <note priority="1">new</note>
      </notes>
      <segment>
        <source>statistics.parts_instock_sum</source>
        <target>Sum of all part instocks</target>
      </segment>
    </unit>
    <unit id="OUVlqDZ" name="statistics.parts_with_price">
      <notes>
        <note category="file-source" priority="1">Part-DB1\templates\Statistics\statistics.html.twig:48</note>
        <note priority="1">Part-DB1\templates\Statistics\statistics.html.twig:48</note>
        <note priority="1">new</note>
      </notes>
      <segment>
        <source>statistics.parts_with_price</source>
        <target>Number of parts with price information</target>
      </segment>
    </unit>
    <unit id="VX9aZ2j" name="statistics.categories_count">
      <notes>
        <note category="file-source" priority="1">Part-DB1\templates\Statistics\statistics.html.twig:65</note>
        <note priority="1">Part-DB1\templates\Statistics\statistics.html.twig:65</note>
        <note priority="1">new</note>
      </notes>
      <segment>
        <source>statistics.categories_count</source>
        <target>Number of categories</target>
      </segment>
    </unit>
    <unit id="Aks9a3Q" name="statistics.footprints_count">
      <notes>
        <note category="file-source" priority="1">Part-DB1\templates\Statistics\statistics.html.twig:69</note>
        <note priority="1">Part-DB1\templates\Statistics\statistics.html.twig:69</note>
        <note priority="1">new</note>
      </notes>
      <segment>
        <source>statistics.footprints_count</source>
        <target>Number of footprints</target>
      </segment>
    </unit>
    <unit id="wvwDajm" name="statistics.manufacturers_count">
      <notes>
        <note category="file-source" priority="1">Part-DB1\templates\Statistics\statistics.html.twig:73</note>
        <note priority="1">Part-DB1\templates\Statistics\statistics.html.twig:73</note>
        <note priority="1">new</note>
      </notes>
      <segment>
        <source>statistics.manufacturers_count</source>
        <target>Number of manufacturers</target>
      </segment>
    </unit>
    <unit id="MDdSIU0" name="statistics.storelocations_count">
      <notes>
        <note category="file-source" priority="1">Part-DB1\templates\Statistics\statistics.html.twig:77</note>
        <note priority="1">Part-DB1\templates\Statistics\statistics.html.twig:77</note>
        <note priority="1">new</note>
      </notes>
      <segment>
        <source>statistics.storelocations_count</source>
        <target>Number of storelocations</target>
      </segment>
    </unit>
    <unit id="q9tLL7." name="statistics.suppliers_count">
      <notes>
        <note category="file-source" priority="1">Part-DB1\templates\Statistics\statistics.html.twig:81</note>
        <note priority="1">Part-DB1\templates\Statistics\statistics.html.twig:81</note>
        <note priority="1">new</note>
      </notes>
      <segment>
        <source>statistics.suppliers_count</source>
        <target>Number of suppliers</target>
      </segment>
    </unit>
    <unit id="xzr9lD3" name="statistics.currencies_count">
      <notes>
        <note category="file-source" priority="1">Part-DB1\templates\Statistics\statistics.html.twig:85</note>
        <note priority="1">Part-DB1\templates\Statistics\statistics.html.twig:85</note>
        <note priority="1">new</note>
      </notes>
      <segment>
        <source>statistics.currencies_count</source>
        <target>Number of currencies</target>
      </segment>
    </unit>
    <unit id="AZ_PxJJ" name="statistics.measurement_units_count">
      <notes>
        <note category="file-source" priority="1">Part-DB1\templates\Statistics\statistics.html.twig:89</note>
        <note priority="1">Part-DB1\templates\Statistics\statistics.html.twig:89</note>
        <note priority="1">new</note>
      </notes>
      <segment>
        <source>statistics.measurement_units_count</source>
        <target>Number of measurement units</target>
      </segment>
    </unit>
    <unit id="T0BDQn_" name="statistics.devices_count">
      <notes>
        <note category="file-source" priority="1">Part-DB1\templates\Statistics\statistics.html.twig:93</note>
        <note priority="1">Part-DB1\templates\Statistics\statistics.html.twig:93</note>
        <note priority="1">new</note>
      </notes>
      <segment>
        <source>statistics.devices_count</source>
        <target>Number of projects</target>
      </segment>
    </unit>
    <unit id="8HKc.Yq" name="statistics.attachment_types_count">
      <notes>
        <note category="file-source" priority="1">Part-DB1\templates\Statistics\statistics.html.twig:110</note>
        <note priority="1">Part-DB1\templates\Statistics\statistics.html.twig:110</note>
        <note priority="1">new</note>
      </notes>
      <segment>
        <source>statistics.attachment_types_count</source>
        <target>Number of attachment types</target>
      </segment>
    </unit>
    <unit id="S1UPbY3" name="statistics.all_attachments_count">
      <notes>
        <note category="file-source" priority="1">Part-DB1\templates\Statistics\statistics.html.twig:114</note>
        <note priority="1">Part-DB1\templates\Statistics\statistics.html.twig:114</note>
        <note priority="1">new</note>
      </notes>
      <segment>
        <source>statistics.all_attachments_count</source>
        <target>Number of all attachments</target>
      </segment>
    </unit>
    <unit id="X68eHt0" name="statistics.user_uploaded_attachments_count">
      <notes>
        <note category="file-source" priority="1">Part-DB1\templates\Statistics\statistics.html.twig:118</note>
        <note priority="1">Part-DB1\templates\Statistics\statistics.html.twig:118</note>
        <note priority="1">new</note>
      </notes>
      <segment>
        <source>statistics.user_uploaded_attachments_count</source>
        <target>Number of user uploaded attachments</target>
      </segment>
    </unit>
    <unit id="PcACWnw" name="statistics.private_attachments_count">
      <notes>
        <note category="file-source" priority="1">Part-DB1\templates\Statistics\statistics.html.twig:122</note>
        <note priority="1">Part-DB1\templates\Statistics\statistics.html.twig:122</note>
        <note priority="1">new</note>
      </notes>
      <segment>
        <source>statistics.private_attachments_count</source>
        <target>Number of private attachments</target>
      </segment>
    </unit>
    <unit id="b2F2Gpk" name="statistics.external_attachments_count">
      <notes>
        <note category="file-source" priority="1">Part-DB1\templates\Statistics\statistics.html.twig:126</note>
        <note priority="1">Part-DB1\templates\Statistics\statistics.html.twig:126</note>
        <note priority="1">new</note>
      </notes>
      <segment>
        <source>statistics.external_attachments_count</source>
        <target>Number of external attachments (URL)</target>
      </segment>
    </unit>
    <unit id="xd6VhOm" name="tfa_backup.codes.title">
      <notes>
        <note category="file-source" priority="1">Part-DB1\templates\Users\backup_codes.html.twig:3</note>
        <note category="file-source" priority="1">Part-DB1\templates\Users\backup_codes.html.twig:9</note>
        <note priority="1">Part-DB1\templates\Users\backup_codes.html.twig:3</note>
        <note priority="1">Part-DB1\templates\Users\backup_codes.html.twig:9</note>
      </notes>
      <segment>
        <source>tfa_backup.codes.title</source>
        <target>Backup codes</target>
      </segment>
    </unit>
    <unit id="DE6_hcj" name="tfa_backup.codes.explanation">
      <notes>
        <note category="file-source" priority="1">Part-DB1\templates\Users\backup_codes.html.twig:12</note>
        <note priority="1">Part-DB1\templates\Users\backup_codes.html.twig:12</note>
      </notes>
      <segment>
        <source>tfa_backup.codes.explanation</source>
        <target>Print out these codes and keep them in a safe place!</target>
      </segment>
    </unit>
    <unit id="q3Apy0z" name="tfa_backup.codes.help">
      <notes>
        <note category="file-source" priority="1">Part-DB1\templates\Users\backup_codes.html.twig:13</note>
        <note priority="1">Part-DB1\templates\Users\backup_codes.html.twig:13</note>
      </notes>
      <segment>
        <source>tfa_backup.codes.help</source>
        <target>If you no longer have access to your device with the Authenticator App (lost smartphone, data loss, etc.) you can use one of these codes to access your account and possibly set up a new Authenticator App. Each of these codes can be used once, it is recommended to delete used codes. Anyone with access to these codes can potentially access your account, so keep them in a safe place.</target>
      </segment>
    </unit>
    <unit id="iPcPo4t" name="tfa_backup.username">
      <notes>
        <note category="file-source" priority="1">Part-DB1\templates\Users\backup_codes.html.twig:16</note>
        <note priority="1">Part-DB1\templates\Users\backup_codes.html.twig:16</note>
      </notes>
      <segment>
        <source>tfa_backup.username</source>
        <target>Username</target>
      </segment>
    </unit>
    <unit id="g7XKOBR" name="tfa_backup.codes.page_generated_on">
      <notes>
        <note category="file-source" priority="1">Part-DB1\templates\Users\backup_codes.html.twig:29</note>
        <note priority="1">Part-DB1\templates\Users\backup_codes.html.twig:29</note>
      </notes>
      <segment>
        <source>tfa_backup.codes.page_generated_on</source>
        <target>Page generated on %date%</target>
      </segment>
    </unit>
    <unit id="3Qg6WkA" name="tfa_backup.codes.print">
      <notes>
        <note category="file-source" priority="1">Part-DB1\templates\Users\backup_codes.html.twig:32</note>
        <note priority="1">Part-DB1\templates\Users\backup_codes.html.twig:32</note>
      </notes>
      <segment>
        <source>tfa_backup.codes.print</source>
        <target>Print</target>
      </segment>
    </unit>
    <unit id="CJiKz6Q" name="tfa_backup.codes.copy_clipboard">
      <notes>
        <note category="file-source" priority="1">Part-DB1\templates\Users\backup_codes.html.twig:35</note>
        <note priority="1">Part-DB1\templates\Users\backup_codes.html.twig:35</note>
      </notes>
      <segment>
        <source>tfa_backup.codes.copy_clipboard</source>
        <target>Copy to clipboard</target>
      </segment>
    </unit>
    <unit id="_M8LV3f" name="user.info.label">
      <notes>
        <note category="file-source" priority="1">Part-DB1\templates\Users\user_info.html.twig:3</note>
        <note category="file-source" priority="1">Part-DB1\templates\Users\user_info.html.twig:6</note>
        <note category="file-source" priority="1">Part-DB1\templates\_navbar.html.twig:40</note>
        <note priority="1">Part-DB1\templates\Users\user_info.html.twig:3</note>
        <note priority="1">Part-DB1\templates\Users\user_info.html.twig:6</note>
        <note priority="1">Part-DB1\templates\_navbar.html.twig:38</note>
        <note priority="1">templates\base.html.twig:99</note>
        <note priority="1">templates\Users\user_info.html.twig:3</note>
        <note priority="1">templates\Users\user_info.html.twig:6</note>
      </notes>
      <segment>
        <source>user.info.label</source>
        <target>User informations</target>
      </segment>
    </unit>
    <unit id="PwI64fM" name="user.firstName.label">
      <notes>
        <note category="file-source" priority="1">Part-DB1\templates\Users\user_info.html.twig:18</note>
        <note category="file-source" priority="1">Part-DB1\src\Form\UserSettingsType.php:77</note>
        <note priority="1">Part-DB1\templates\Users\user_info.html.twig:18</note>
        <note priority="1">Part-DB1\src\Form\UserSettingsType.php:77</note>
        <note priority="1">templates\Users\user_info.html.twig:18</note>
        <note priority="1">src\Form\UserSettingsType.php:32</note>
      </notes>
      <segment>
        <source>user.firstName.label</source>
        <target>First name</target>
      </segment>
    </unit>
    <unit id="u2ayBIA" name="user.lastName.label">
      <notes>
        <note category="file-source" priority="1">Part-DB1\templates\Users\user_info.html.twig:24</note>
        <note category="file-source" priority="1">Part-DB1\src\Form\UserSettingsType.php:82</note>
        <note priority="1">Part-DB1\templates\Users\user_info.html.twig:24</note>
        <note priority="1">Part-DB1\src\Form\UserSettingsType.php:82</note>
        <note priority="1">templates\Users\user_info.html.twig:24</note>
        <note priority="1">src\Form\UserSettingsType.php:35</note>
      </notes>
      <segment>
        <source>user.lastName.label</source>
        <target>Last name</target>
      </segment>
    </unit>
    <unit id="cDu6Rok" name="user.email.label">
      <notes>
        <note category="file-source" priority="1">Part-DB1\templates\Users\user_info.html.twig:30</note>
        <note category="file-source" priority="1">Part-DB1\src\Form\UserSettingsType.php:92</note>
        <note priority="1">Part-DB1\templates\Users\user_info.html.twig:30</note>
        <note priority="1">Part-DB1\src\Form\UserSettingsType.php:92</note>
        <note priority="1">templates\Users\user_info.html.twig:30</note>
        <note priority="1">src\Form\UserSettingsType.php:41</note>
      </notes>
      <segment>
        <source>user.email.label</source>
        <target>Email</target>
      </segment>
    </unit>
    <unit id="8GGUFm1" name="user.department.label">
      <notes>
        <note category="file-source" priority="1">Part-DB1\templates\Users\user_info.html.twig:37</note>
        <note category="file-source" priority="1">Part-DB1\src\Form\UserSettingsType.php:87</note>
        <note priority="1">Part-DB1\templates\Users\user_info.html.twig:37</note>
        <note priority="1">Part-DB1\src\Form\UserSettingsType.php:87</note>
        <note priority="1">templates\Users\user_info.html.twig:37</note>
        <note priority="1">src\Form\UserSettingsType.php:38</note>
      </notes>
      <segment>
        <source>user.department.label</source>
        <target>Department</target>
      </segment>
    </unit>
    <unit id="oX4P2rM" name="user.username.label">
      <notes>
        <note category="file-source" priority="1">Part-DB1\templates\Users\user_info.html.twig:47</note>
        <note category="file-source" priority="1">Part-DB1\src\Form\UserSettingsType.php:73</note>
        <note priority="1">Part-DB1\templates\Users\user_info.html.twig:47</note>
        <note priority="1">Part-DB1\src\Form\UserSettingsType.php:73</note>
        <note priority="1">templates\Users\user_info.html.twig:47</note>
        <note priority="1">src\Form\UserSettingsType.php:30</note>
      </notes>
      <segment>
        <source>user.username.label</source>
        <target>User name</target>
      </segment>
    </unit>
    <unit id="QK5x4IY" name="group.label">
      <notes>
        <note category="file-source" priority="1">Part-DB1\templates\Users\user_info.html.twig:53</note>
        <note category="file-source" priority="1">Part-DB1\src\Services\ElementTypeNameGenerator.php:93</note>
        <note priority="1">Part-DB1\templates\Users\user_info.html.twig:53</note>
        <note priority="1">Part-DB1\src\Services\ElementTypeNameGenerator.php:93</note>
        <note priority="1">templates\Users\user_info.html.twig:53</note>
      </notes>
      <segment>
        <source>group.label</source>
        <target>Group:</target>
      </segment>
    </unit>
    <unit id="A7LFSdc" name="user.permissions">
      <notes>
        <note category="file-source" priority="1">Part-DB1\templates\Users\user_info.html.twig:67</note>
        <note priority="1">Part-DB1\templates\Users\user_info.html.twig:67</note>
      </notes>
      <segment>
        <source>user.permissions</source>
        <target>Permissions</target>
      </segment>
    </unit>
    <unit id="4fEJHYJ" name="user.settings.label">
      <notes>
        <note category="file-source" priority="1">Part-DB1\templates\Users\user_settings.html.twig:3</note>
        <note category="file-source" priority="1">Part-DB1\templates\Users\user_settings.html.twig:6</note>
        <note category="file-source" priority="1">Part-DB1\templates\_navbar.html.twig:39</note>
        <note priority="1">Part-DB1\templates\Users\user_settings.html.twig:3</note>
        <note priority="1">Part-DB1\templates\Users\user_settings.html.twig:6</note>
        <note priority="1">Part-DB1\templates\_navbar.html.twig:37</note>
        <note priority="1">templates\base.html.twig:98</note>
        <note priority="1">templates\Users\user_settings.html.twig:3</note>
        <note priority="1">templates\Users\user_settings.html.twig:6</note>
      </notes>
      <segment>
        <source>user.settings.label</source>
        <target>User settings</target>
      </segment>
    </unit>
    <unit id="zqcVMWA" name="user_settings.data.label">
      <notes>
        <note category="file-source" priority="1">Part-DB1\templates\Users\user_settings.html.twig:18</note>
        <note priority="1">Part-DB1\templates\Users\user_settings.html.twig:18</note>
        <note priority="1">templates\Users\user_settings.html.twig:14</note>
      </notes>
      <segment>
        <source>user_settings.data.label</source>
        <target>Personal data</target>
      </segment>
    </unit>
    <unit id="Dh.DwVa" name="user_settings.configuration.label">
      <notes>
        <note category="file-source" priority="1">Part-DB1\templates\Users\user_settings.html.twig:22</note>
        <note priority="1">Part-DB1\templates\Users\user_settings.html.twig:22</note>
        <note priority="1">templates\Users\user_settings.html.twig:18</note>
      </notes>
      <segment>
        <source>user_settings.configuration.label</source>
        <target>Configuration</target>
      </segment>
    </unit>
    <unit id="v3ayVni" name="user.settings.change_pw">
      <notes>
        <note category="file-source" priority="1">Part-DB1\templates\Users\user_settings.html.twig:55</note>
        <note priority="1">Part-DB1\templates\Users\user_settings.html.twig:55</note>
        <note priority="1">templates\Users\user_settings.html.twig:48</note>
      </notes>
      <segment>
        <source>user.settings.change_pw</source>
        <target>Change password</target>
      </segment>
    </unit>
    <unit id="2g9WpFv" name="user.settings.2fa_settings">
      <notes>
        <note category="file-source" priority="1">Part-DB1\templates\Users\_2fa_settings.html.twig:6</note>
        <note priority="1">Part-DB1\templates\Users\_2fa_settings.html.twig:6</note>
      </notes>
      <segment>
        <source>user.settings.2fa_settings</source>
        <target>Two-Factor Authentication</target>
      </segment>
    </unit>
    <unit id="4Ubnv0V" name="tfa.settings.google.tab">
      <notes>
        <note category="file-source" priority="1">Part-DB1\templates\Users\_2fa_settings.html.twig:13</note>
        <note priority="1">Part-DB1\templates\Users\_2fa_settings.html.twig:13</note>
      </notes>
      <segment>
        <source>tfa.settings.google.tab</source>
        <target>Authenticator app</target>
      </segment>
    </unit>
    <unit id="A0dMe4r" name="tfa.settings.bakup.tab">
      <notes>
        <note category="file-source" priority="1">Part-DB1\templates\Users\_2fa_settings.html.twig:17</note>
        <note priority="1">Part-DB1\templates\Users\_2fa_settings.html.twig:17</note>
      </notes>
      <segment>
        <source>tfa.settings.bakup.tab</source>
        <target>Backup codes</target>
      </segment>
    </unit>
    <unit id="dxSnk50" name="tfa.settings.u2f.tab">
      <notes>
        <note category="file-source" priority="1">Part-DB1\templates\Users\_2fa_settings.html.twig:21</note>
        <note priority="1">Part-DB1\templates\Users\_2fa_settings.html.twig:21</note>
      </notes>
      <segment>
        <source>tfa.settings.u2f.tab</source>
        <target>Security keys (U2F)</target>
      </segment>
    </unit>
    <unit id="6nafcsi" name="tfa.settings.trustedDevices.tab">
      <notes>
        <note category="file-source" priority="1">Part-DB1\templates\Users\_2fa_settings.html.twig:25</note>
        <note priority="1">Part-DB1\templates\Users\_2fa_settings.html.twig:25</note>
      </notes>
      <segment>
        <source>tfa.settings.trustedDevices.tab</source>
        <target>Trusted devices</target>
      </segment>
    </unit>
    <unit id="AYt4Z2k" name="tfa_google.disable.confirm_title">
      <notes>
        <note category="file-source" priority="1">Part-DB1\templates\Users\_2fa_settings.html.twig:33</note>
        <note priority="1">Part-DB1\templates\Users\_2fa_settings.html.twig:33</note>
      </notes>
      <segment>
        <source>tfa_google.disable.confirm_title</source>
        <target>Do you really want to disable the Authenticator App?</target>
      </segment>
    </unit>
    <unit id="lTwm.J0" name="tfa_google.disable.confirm_message">
      <notes>
        <note category="file-source" priority="1">Part-DB1\templates\Users\_2fa_settings.html.twig:33</note>
        <note priority="1">Part-DB1\templates\Users\_2fa_settings.html.twig:33</note>
      </notes>
      <segment>
        <source>tfa_google.disable.confirm_message</source>
        <target><![CDATA[If you disable the Authenticator App, all backup codes will be deleted, so you may need to reprint them.<br>
Also note that without two-factor authentication your account is not as well protected against attackers!]]></target>
      </segment>
    </unit>
    <unit id="VYOAO2c" name="tfa_google.disabled_message">
      <notes>
        <note category="file-source" priority="1">Part-DB1\templates\Users\_2fa_settings.html.twig:39</note>
        <note priority="1">Part-DB1\templates\Users\_2fa_settings.html.twig:39</note>
      </notes>
      <segment>
        <source>tfa_google.disabled_message</source>
        <target>Authenticator app deactivated!</target>
      </segment>
    </unit>
    <unit id="cW3GnIC" name="tfa_google.step.download">
      <notes>
        <note category="file-source" priority="1">Part-DB1\templates\Users\_2fa_settings.html.twig:48</note>
        <note priority="1">Part-DB1\templates\Users\_2fa_settings.html.twig:48</note>
      </notes>
      <segment>
        <source>tfa_google.step.download</source>
        <target><![CDATA[Download an authenticator app (e.g. <a class="link-external" target="_blank" href="https://play.google.com/store/apps/details?id=com.google.android.apps.authenticator2">Google Authenticator</a> oder <a class="link-external" target="_blank" href="https://play.google.com/store/apps/details?id=org.fedorahosted.freeotp">FreeOTP Authenticator</a>)]]></target>
      </segment>
    </unit>
    <unit id="TXv.pXw" name="tfa_google.step.scan">
      <notes>
        <note category="file-source" priority="1">Part-DB1\templates\Users\_2fa_settings.html.twig:49</note>
        <note priority="1">Part-DB1\templates\Users\_2fa_settings.html.twig:49</note>
      </notes>
      <segment>
        <source>tfa_google.step.scan</source>
        <target>Scan the adjoining QR Code with the app or enter the data manually</target>
      </segment>
    </unit>
    <unit id="A9Ex8CO" name="tfa_google.step.input_code">
      <notes>
        <note category="file-source" priority="1">Part-DB1\templates\Users\_2fa_settings.html.twig:50</note>
        <note priority="1">Part-DB1\templates\Users\_2fa_settings.html.twig:50</note>
      </notes>
      <segment>
        <source>tfa_google.step.input_code</source>
        <target>Enter the generated code in the field below and confirm</target>
      </segment>
    </unit>
    <unit id="RqoGsnx" name="tfa_google.step.download_backup">
      <notes>
        <note category="file-source" priority="1">Part-DB1\templates\Users\_2fa_settings.html.twig:51</note>
        <note priority="1">Part-DB1\templates\Users\_2fa_settings.html.twig:51</note>
      </notes>
      <segment>
        <source>tfa_google.step.download_backup</source>
        <target>Print out your backup codes and store them in a safe place</target>
      </segment>
    </unit>
    <unit id="EygadTb" name="tfa_google.manual_setup">
      <notes>
        <note category="file-source" priority="1">Part-DB1\templates\Users\_2fa_settings.html.twig:58</note>
        <note priority="1">Part-DB1\templates\Users\_2fa_settings.html.twig:58</note>
      </notes>
      <segment>
        <source>tfa_google.manual_setup</source>
        <target>Manual setup</target>
      </segment>
    </unit>
    <unit id="4jE4fvm" name="tfa_google.manual_setup.type">
      <notes>
        <note category="file-source" priority="1">Part-DB1\templates\Users\_2fa_settings.html.twig:62</note>
        <note priority="1">Part-DB1\templates\Users\_2fa_settings.html.twig:62</note>
      </notes>
      <segment>
        <source>tfa_google.manual_setup.type</source>
        <target>Type</target>
      </segment>
    </unit>
    <unit id="NqQTgh6" name="tfa_google.manual_setup.username">
      <notes>
        <note category="file-source" priority="1">Part-DB1\templates\Users\_2fa_settings.html.twig:63</note>
        <note priority="1">Part-DB1\templates\Users\_2fa_settings.html.twig:63</note>
      </notes>
      <segment>
        <source>tfa_google.manual_setup.username</source>
        <target>Username</target>
      </segment>
    </unit>
    <unit id="pkupOqy" name="tfa_google.manual_setup.secret">
      <notes>
        <note category="file-source" priority="1">Part-DB1\templates\Users\_2fa_settings.html.twig:64</note>
        <note priority="1">Part-DB1\templates\Users\_2fa_settings.html.twig:64</note>
      </notes>
      <segment>
        <source>tfa_google.manual_setup.secret</source>
        <target>Secret</target>
      </segment>
    </unit>
    <unit id="zabzs3X" name="tfa_google.manual_setup.digit_count">
      <notes>
        <note category="file-source" priority="1">Part-DB1\templates\Users\_2fa_settings.html.twig:65</note>
        <note priority="1">Part-DB1\templates\Users\_2fa_settings.html.twig:65</note>
      </notes>
      <segment>
        <source>tfa_google.manual_setup.digit_count</source>
        <target>Digit count</target>
      </segment>
    </unit>
    <unit id="FvB0dIm" name="tfa_google.enabled_message">
      <notes>
        <note category="file-source" priority="1">Part-DB1\templates\Users\_2fa_settings.html.twig:74</note>
        <note priority="1">Part-DB1\templates\Users\_2fa_settings.html.twig:74</note>
      </notes>
      <segment>
        <source>tfa_google.enabled_message</source>
        <target>Authenticator App enabled</target>
      </segment>
    </unit>
    <unit id="atzHEe7" name="tfa_backup.disabled">
      <notes>
        <note category="file-source" priority="1">Part-DB1\templates\Users\_2fa_settings.html.twig:83</note>
        <note priority="1">Part-DB1\templates\Users\_2fa_settings.html.twig:83</note>
      </notes>
      <segment>
        <source>tfa_backup.disabled</source>
        <target>Backup codes disabled. Setup authenticator app to enable backup codes.</target>
      </segment>
    </unit>
    <unit id=".T4.dPM" name="tfa_backup.explanation">
      <notes>
        <note category="file-source" priority="1">Part-DB1\templates\Users\_2fa_settings.html.twig:84</note>
        <note category="file-source" priority="1">Part-DB1\templates\Users\_2fa_settings.html.twig:92</note>
        <note priority="1">Part-DB1\templates\Users\_2fa_settings.html.twig:84</note>
        <note priority="1">Part-DB1\templates\Users\_2fa_settings.html.twig:92</note>
      </notes>
      <segment>
        <source>tfa_backup.explanation</source>
        <target>You can use these backup codes to access your account even if you lose the device with the Authenticator App. Print out the codes and keep them in a safe place.</target>
      </segment>
    </unit>
    <unit id="H10CC4E" name="tfa_backup.reset_codes.confirm_title">
      <notes>
        <note category="file-source" priority="1">Part-DB1\templates\Users\_2fa_settings.html.twig:88</note>
        <note priority="1">Part-DB1\templates\Users\_2fa_settings.html.twig:88</note>
      </notes>
      <segment>
        <source>tfa_backup.reset_codes.confirm_title</source>
        <target>Really reset codes?</target>
      </segment>
    </unit>
    <unit id="5Fu2DpJ" name="tfa_backup.reset_codes.confirm_message">
      <notes>
        <note category="file-source" priority="1">Part-DB1\templates\Users\_2fa_settings.html.twig:88</note>
        <note priority="1">Part-DB1\templates\Users\_2fa_settings.html.twig:88</note>
      </notes>
      <segment>
        <source>tfa_backup.reset_codes.confirm_message</source>
        <target>This will delete all previous codes and generate a set of new codes. This cannot be undone. Remember to print out the new codes and store them in a safe place!</target>
      </segment>
    </unit>
    <unit id="o5LtJ9_" name="tfa_backup.enabled">
      <notes>
        <note category="file-source" priority="1">Part-DB1\templates\Users\_2fa_settings.html.twig:91</note>
        <note priority="1">Part-DB1\templates\Users\_2fa_settings.html.twig:91</note>
      </notes>
      <segment>
        <source>tfa_backup.enabled</source>
        <target>Backup codes enabled</target>
      </segment>
    </unit>
    <unit id="kqmz5H_" name="tfa_backup.show_codes">
      <notes>
        <note category="file-source" priority="1">Part-DB1\templates\Users\_2fa_settings.html.twig:99</note>
        <note priority="1">Part-DB1\templates\Users\_2fa_settings.html.twig:99</note>
      </notes>
      <segment>
        <source>tfa_backup.show_codes</source>
        <target>Show backup codes</target>
      </segment>
    </unit>
    <unit id="7g11_KD" name="tfa_u2f.table_caption">
      <notes>
        <note category="file-source" priority="1">Part-DB1\templates\Users\_2fa_settings.html.twig:114</note>
        <note priority="1">Part-DB1\templates\Users\_2fa_settings.html.twig:114</note>
      </notes>
      <segment>
        <source>tfa_u2f.table_caption</source>
        <target>Registered security keys</target>
      </segment>
    </unit>
    <unit id="UUr4y_o" name="tfa_u2f.delete_u2f.confirm_title">
      <notes>
        <note category="file-source" priority="1">Part-DB1\templates\Users\_2fa_settings.html.twig:115</note>
        <note priority="1">Part-DB1\templates\Users\_2fa_settings.html.twig:115</note>
      </notes>
      <segment>
        <source>tfa_u2f.delete_u2f.confirm_title</source>
        <target>Really remove this security key?</target>
      </segment>
    </unit>
    <unit id="5ggwjiF" name="tfa_u2f.delete_u2f.confirm_message">
      <notes>
        <note category="file-source" priority="1">Part-DB1\templates\Users\_2fa_settings.html.twig:116</note>
        <note priority="1">Part-DB1\templates\Users\_2fa_settings.html.twig:116</note>
      </notes>
      <segment>
        <source>tfa_u2f.delete_u2f.confirm_message</source>
        <target>If you remove this key, then no more login with this key will be possible. If no security keys remain, two-factor authentication will be disabled.</target>
      </segment>
    </unit>
    <unit id="QS7fv4V" name="tfa_u2f.keys.name">
      <notes>
        <note category="file-source" priority="1">Part-DB1\templates\Users\_2fa_settings.html.twig:123</note>
        <note priority="1">Part-DB1\templates\Users\_2fa_settings.html.twig:123</note>
      </notes>
      <segment>
        <source>tfa_u2f.keys.name</source>
        <target>Key name</target>
      </segment>
    </unit>
    <unit id="4qB9rjg" name="tfa_u2f.keys.added_date">
      <notes>
        <note category="file-source" priority="1">Part-DB1\templates\Users\_2fa_settings.html.twig:124</note>
        <note priority="1">Part-DB1\templates\Users\_2fa_settings.html.twig:124</note>
      </notes>
      <segment>
        <source>tfa_u2f.keys.added_date</source>
        <target>Registration date</target>
      </segment>
    </unit>
    <unit id="EDTcMLO" name="tfa_u2f.key_delete">
      <notes>
        <note category="file-source" priority="1">Part-DB1\templates\Users\_2fa_settings.html.twig:134</note>
        <note priority="1">Part-DB1\templates\Users\_2fa_settings.html.twig:134</note>
      </notes>
      <segment>
        <source>tfa_u2f.key_delete</source>
        <target>Delete key</target>
      </segment>
    </unit>
    <unit id="h0wV1h2" name="tfa_u2f.no_keys_registered">
      <notes>
        <note category="file-source" priority="1">Part-DB1\templates\Users\_2fa_settings.html.twig:141</note>
        <note priority="1">Part-DB1\templates\Users\_2fa_settings.html.twig:141</note>
      </notes>
      <segment>
        <source>tfa_u2f.no_keys_registered</source>
        <target>No keys registered yet.</target>
      </segment>
    </unit>
    <unit id="HuO06yQ" name="tfa_u2f.add_new_key">
      <notes>
        <note category="file-source" priority="1">Part-DB1\templates\Users\_2fa_settings.html.twig:144</note>
        <note priority="1">Part-DB1\templates\Users\_2fa_settings.html.twig:144</note>
      </notes>
      <segment>
        <source>tfa_u2f.add_new_key</source>
        <target>Register new security key</target>
      </segment>
    </unit>
    <unit id="JNqROE2" name="tfa_trustedDevices.explanation">
      <notes>
        <note category="file-source" priority="1">Part-DB1\templates\Users\_2fa_settings.html.twig:148</note>
        <note priority="1">Part-DB1\templates\Users\_2fa_settings.html.twig:148</note>
      </notes>
      <segment>
        <source>tfa_trustedDevices.explanation</source>
        <target><![CDATA[When checking the second factor, the current computer can be marked as trustworthy, so no more two-factor checks on this computer are needed.
If you have done this incorrectly or if a computer is no longer trusted, you can reset the status of <i>all </i>computers here.]]></target>
      </segment>
    </unit>
    <unit id="xRB9q2I" name="tfa_trustedDevices.invalidate.confirm_title">
      <notes>
        <note category="file-source" priority="1">Part-DB1\templates\Users\_2fa_settings.html.twig:149</note>
        <note priority="1">Part-DB1\templates\Users\_2fa_settings.html.twig:149</note>
      </notes>
      <segment>
        <source>tfa_trustedDevices.invalidate.confirm_title</source>
        <target>Really remove all trusted computers?</target>
      </segment>
    </unit>
    <unit id="r7Z3.L4" name="tfa_trustedDevices.invalidate.confirm_message">
      <notes>
        <note category="file-source" priority="1">Part-DB1\templates\Users\_2fa_settings.html.twig:150</note>
        <note priority="1">Part-DB1\templates\Users\_2fa_settings.html.twig:150</note>
      </notes>
      <segment>
        <source>tfa_trustedDevices.invalidate.confirm_message</source>
        <target>You will have to perform two-factor authentication again on all computers. Make sure you have your two-factor device at hand.</target>
      </segment>
    </unit>
    <unit id="jiNvzqA" name="tfa_trustedDevices.invalidate.btn">
      <notes>
        <note category="file-source" priority="1">Part-DB1\templates\Users\_2fa_settings.html.twig:154</note>
        <note priority="1">Part-DB1\templates\Users\_2fa_settings.html.twig:154</note>
      </notes>
      <segment>
        <source>tfa_trustedDevices.invalidate.btn</source>
        <target>Reset trusted devices</target>
      </segment>
    </unit>
    <unit id="cElTSD4" name="sidebar.toggle">
      <notes>
        <note category="file-source" priority="1">Part-DB1\templates\_navbar.html.twig:4</note>
        <note priority="1">Part-DB1\templates\_navbar.html.twig:4</note>
        <note priority="1">templates\base.html.twig:29</note>
      </notes>
      <segment>
        <source>sidebar.toggle</source>
        <target>Toggle Sidebar</target>
      </segment>
    </unit>
    <unit id="iCTvpEA" name="navbar.scanner.link">
      <notes>
        <note category="file-source" priority="1">Part-DB1\templates\_navbar.html.twig:22</note>
      </notes>
      <segment>
        <source>navbar.scanner.link</source>
        <target>Scanner</target>
      </segment>
    </unit>
    <unit id="PRvW.EI" name="user.loggedin.label">
      <notes>
        <note category="file-source" priority="1">Part-DB1\templates\_navbar.html.twig:38</note>
        <note priority="1">Part-DB1\templates\_navbar.html.twig:36</note>
        <note priority="1">templates\base.html.twig:97</note>
      </notes>
      <segment>
        <source>user.loggedin.label</source>
        <target>Logged in as</target>
      </segment>
    </unit>
    <unit id="rruB2OR" name="user.login">
      <notes>
        <note category="file-source" priority="1">Part-DB1\templates\_navbar.html.twig:44</note>
        <note priority="1">Part-DB1\templates\_navbar.html.twig:42</note>
        <note priority="1">templates\base.html.twig:103</note>
      </notes>
      <segment>
        <source>user.login</source>
        <target>Login</target>
      </segment>
    </unit>
    <unit id="Eorzg9b" name="ui.toggle_darkmode">
      <notes>
        <note category="file-source" priority="1">Part-DB1\templates\_navbar.html.twig:50</note>
        <note priority="1">Part-DB1\templates\_navbar.html.twig:48</note>
      </notes>
      <segment>
        <source>ui.toggle_darkmode</source>
        <target>Darkmode</target>
      </segment>
    </unit>
    <unit id="oabvQfM" name="user.language_select">
      <notes>
        <note category="file-source" priority="1">Part-DB1\templates\_navbar.html.twig:54</note>
        <note category="file-source" priority="1">Part-DB1\src\Form\UserSettingsType.php:97</note>
        <note priority="1">Part-DB1\templates\_navbar.html.twig:52</note>
        <note priority="1">Part-DB1\src\Form\UserSettingsType.php:97</note>
        <note priority="1">templates\base.html.twig:106</note>
        <note priority="1">src\Form\UserSettingsType.php:44</note>
      </notes>
      <segment>
        <source>user.language_select</source>
        <target>Switch Language</target>
      </segment>
    </unit>
    <unit id="el2uFyW" name="search.options.label">
      <notes>
        <note category="file-source" priority="1">Part-DB1\templates\_navbar_search.html.twig:4</note>
        <note priority="1">Part-DB1\templates\_navbar_search.html.twig:4</note>
        <note priority="1">templates\base.html.twig:49</note>
      </notes>
      <segment>
        <source>search.options.label</source>
        <target>Search options</target>
      </segment>
    </unit>
    <unit id="V2u6xXi" name="tags.label">
      <notes>
        <note category="file-source" priority="1">Part-DB1\templates\_navbar_search.html.twig:23</note>
      </notes>
      <segment>
        <source>tags.label</source>
        <target>Tags</target>
      </segment>
    </unit>
    <unit id="RezjOdV" name="storelocation.label">
      <notes>
        <note category="file-source" priority="1">Part-DB1\templates\_navbar_search.html.twig:27</note>
        <note category="file-source" priority="1">Part-DB1\src\Form\LabelOptionsType.php:68</note>
        <note category="file-source" priority="1">Part-DB1\src\Services\ElementTypeNameGenerator.php:88</note>
        <note priority="1">Part-DB1\src\Services\ElementTypeNameGenerator.php:88</note>
        <note priority="1">templates\base.html.twig:60</note>
        <note priority="1">templates\Parts\show_part_info.html.twig:36</note>
        <note priority="1">src\Form\PartType.php:77</note>
      </notes>
      <segment>
        <source>storelocation.label</source>
        <target>Store location</target>
      </segment>
    </unit>
    <unit id="z1DQ7QF" name="ordernumber.label.short">
      <notes>
        <note category="file-source" priority="1">Part-DB1\templates\_navbar_search.html.twig:36</note>
        <note priority="1">Part-DB1\templates\_navbar_search.html.twig:31</note>
        <note priority="1">templates\base.html.twig:65</note>
      </notes>
      <segment>
        <source>ordernumber.label.short</source>
        <target>supplier partnr.</target>
      </segment>
    </unit>
    <unit id="zT4k8ZJ" name="supplier.label">
      <notes>
        <note category="file-source" priority="1">Part-DB1\templates\_navbar_search.html.twig:40</note>
        <note category="file-source" priority="1">Part-DB1\src\Services\ElementTypeNameGenerator.php:89</note>
        <note priority="1">Part-DB1\templates\_navbar_search.html.twig:35</note>
        <note priority="1">Part-DB1\src\Services\ElementTypeNameGenerator.php:89</note>
        <note priority="1">templates\base.html.twig:67</note>
      </notes>
      <segment>
        <source>supplier.label</source>
        <target>Supplier</target>
      </segment>
    </unit>
    <unit id="Bs5QvO0" name="search.deactivateBarcode">
      <notes>
        <note category="file-source" priority="1">Part-DB1\templates\_navbar_search.html.twig:57</note>
        <note priority="1">Part-DB1\templates\_navbar_search.html.twig:52</note>
        <note priority="1">templates\base.html.twig:75</note>
      </notes>
      <segment>
        <source>search.deactivateBarcode</source>
        <target>Deact. Barcode</target>
      </segment>
    </unit>
    <unit id="biFM.cv" name="search.regexmatching">
      <notes>
        <note category="file-source" priority="1">Part-DB1\templates\_navbar_search.html.twig:61</note>
        <note priority="1">Part-DB1\templates\_navbar_search.html.twig:56</note>
        <note priority="1">templates\base.html.twig:77</note>
      </notes>
      <segment>
        <source>search.regexmatching</source>
        <target>Reg.Ex. Matching</target>
      </segment>
    </unit>
    <unit id="N66qZeD" name="search.submit">
      <notes>
        <note category="file-source" priority="1">Part-DB1\templates\_navbar_search.html.twig:68</note>
        <note priority="1">Part-DB1\templates\_navbar_search.html.twig:62</note>
      </notes>
      <segment>
        <source>search.submit</source>
        <target>Go!</target>
      </segment>
    </unit>
    <unit id="w0jVACo" name="project.labelp">
      <notes>
        <note category="file-source" priority="1">Part-DB1\templates\_sidebar.html.twig:37</note>
        <note category="file-source" priority="1">Part-DB1\templates\_sidebar.html.twig:12</note>
        <note priority="1">Part-DB1\templates\_sidebar.html.twig:37</note>
        <note priority="1">Part-DB1\templates\_sidebar.html.twig:12</note>
        <note priority="1">templates\base.html.twig:175</note>
        <note priority="1">templates\base.html.twig:189</note>
        <note priority="1">templates\base.html.twig:202</note>
        <note priority="1">templates\base.html.twig:230</note>
      </notes>
      <segment>
        <source>project.labelp</source>
        <target>Projects</target>
      </segment>
    </unit>
    <unit id="Kw3N1AA" name="actions">
      <notes>
        <note category="file-source" priority="1">Part-DB1\templates\_sidebar.html.twig:2</note>
        <note priority="1">Part-DB1\templates\_sidebar.html.twig:2</note>
        <note priority="1">templates\base.html.twig:165</note>
        <note priority="1">templates\base.html.twig:192</note>
        <note priority="1">templates\base.html.twig:220</note>
      </notes>
      <segment>
        <source>actions</source>
        <target>Actions</target>
      </segment>
    </unit>
    <unit id=".x0rFcf" name="datasource">
      <notes>
        <note category="file-source" priority="1">Part-DB1\templates\_sidebar.html.twig:6</note>
        <note priority="1">Part-DB1\templates\_sidebar.html.twig:6</note>
        <note priority="1">templates\base.html.twig:169</note>
        <note priority="1">templates\base.html.twig:196</note>
        <note priority="1">templates\base.html.twig:224</note>
      </notes>
      <segment>
        <source>datasource</source>
        <target>Datasource</target>
      </segment>
    </unit>
    <unit id="NSnSQf4" name="manufacturer.labelp">
      <notes>
        <note category="file-source" priority="1">Part-DB1\templates\_sidebar.html.twig:10</note>
        <note priority="1">Part-DB1\templates\_sidebar.html.twig:10</note>
        <note priority="1">templates\base.html.twig:173</note>
        <note priority="1">templates\base.html.twig:200</note>
        <note priority="1">templates\base.html.twig:228</note>
      </notes>
      <segment>
        <source>manufacturer.labelp</source>
        <target>Manufacturers</target>
      </segment>
    </unit>
    <unit id="DQQjhS_" name="supplier.labelp">
      <notes>
        <note category="file-source" priority="1">Part-DB1\templates\_sidebar.html.twig:11</note>
        <note priority="1">Part-DB1\templates\_sidebar.html.twig:11</note>
        <note priority="1">templates\base.html.twig:174</note>
        <note priority="1">templates\base.html.twig:201</note>
        <note priority="1">templates\base.html.twig:229</note>
      </notes>
      <segment>
        <source>supplier.labelp</source>
        <target>Suppliers</target>
      </segment>
    </unit>
    <unit id="V1QubEL" name="attachment.download_failed">
      <notes>
        <note category="file-source" priority="1">Part-DB1\src\Controller\AdminPages\BaseAdminController.php:213</note>
        <note category="file-source" priority="1">Part-DB1\src\Controller\AdminPages\BaseAdminController.php:293</note>
        <note category="file-source" priority="1">Part-DB1\src\Controller\PartController.php:173</note>
        <note category="file-source" priority="1">Part-DB1\src\Controller\PartController.php:293</note>
        <note priority="1">Part-DB1\src\Controller\AdminPages\BaseAdminController.php:181</note>
        <note priority="1">Part-DB1\src\Controller\AdminPages\BaseAdminController.php:243</note>
        <note priority="1">Part-DB1\src\Controller\PartController.php:173</note>
        <note priority="1">Part-DB1\src\Controller\PartController.php:268</note>
      </notes>
      <segment>
        <source>attachment.download_failed</source>
        <target>Download of the external attachment failed.</target>
      </segment>
    </unit>
    <unit id="A7i8za4" name="entity.edit_flash">
      <notes>
        <note category="file-source" priority="1">Part-DB1\src\Controller\AdminPages\BaseAdminController.php:222</note>
        <note priority="1">Part-DB1\src\Controller\AdminPages\BaseAdminController.php:190</note>
      </notes>
      <segment>
        <source>entity.edit_flash</source>
        <target>Changes saved successful.</target>
      </segment>
    </unit>
    <unit id="AoZHore" name="entity.edit_flash.invalid">
      <notes>
        <note category="file-source" priority="1">Part-DB1\src\Controller\AdminPages\BaseAdminController.php:231</note>
        <note priority="1">Part-DB1\src\Controller\AdminPages\BaseAdminController.php:196</note>
      </notes>
      <segment>
        <source>entity.edit_flash.invalid</source>
        <target>Can not save changed. Please check your input!</target>
      </segment>
    </unit>
    <unit id="8MJvWmd" name="entity.created_flash">
      <notes>
        <note category="file-source" priority="1">Part-DB1\src\Controller\AdminPages\BaseAdminController.php:302</note>
        <note priority="1">Part-DB1\src\Controller\AdminPages\BaseAdminController.php:252</note>
      </notes>
      <segment>
        <source>entity.created_flash</source>
        <target>Element created.</target>
      </segment>
    </unit>
    <unit id="zZdZuYS" name="entity.created_flash.invalid">
      <notes>
        <note category="file-source" priority="1">Part-DB1\src\Controller\AdminPages\BaseAdminController.php:308</note>
        <note priority="1">Part-DB1\src\Controller\AdminPages\BaseAdminController.php:258</note>
      </notes>
      <segment>
        <source>entity.created_flash.invalid</source>
        <target>Could not create element. Please check your input!</target>
      </segment>
    </unit>
    <unit id="lSfR7sD" name="attachment_type.deleted">
      <notes>
        <note category="file-source" priority="1">Part-DB1\src\Controller\AdminPages\BaseAdminController.php:399</note>
        <note priority="1">Part-DB1\src\Controller\AdminPages\BaseAdminController.php:352</note>
        <note priority="1">src\Controller\BaseAdminController.php:154</note>
      </notes>
      <segment>
        <source>attachment_type.deleted</source>
        <target>Element deleted!</target>
      </segment>
    </unit>
    <unit id="2bvWUoo" name="csfr_invalid">
      <notes>
        <note category="file-source" priority="1">Part-DB1\src\Controller\AdminPages\BaseAdminController.php:401</note>
        <note category="file-source" priority="1">Part-DB1\src\Controller\UserController.php:109</note>
        <note category="file-source" priority="1">Part-DB1\src\Controller\UserSettingsController.php:159</note>
        <note category="file-source" priority="1">Part-DB1\src\Controller\UserSettingsController.php:193</note>
        <note priority="1">Part-DB1\src\Controller\AdminPages\BaseAdminController.php:354</note>
        <note priority="1">Part-DB1\src\Controller\UserController.php:101</note>
        <note priority="1">Part-DB1\src\Controller\UserSettingsController.php:150</note>
        <note priority="1">Part-DB1\src\Controller\UserSettingsController.php:182</note>
      </notes>
      <segment>
        <source>csfr_invalid</source>
        <target>CSFR Token invalid. Please reload this page or contact an administrator if this message stays.</target>
      </segment>
    </unit>
    <unit id="7ynbNyD" name="label_generator.no_entities_found">
      <notes>
        <note category="file-source" priority="1">Part-DB1\src\Controller\LabelController.php:125</note>
      </notes>
      <segment>
        <source>label_generator.no_entities_found</source>
        <target>No entities matching the range found.</target>
      </segment>
    </unit>
    <unit id="BeMACpw" name="log.undo.target_not_found">
      <notes>
        <note category="file-source" priority="1">Part-DB1\src\Controller\LogController.php:149</note>
        <note priority="1">Part-DB1\src\Controller\LogController.php:154</note>
        <note priority="1">new</note>
      </notes>
      <segment>
        <source>log.undo.target_not_found</source>
        <target>Target element could not be found in DB!</target>
      </segment>
    </unit>
    <unit id="sG2PEwi" name="log.undo.revert_success">
      <notes>
        <note category="file-source" priority="1">Part-DB1\src\Controller\LogController.php:156</note>
        <note priority="1">Part-DB1\src\Controller\LogController.php:160</note>
        <note priority="1">new</note>
      </notes>
      <segment>
        <source>log.undo.revert_success</source>
        <target>Reverted to timestamp successfully.</target>
      </segment>
    </unit>
    <unit id="GMilP1t" name="log.undo.element_undelete_success">
      <notes>
        <note category="file-source" priority="1">Part-DB1\src\Controller\LogController.php:176</note>
        <note priority="1">Part-DB1\src\Controller\LogController.php:180</note>
        <note priority="1">new</note>
      </notes>
      <segment>
        <source>log.undo.element_undelete_success</source>
        <target>Undeleted element successfully.</target>
      </segment>
    </unit>
    <unit id="YJB8YZ6" name="log.undo.element_element_already_undeleted">
      <notes>
        <note category="file-source" priority="1">Part-DB1\src\Controller\LogController.php:178</note>
        <note priority="1">Part-DB1\src\Controller\LogController.php:182</note>
        <note priority="1">new</note>
      </notes>
      <segment>
        <source>log.undo.element_element_already_undeleted</source>
        <target>Element was already undeleted!</target>
      </segment>
    </unit>
    <unit id="NI2CbLV" name="log.undo.element_delete_success">
      <notes>
        <note category="file-source" priority="1">Part-DB1\src\Controller\LogController.php:185</note>
        <note priority="1">Part-DB1\src\Controller\LogController.php:189</note>
        <note priority="1">new</note>
      </notes>
      <segment>
        <source>log.undo.element_delete_success</source>
        <target>Element deleted successfully.</target>
      </segment>
    </unit>
    <unit id=".D_N333" name="log.undo.element.element_already_delted">
      <notes>
        <note category="file-source" priority="1">Part-DB1\src\Controller\LogController.php:187</note>
        <note priority="1">Part-DB1\src\Controller\LogController.php:191</note>
        <note priority="1">new</note>
      </notes>
      <segment>
        <source>log.undo.element.element_already_delted</source>
        <target>Element was already deleted!</target>
      </segment>
    </unit>
    <unit id="Bz3n92Q" name="log.undo.element_change_undone">
      <notes>
        <note category="file-source" priority="1">Part-DB1\src\Controller\LogController.php:194</note>
        <note priority="1">Part-DB1\src\Controller\LogController.php:198</note>
        <note priority="1">new</note>
      </notes>
      <segment>
        <source>log.undo.element_change_undone</source>
        <target>Change undone successfully!</target>
      </segment>
    </unit>
    <unit id="Ne_xS01" name="log.undo.do_undelete_before">
      <notes>
        <note category="file-source" priority="1">Part-DB1\src\Controller\LogController.php:196</note>
        <note priority="1">Part-DB1\src\Controller\LogController.php:200</note>
        <note priority="1">new</note>
      </notes>
      <segment>
        <source>log.undo.do_undelete_before</source>
        <target>You have to undelete the element before you can undo this change!</target>
      </segment>
    </unit>
    <unit id="GswNRna" name="log.undo.log_type_invalid">
      <notes>
        <note category="file-source" priority="1">Part-DB1\src\Controller\LogController.php:199</note>
        <note priority="1">Part-DB1\src\Controller\LogController.php:203</note>
        <note priority="1">new</note>
      </notes>
      <segment>
        <source>log.undo.log_type_invalid</source>
        <target>This log entry can not be undone!</target>
      </segment>
    </unit>
    <unit id="6xOvKkk" name="part.edited_flash">
      <notes>
        <note category="file-source" priority="1">Part-DB1\src\Controller\PartController.php:182</note>
        <note priority="1">Part-DB1\src\Controller\PartController.php:182</note>
        <note priority="1">src\Controller\PartController.php:80</note>
      </notes>
      <segment>
        <source>part.edited_flash</source>
        <target>Saved changes!</target>
      </segment>
    </unit>
    <unit id="w57VDWn" name="part.edited_flash.invalid">
      <notes>
        <note category="file-source" priority="1">Part-DB1\src\Controller\PartController.php:186</note>
        <note priority="1">Part-DB1\src\Controller\PartController.php:186</note>
      </notes>
      <segment>
        <source>part.edited_flash.invalid</source>
        <target>Error during saving: Please check your inputs!</target>
      </segment>
    </unit>
    <unit id="suYw2UL" name="part.deleted">
      <notes>
        <note category="file-source" priority="1">Part-DB1\src\Controller\PartController.php:216</note>
        <note priority="1">Part-DB1\src\Controller\PartController.php:219</note>
      </notes>
      <segment>
        <source>part.deleted</source>
        <target>Part deleted successful.</target>
      </segment>
    </unit>
    <unit id="tG.Jfwp" name="part.created_flash">
      <notes>
        <note category="file-source" priority="1">Part-DB1\src\Controller\PartController.php:302</note>
        <note priority="1">Part-DB1\src\Controller\PartController.php:277</note>
        <note priority="1">Part-DB1\src\Controller\PartController.php:317</note>
        <note priority="1">src\Controller\PartController.php:113</note>
        <note priority="1">src\Controller\PartController.php:142</note>
      </notes>
      <segment>
        <source>part.created_flash</source>
        <target>Part created!</target>
      </segment>
    </unit>
    <unit id="LOw_XJ." name="part.created_flash.invalid">
      <notes>
        <note category="file-source" priority="1">Part-DB1\src\Controller\PartController.php:308</note>
        <note priority="1">Part-DB1\src\Controller\PartController.php:283</note>
      </notes>
      <segment>
        <source>part.created_flash.invalid</source>
        <target>Error during creation: Please check your inputs!</target>
      </segment>
    </unit>
    <unit id="6T8GmmR" name="scan.qr_not_found">
      <notes>
        <note category="file-source" priority="1">Part-DB1\src\Controller\ScanController.php:68</note>
        <note category="file-source" priority="1">Part-DB1\src\Controller\ScanController.php:90</note>
      </notes>
      <segment>
        <source>scan.qr_not_found</source>
        <target>No element found for the given barcode.</target>
      </segment>
    </unit>
    <unit id="vXTqaTo" name="scan.format_unknown">
      <notes>
        <note category="file-source" priority="1">Part-DB1\src\Controller\ScanController.php:71</note>
      </notes>
      <segment>
        <source>scan.format_unknown</source>
        <target>Format unknown!</target>
      </segment>
    </unit>
    <unit id="8CJPuTZ" name="scan.qr_success">
      <notes>
        <note category="file-source" priority="1">Part-DB1\src\Controller\ScanController.php:86</note>
      </notes>
      <segment>
        <source>scan.qr_success</source>
        <target>Element found.</target>
      </segment>
    </unit>
    <unit id="B1T9Kt6" name="pw_reset.user_or_email">
      <notes>
        <note category="file-source" priority="1">Part-DB1\src\Controller\SecurityController.php:114</note>
        <note priority="1">Part-DB1\src\Controller\SecurityController.php:109</note>
      </notes>
      <segment>
        <source>pw_reset.user_or_email</source>
        <target>Username / Email</target>
      </segment>
    </unit>
    <unit id="C_43E5l" name="pw_reset.request.success">
      <notes>
        <note category="file-source" priority="1">Part-DB1\src\Controller\SecurityController.php:131</note>
        <note priority="1">Part-DB1\src\Controller\SecurityController.php:126</note>
      </notes>
      <segment>
        <source>pw_reset.request.success</source>
        <target>Reset request was successful! Please check your emails for further instructions.</target>
      </segment>
    </unit>
    <unit id="Ytlen4L" name="pw_reset.username">
      <notes>
        <note category="file-source" priority="1">Part-DB1\src\Controller\SecurityController.php:162</note>
        <note priority="1">Part-DB1\src\Controller\SecurityController.php:160</note>
      </notes>
      <segment>
        <source>pw_reset.username</source>
        <target>Username</target>
      </segment>
    </unit>
    <unit id="kCND5gR" name="pw_reset.token">
      <notes>
        <note category="file-source" priority="1">Part-DB1\src\Controller\SecurityController.php:165</note>
        <note priority="1">Part-DB1\src\Controller\SecurityController.php:163</note>
      </notes>
      <segment>
        <source>pw_reset.token</source>
        <target>Token</target>
      </segment>
    </unit>
    <unit id="Kz.sA0j" name="pw_reset.new_pw.error">
      <notes>
        <note category="file-source" priority="1">Part-DB1\src\Controller\SecurityController.php:194</note>
        <note priority="1">Part-DB1\src\Controller\SecurityController.php:192</note>
      </notes>
      <segment>
        <source>pw_reset.new_pw.error</source>
        <target>Username or Token invalid! Please check your input.</target>
      </segment>
    </unit>
    <unit id="Uy8yPX1" name="pw_reset.new_pw.success">
      <notes>
        <note category="file-source" priority="1">Part-DB1\src\Controller\SecurityController.php:196</note>
        <note priority="1">Part-DB1\src\Controller\SecurityController.php:194</note>
      </notes>
      <segment>
        <source>pw_reset.new_pw.success</source>
        <target>Password was reset successfully. You can now login with your new password.</target>
      </segment>
    </unit>
    <unit id="L8g8bFy" name="user.edit.reset_success">
      <notes>
        <note category="file-source" priority="1">Part-DB1\src\Controller\UserController.php:107</note>
        <note priority="1">Part-DB1\src\Controller\UserController.php:99</note>
      </notes>
      <segment>
        <source>user.edit.reset_success</source>
        <target>All two-factor authentication methods were successfully disabled.</target>
      </segment>
    </unit>
    <unit id="_OcjXRe" name="tfa_backup.no_codes_enabled">
      <notes>
        <note category="file-source" priority="1">Part-DB1\src\Controller\UserSettingsController.php:101</note>
        <note priority="1">Part-DB1\src\Controller\UserSettingsController.php:92</note>
      </notes>
      <segment>
        <source>tfa_backup.no_codes_enabled</source>
        <target>No backup codes enabled!</target>
      </segment>
    </unit>
    <unit id="9UBDL1p" name="tfa_u2f.u2f_delete.not_existing">
      <notes>
        <note category="file-source" priority="1">Part-DB1\src\Controller\UserSettingsController.php:138</note>
        <note priority="1">Part-DB1\src\Controller\UserSettingsController.php:132</note>
      </notes>
      <segment>
        <source>tfa_u2f.u2f_delete.not_existing</source>
        <target>No security key with this ID is existing.</target>
      </segment>
    </unit>
    <unit id="6waUw7j" name="tfa_u2f.u2f_delete.access_denied">
      <notes>
        <note category="file-source" priority="1">Part-DB1\src\Controller\UserSettingsController.php:145</note>
        <note priority="1">Part-DB1\src\Controller\UserSettingsController.php:139</note>
      </notes>
      <segment>
        <source>tfa_u2f.u2f_delete.access_denied</source>
        <target>You can not delete the security keys of other users!</target>
      </segment>
    </unit>
    <unit id="Kn9dPI5" name="tfa.u2f.u2f_delete.success">
      <notes>
        <note category="file-source" priority="1">Part-DB1\src\Controller\UserSettingsController.php:153</note>
        <note priority="1">Part-DB1\src\Controller\UserSettingsController.php:147</note>
      </notes>
      <segment>
        <source>tfa.u2f.u2f_delete.success</source>
        <target>Security key successfully removed.</target>
      </segment>
    </unit>
    <unit id="h.BcrtU" name="tfa_trustedDevice.invalidate.success">
      <notes>
        <note category="file-source" priority="1">Part-DB1\src\Controller\UserSettingsController.php:188</note>
        <note priority="1">Part-DB1\src\Controller\UserSettingsController.php:180</note>
      </notes>
      <segment>
        <source>tfa_trustedDevice.invalidate.success</source>
        <target>Trusted devices successfully reset.</target>
      </segment>
    </unit>
    <unit id="PBKICdd" name="user.settings.saved_flash">
      <notes>
        <note category="file-source" priority="1">Part-DB1\src\Controller\UserSettingsController.php:235</note>
        <note priority="1">Part-DB1\src\Controller\UserSettingsController.php:226</note>
        <note priority="1">src\Controller\UserController.php:98</note>
      </notes>
      <segment>
        <source>user.settings.saved_flash</source>
        <target>Settings saved!</target>
      </segment>
    </unit>
    <unit id="mPAd5JY" name="user.settings.pw_changed_flash">
      <notes>
        <note category="file-source" priority="1">Part-DB1\src\Controller\UserSettingsController.php:297</note>
        <note priority="1">Part-DB1\src\Controller\UserSettingsController.php:288</note>
        <note priority="1">src\Controller\UserController.php:130</note>
      </notes>
      <segment>
        <source>user.settings.pw_changed_flash</source>
        <target>Password changed!</target>
      </segment>
    </unit>
    <unit id="xy.2mkA" name="user.settings.2fa.google.activated">
      <notes>
        <note category="file-source" priority="1">Part-DB1\src\Controller\UserSettingsController.php:317</note>
        <note priority="1">Part-DB1\src\Controller\UserSettingsController.php:306</note>
      </notes>
      <segment>
        <source>user.settings.2fa.google.activated</source>
        <target>Authenticator App successfully activated.</target>
      </segment>
    </unit>
    <unit id="RXjFD7H" name="user.settings.2fa.google.disabled">
      <notes>
        <note category="file-source" priority="1">Part-DB1\src\Controller\UserSettingsController.php:328</note>
        <note priority="1">Part-DB1\src\Controller\UserSettingsController.php:315</note>
      </notes>
      <segment>
        <source>user.settings.2fa.google.disabled</source>
        <target>Authenticator App successfully deactivated.</target>
      </segment>
    </unit>
    <unit id="4ZUxld3" name="user.settings.2fa.backup_codes.regenerated">
      <notes>
        <note category="file-source" priority="1">Part-DB1\src\Controller\UserSettingsController.php:346</note>
        <note priority="1">Part-DB1\src\Controller\UserSettingsController.php:332</note>
      </notes>
      <segment>
        <source>user.settings.2fa.backup_codes.regenerated</source>
        <target>New backup codes successfully generated.</target>
      </segment>
    </unit>
    <unit id="zC0oO.O" name="attachment.table.filename">
      <notes>
        <note category="file-source" priority="1">Part-DB1\src\DataTables\AttachmentDataTable.php:148</note>
        <note priority="1">Part-DB1\src\DataTables\AttachmentDataTable.php:148</note>
      </notes>
      <segment>
        <source>attachment.table.filename</source>
        <target>File name</target>
      </segment>
    </unit>
    <unit id="dNey6.4" name="attachment.table.filesize">
      <notes>
        <note category="file-source" priority="1">Part-DB1\src\DataTables\AttachmentDataTable.php:153</note>
        <note priority="1">Part-DB1\src\DataTables\AttachmentDataTable.php:153</note>
      </notes>
      <segment>
        <source>attachment.table.filesize</source>
        <target>File size</target>
      </segment>
    </unit>
    <unit id="tb6kG2x" name="true">
      <notes>
        <note category="file-source" priority="1">Part-DB1\src\DataTables\AttachmentDataTable.php:183</note>
        <note category="file-source" priority="1">Part-DB1\src\DataTables\AttachmentDataTable.php:191</note>
        <note category="file-source" priority="1">Part-DB1\src\DataTables\AttachmentDataTable.php:200</note>
        <note category="file-source" priority="1">Part-DB1\src\DataTables\AttachmentDataTable.php:209</note>
        <note category="file-source" priority="1">Part-DB1\src\DataTables\PartsDataTable.php:245</note>
        <note category="file-source" priority="1">Part-DB1\src\DataTables\PartsDataTable.php:252</note>
        <note priority="1">Part-DB1\src\DataTables\AttachmentDataTable.php:183</note>
        <note priority="1">Part-DB1\src\DataTables\AttachmentDataTable.php:191</note>
        <note priority="1">Part-DB1\src\DataTables\AttachmentDataTable.php:200</note>
        <note priority="1">Part-DB1\src\DataTables\AttachmentDataTable.php:209</note>
        <note priority="1">Part-DB1\src\DataTables\PartsDataTable.php:193</note>
        <note priority="1">Part-DB1\src\DataTables\PartsDataTable.php:200</note>
      </notes>
      <segment>
        <source>true</source>
        <target>true</target>
      </segment>
    </unit>
    <unit id=".LzxZZC" name="false">
      <notes>
        <note category="file-source" priority="1">Part-DB1\src\DataTables\AttachmentDataTable.php:184</note>
        <note category="file-source" priority="1">Part-DB1\src\DataTables\AttachmentDataTable.php:192</note>
        <note category="file-source" priority="1">Part-DB1\src\DataTables\AttachmentDataTable.php:201</note>
        <note category="file-source" priority="1">Part-DB1\src\DataTables\AttachmentDataTable.php:210</note>
        <note category="file-source" priority="1">Part-DB1\src\DataTables\PartsDataTable.php:246</note>
        <note category="file-source" priority="1">Part-DB1\src\DataTables\PartsDataTable.php:253</note>
        <note category="file-source" priority="1">Part-DB1\src\Form\Type\SIUnitType.php:139</note>
        <note priority="1">Part-DB1\src\DataTables\AttachmentDataTable.php:184</note>
        <note priority="1">Part-DB1\src\DataTables\AttachmentDataTable.php:192</note>
        <note priority="1">Part-DB1\src\DataTables\AttachmentDataTable.php:201</note>
        <note priority="1">Part-DB1\src\DataTables\AttachmentDataTable.php:210</note>
        <note priority="1">Part-DB1\src\DataTables\PartsDataTable.php:194</note>
        <note priority="1">Part-DB1\src\DataTables\PartsDataTable.php:201</note>
        <note priority="1">Part-DB1\src\Form\Type\SIUnitType.php:139</note>
      </notes>
      <segment>
        <source>false</source>
        <target>false</target>
      </segment>
    </unit>
    <unit id="eTGx8tR" name="log.target_deleted">
      <notes>
        <note category="file-source" priority="1">Part-DB1\src\DataTables\Column\LogEntryTargetColumn.php:128</note>
        <note priority="1">Part-DB1\src\DataTables\Column\LogEntryTargetColumn.php:119</note>
      </notes>
      <segment>
        <source>log.target_deleted</source>
        <target>deleted</target>
      </segment>
    </unit>
    <unit id="mzQZ0My" name="log.undo.undelete">
      <notes>
        <note category="file-source" priority="1">Part-DB1\src\DataTables\Column\RevertLogColumn.php:57</note>
        <note priority="1">Part-DB1\src\DataTables\Column\RevertLogColumn.php:60</note>
        <note priority="1">new</note>
      </notes>
      <segment>
        <source>log.undo.undelete</source>
        <target>Undelete element</target>
      </segment>
    </unit>
    <unit id="PI8faHR" name="log.undo.undo">
      <notes>
        <note category="file-source" priority="1">Part-DB1\src\DataTables\Column\RevertLogColumn.php:63</note>
        <note priority="1">Part-DB1\src\DataTables\Column\RevertLogColumn.php:66</note>
        <note priority="1">new</note>
      </notes>
      <segment>
        <source>log.undo.undo</source>
        <target>Undo change</target>
      </segment>
    </unit>
    <unit id="Q6mbDaS" name="log.undo.revert">
      <notes>
        <note category="file-source" priority="1">Part-DB1\src\DataTables\Column\RevertLogColumn.php:83</note>
        <note priority="1">Part-DB1\src\DataTables\Column\RevertLogColumn.php:86</note>
        <note priority="1">new</note>
      </notes>
      <segment>
        <source>log.undo.revert</source>
        <target>Revert element to this timestamp</target>
      </segment>
    </unit>
    <unit id="6DOZlwQ" name="log.id">
      <notes>
        <note category="file-source" priority="1">Part-DB1\src\DataTables\LogDataTable.php:173</note>
        <note priority="1">Part-DB1\src\DataTables\LogDataTable.php:161</note>
      </notes>
      <segment>
        <source>log.id</source>
        <target>ID</target>
      </segment>
    </unit>
    <unit id="cMZOrO7" name="log.timestamp">
      <notes>
        <note category="file-source" priority="1">Part-DB1\src\DataTables\LogDataTable.php:178</note>
        <note priority="1">Part-DB1\src\DataTables\LogDataTable.php:166</note>
      </notes>
      <segment>
        <source>log.timestamp</source>
        <target>Timestamp</target>
      </segment>
    </unit>
    <unit id="Z0BzGVJ" name="log.type">
      <notes>
        <note category="file-source" priority="1">Part-DB1\src\DataTables\LogDataTable.php:183</note>
        <note priority="1">Part-DB1\src\DataTables\LogDataTable.php:171</note>
      </notes>
      <segment>
        <source>log.type</source>
        <target>Event</target>
      </segment>
    </unit>
    <unit id="KNddOUS" name="log.level">
      <notes>
        <note category="file-source" priority="1">Part-DB1\src\DataTables\LogDataTable.php:191</note>
        <note priority="1">Part-DB1\src\DataTables\LogDataTable.php:179</note>
      </notes>
      <segment>
        <source>log.level</source>
        <target>Level</target>
      </segment>
    </unit>
    <unit id="3Tv5Xzj" name="log.user">
      <notes>
        <note category="file-source" priority="1">Part-DB1\src\DataTables\LogDataTable.php:200</note>
        <note priority="1">Part-DB1\src\DataTables\LogDataTable.php:188</note>
      </notes>
      <segment>
        <source>log.user</source>
        <target>User</target>
      </segment>
    </unit>
    <unit id="bgbGrN5" name="log.target_type">
      <notes>
        <note category="file-source" priority="1">Part-DB1\src\DataTables\LogDataTable.php:213</note>
        <note priority="1">Part-DB1\src\DataTables\LogDataTable.php:201</note>
      </notes>
      <segment>
        <source>log.target_type</source>
        <target>Target type</target>
      </segment>
    </unit>
    <unit id=".IgL4C2" name="log.target">
      <notes>
        <note category="file-source" priority="1">Part-DB1\src\DataTables\LogDataTable.php:226</note>
        <note priority="1">Part-DB1\src\DataTables\LogDataTable.php:214</note>
      </notes>
      <segment>
        <source>log.target</source>
        <target>Target</target>
      </segment>
    </unit>
    <unit id="b4r5dEC" name="log.extra">
      <notes>
        <note category="file-source" priority="1">Part-DB1\src\DataTables\LogDataTable.php:231</note>
        <note priority="1">Part-DB1\src\DataTables\LogDataTable.php:218</note>
        <note priority="1">new</note>
      </notes>
      <segment>
        <source>log.extra</source>
        <target>Extra</target>
      </segment>
    </unit>
    <unit id="t2EE5cB" name="part.table.name">
      <notes>
        <note category="file-source" priority="1">Part-DB1\src\DataTables\PartsDataTable.php:168</note>
        <note priority="1">Part-DB1\src\DataTables\PartsDataTable.php:116</note>
      </notes>
      <segment>
        <source>part.table.name</source>
        <target>Name</target>
      </segment>
    </unit>
    <unit id="eshqdG." name="part.table.id">
      <notes>
        <note category="file-source" priority="1">Part-DB1\src\DataTables\PartsDataTable.php:178</note>
        <note priority="1">Part-DB1\src\DataTables\PartsDataTable.php:126</note>
      </notes>
      <segment>
        <source>part.table.id</source>
        <target>Id</target>
      </segment>
    </unit>
    <unit id="zKnTKYw" name="part.table.description">
      <notes>
        <note category="file-source" priority="1">Part-DB1\src\DataTables\PartsDataTable.php:182</note>
        <note priority="1">Part-DB1\src\DataTables\PartsDataTable.php:130</note>
      </notes>
      <segment>
        <source>part.table.description</source>
        <target>Description</target>
      </segment>
    </unit>
    <unit id="2eOA0az" name="part.table.category">
      <notes>
        <note category="file-source" priority="1">Part-DB1\src\DataTables\PartsDataTable.php:185</note>
        <note priority="1">Part-DB1\src\DataTables\PartsDataTable.php:133</note>
      </notes>
      <segment>
        <source>part.table.category</source>
        <target>Category</target>
      </segment>
    </unit>
    <unit id="jCf96.O" name="part.table.footprint">
      <notes>
        <note category="file-source" priority="1">Part-DB1\src\DataTables\PartsDataTable.php:190</note>
        <note priority="1">Part-DB1\src\DataTables\PartsDataTable.php:138</note>
      </notes>
      <segment>
        <source>part.table.footprint</source>
        <target>Footprint</target>
      </segment>
    </unit>
    <unit id="b46OytM" name="part.table.manufacturer">
      <notes>
        <note category="file-source" priority="1">Part-DB1\src\DataTables\PartsDataTable.php:194</note>
        <note priority="1">Part-DB1\src\DataTables\PartsDataTable.php:142</note>
      </notes>
      <segment>
        <source>part.table.manufacturer</source>
        <target>Manufacturer</target>
      </segment>
    </unit>
    <unit id="T0ifXD5" name="part.table.storeLocations">
      <notes>
        <note category="file-source" priority="1">Part-DB1\src\DataTables\PartsDataTable.php:197</note>
        <note priority="1">Part-DB1\src\DataTables\PartsDataTable.php:145</note>
      </notes>
      <segment>
        <source>part.table.storeLocations</source>
        <target>Store locations</target>
      </segment>
    </unit>
    <unit id="rD.1skI" name="part.table.amount">
      <notes>
        <note category="file-source" priority="1">Part-DB1\src\DataTables\PartsDataTable.php:216</note>
        <note priority="1">Part-DB1\src\DataTables\PartsDataTable.php:164</note>
      </notes>
      <segment>
        <source>part.table.amount</source>
        <target>Amount</target>
      </segment>
    </unit>
    <unit id="Mv9g23S" name="part.table.minamount">
      <notes>
        <note category="file-source" priority="1">Part-DB1\src\DataTables\PartsDataTable.php:224</note>
        <note priority="1">Part-DB1\src\DataTables\PartsDataTable.php:172</note>
      </notes>
      <segment>
        <source>part.table.minamount</source>
        <target>Min. Amount</target>
      </segment>
    </unit>
    <unit id="GjwSknL" name="part.table.partUnit">
      <notes>
        <note category="file-source" priority="1">Part-DB1\src\DataTables\PartsDataTable.php:232</note>
        <note priority="1">Part-DB1\src\DataTables\PartsDataTable.php:180</note>
      </notes>
      <segment>
        <source>part.table.partUnit</source>
        <target>Measurement Unit</target>
      </segment>
    </unit>
    <unit id="pw75u4x" name="part.table.addedDate">
      <notes>
        <note category="file-source" priority="1">Part-DB1\src\DataTables\PartsDataTable.php:236</note>
        <note priority="1">Part-DB1\src\DataTables\PartsDataTable.php:184</note>
      </notes>
      <segment>
        <source>part.table.addedDate</source>
        <target>Created at</target>
      </segment>
    </unit>
    <unit id="eDb7mzC" name="part.table.lastModified">
      <notes>
        <note category="file-source" priority="1">Part-DB1\src\DataTables\PartsDataTable.php:240</note>
        <note priority="1">Part-DB1\src\DataTables\PartsDataTable.php:188</note>
      </notes>
      <segment>
        <source>part.table.lastModified</source>
        <target>Last modified</target>
      </segment>
    </unit>
    <unit id="DJ9YTs_" name="part.table.needsReview">
      <notes>
        <note category="file-source" priority="1">Part-DB1\src\DataTables\PartsDataTable.php:244</note>
        <note priority="1">Part-DB1\src\DataTables\PartsDataTable.php:192</note>
      </notes>
      <segment>
        <source>part.table.needsReview</source>
        <target>Needs review</target>
      </segment>
    </unit>
    <unit id="TSiqJH6" name="part.table.favorite">
      <notes>
        <note category="file-source" priority="1">Part-DB1\src\DataTables\PartsDataTable.php:251</note>
        <note priority="1">Part-DB1\src\DataTables\PartsDataTable.php:199</note>
      </notes>
      <segment>
        <source>part.table.favorite</source>
        <target>Favorite</target>
      </segment>
    </unit>
    <unit id="n0h1ozV" name="part.table.manufacturingStatus">
      <notes>
        <note category="file-source" priority="1">Part-DB1\src\DataTables\PartsDataTable.php:258</note>
        <note priority="1">Part-DB1\src\DataTables\PartsDataTable.php:206</note>
      </notes>
      <segment>
        <source>part.table.manufacturingStatus</source>
        <target>Status</target>
      </segment>
    </unit>
    <unit id="MBCdfAy" name="m_status.unknown">
      <notes>
        <note category="file-source" priority="1">Part-DB1\src\DataTables\PartsDataTable.php:260</note>
        <note category="file-source" priority="1">Part-DB1\src\DataTables\PartsDataTable.php:262</note>
        <note category="file-source" priority="1">Part-DB1\src\Form\Part\PartBaseType.php:90</note>
        <note priority="1">Part-DB1\src\DataTables\PartsDataTable.php:208</note>
        <note priority="1">Part-DB1\src\DataTables\PartsDataTable.php:210</note>
        <note priority="1">Part-DB1\src\Form\Part\PartBaseType.php:88</note>
      </notes>
      <segment>
        <source>m_status.unknown</source>
        <target>Unknown</target>
      </segment>
    </unit>
    <unit id="BEnlUff" name="m_status.announced">
      <notes>
        <note category="file-source" priority="1">Part-DB1\src\DataTables\PartsDataTable.php:263</note>
        <note category="file-source" priority="1">Part-DB1\src\Form\Part\PartBaseType.php:90</note>
        <note priority="1">Part-DB1\src\DataTables\PartsDataTable.php:211</note>
        <note priority="1">Part-DB1\src\Form\Part\PartBaseType.php:88</note>
      </notes>
      <segment>
        <source>m_status.announced</source>
        <target>Announced</target>
      </segment>
    </unit>
    <unit id="TN5xR7J" name="m_status.active">
      <notes>
        <note category="file-source" priority="1">Part-DB1\src\DataTables\PartsDataTable.php:264</note>
        <note category="file-source" priority="1">Part-DB1\src\Form\Part\PartBaseType.php:90</note>
        <note priority="1">Part-DB1\src\DataTables\PartsDataTable.php:212</note>
        <note priority="1">Part-DB1\src\Form\Part\PartBaseType.php:88</note>
      </notes>
      <segment>
        <source>m_status.active</source>
        <target>Active</target>
      </segment>
    </unit>
    <unit id="0McKh_8" name="m_status.nrfnd">
      <notes>
        <note category="file-source" priority="1">Part-DB1\src\DataTables\PartsDataTable.php:265</note>
        <note category="file-source" priority="1">Part-DB1\src\Form\Part\PartBaseType.php:90</note>
        <note priority="1">Part-DB1\src\DataTables\PartsDataTable.php:213</note>
        <note priority="1">Part-DB1\src\Form\Part\PartBaseType.php:88</note>
      </notes>
      <segment>
        <source>m_status.nrfnd</source>
        <target>Not recommended for new designs</target>
      </segment>
    </unit>
    <unit id="L7yLwn0" name="m_status.eol">
      <notes>
        <note category="file-source" priority="1">Part-DB1\src\DataTables\PartsDataTable.php:266</note>
        <note category="file-source" priority="1">Part-DB1\src\Form\Part\PartBaseType.php:90</note>
        <note priority="1">Part-DB1\src\DataTables\PartsDataTable.php:214</note>
        <note priority="1">Part-DB1\src\Form\Part\PartBaseType.php:88</note>
      </notes>
      <segment>
        <source>m_status.eol</source>
        <target>End of life</target>
      </segment>
    </unit>
    <unit id="5jxVP1H" name="m_status.discontinued">
      <notes>
        <note category="file-source" priority="1">Part-DB1\src\DataTables\PartsDataTable.php:267</note>
        <note category="file-source" priority="1">Part-DB1\src\Form\Part\PartBaseType.php:90</note>
        <note priority="1">Part-DB1\src\DataTables\PartsDataTable.php:215</note>
        <note priority="1">Part-DB1\src\Form\Part\PartBaseType.php:88</note>
      </notes>
      <segment>
        <source>m_status.discontinued</source>
        <target>Discontinued</target>
      </segment>
    </unit>
    <unit id="HTkvjkE" name="part.table.mpn">
      <notes>
        <note category="file-source" priority="1">Part-DB1\src\DataTables\PartsDataTable.php:271</note>
        <note priority="1">Part-DB1\src\DataTables\PartsDataTable.php:219</note>
      </notes>
      <segment>
        <source>part.table.mpn</source>
        <target>MPN</target>
      </segment>
    </unit>
    <unit id="q_AsQoZ" name="part.table.mass">
      <notes>
        <note category="file-source" priority="1">Part-DB1\src\DataTables\PartsDataTable.php:275</note>
        <note priority="1">Part-DB1\src\DataTables\PartsDataTable.php:223</note>
      </notes>
      <segment>
        <source>part.table.mass</source>
        <target>Mass</target>
      </segment>
    </unit>
    <unit id="Cwisdej" name="part.table.tags">
      <notes>
        <note category="file-source" priority="1">Part-DB1\src\DataTables\PartsDataTable.php:279</note>
        <note priority="1">Part-DB1\src\DataTables\PartsDataTable.php:227</note>
      </notes>
      <segment>
        <source>part.table.tags</source>
        <target>Tags</target>
      </segment>
    </unit>
    <unit id="gGfALE0" name="part.table.attachments">
      <notes>
        <note category="file-source" priority="1">Part-DB1\src\DataTables\PartsDataTable.php:283</note>
        <note priority="1">Part-DB1\src\DataTables\PartsDataTable.php:231</note>
      </notes>
      <segment>
        <source>part.table.attachments</source>
        <target>Attachments</target>
      </segment>
    </unit>
    <unit id="HISU3ZB" name="flash.login_successful">
      <notes>
        <note category="file-source" priority="1">Part-DB1\src\EventSubscriber\UserSystem\LoginSuccessSubscriber.php:82</note>
        <note priority="1">Part-DB1\src\EventSubscriber\LoginSuccessListener.php:82</note>
      </notes>
      <segment>
        <source>flash.login_successful</source>
        <target>Login successful</target>
      </segment>
    </unit>
    <unit id="2xohoLw" name="JSON">
      <notes>
        <note category="file-source" priority="1">Part-DB1\src\Form\AdminPages\ImportType.php:77</note>
        <note priority="1">Part-DB1\src\Form\AdminPages\ImportType.php:77</note>
        <note priority="1">src\Form\ImportType.php:68</note>
      </notes>
      <segment>
        <source>JSON</source>
        <target>JSON</target>
      </segment>
    </unit>
    <unit id="QGWOmvj" name="XML">
      <notes>
        <note category="file-source" priority="1">Part-DB1\src\Form\AdminPages\ImportType.php:77</note>
        <note priority="1">Part-DB1\src\Form\AdminPages\ImportType.php:77</note>
        <note priority="1">src\Form\ImportType.php:68</note>
      </notes>
      <segment>
        <source>XML</source>
        <target>XML</target>
      </segment>
    </unit>
    <unit id="62tC9Ux" name="CSV">
      <notes>
        <note category="file-source" priority="1">Part-DB1\src\Form\AdminPages\ImportType.php:77</note>
        <note priority="1">Part-DB1\src\Form\AdminPages\ImportType.php:77</note>
        <note priority="1">src\Form\ImportType.php:68</note>
      </notes>
      <segment>
        <source>CSV</source>
        <target>CSV</target>
      </segment>
    </unit>
    <unit id="m26KvkJ" name="YAML">
      <notes>
        <note category="file-source" priority="1">Part-DB1\src\Form\AdminPages\ImportType.php:77</note>
        <note priority="1">Part-DB1\src\Form\AdminPages\ImportType.php:77</note>
        <note priority="1">src\Form\ImportType.php:68</note>
      </notes>
      <segment>
        <source>YAML</source>
        <target>YAML</target>
      </segment>
    </unit>
    <unit id="_JM6Jxg" name="import.abort_on_validation.help">
      <notes>
        <note category="file-source" priority="1">Part-DB1\src\Form\AdminPages\ImportType.php:124</note>
        <note priority="1">Part-DB1\src\Form\AdminPages\ImportType.php:124</note>
      </notes>
      <segment>
        <source>import.abort_on_validation.help</source>
        <target>When this option is activated, the whole import process is aborted if invalid data is detected. If not selected, the invalid data is ignored and the importer will try to import the other elements.</target>
      </segment>
    </unit>
    <unit id="Peaf8Qu" name="import.csv_separator">
      <notes>
        <note category="file-source" priority="1">Part-DB1\src\Form\AdminPages\ImportType.php:86</note>
        <note priority="1">Part-DB1\src\Form\AdminPages\ImportType.php:86</note>
        <note priority="1">src\Form\ImportType.php:70</note>
      </notes>
      <segment>
        <source>import.csv_separator</source>
        <target>CSV separator</target>
      </segment>
    </unit>
    <unit id="dmNi.3b" name="parent.label">
      <notes>
        <note category="file-source" priority="1">Part-DB1\src\Form\AdminPages\ImportType.php:93</note>
        <note priority="1">Part-DB1\src\Form\AdminPages\ImportType.php:93</note>
        <note priority="1">src\Form\ImportType.php:72</note>
      </notes>
      <segment>
        <source>parent.label</source>
        <target>Parent element</target>
      </segment>
    </unit>
    <unit id="VteZCnR" name="import.file">
      <notes>
        <note category="file-source" priority="1">Part-DB1\src\Form\AdminPages\ImportType.php:101</note>
        <note priority="1">Part-DB1\src\Form\AdminPages\ImportType.php:101</note>
        <note priority="1">src\Form\ImportType.php:75</note>
      </notes>
      <segment>
        <source>import.file</source>
        <target>File</target>
      </segment>
    </unit>
    <unit id="0ybwwKw" name="import.preserve_children">
      <notes>
        <note category="file-source" priority="1">Part-DB1\src\Form\AdminPages\ImportType.php:111</note>
        <note priority="1">Part-DB1\src\Form\AdminPages\ImportType.php:111</note>
        <note priority="1">src\Form\ImportType.php:78</note>
      </notes>
      <segment>
        <source>import.preserve_children</source>
        <target>Preserve child elements on import</target>
      </segment>
    </unit>
    <unit id="yyIAudL" name="import.abort_on_validation">
      <notes>
        <note category="file-source" priority="1">Part-DB1\src\Form\AdminPages\ImportType.php:120</note>
        <note priority="1">Part-DB1\src\Form\AdminPages\ImportType.php:120</note>
        <note priority="1">src\Form\ImportType.php:80</note>
      </notes>
      <segment>
        <source>import.abort_on_validation</source>
        <target>Abort on invalid data</target>
      </segment>
    </unit>
    <unit id="d0GsgCW" name="import.btn">
      <notes>
        <note category="file-source" priority="1">Part-DB1\src\Form\AdminPages\ImportType.php:132</note>
        <note priority="1">Part-DB1\src\Form\AdminPages\ImportType.php:132</note>
        <note priority="1">src\Form\ImportType.php:85</note>
      </notes>
      <segment>
        <source>import.btn</source>
        <target>Import</target>
      </segment>
    </unit>
    <unit id="_z1YTpv" name="attachment.edit.secure_file.help">
      <notes>
        <note category="file-source" priority="1">Part-DB1\src\Form\AttachmentFormType.php:113</note>
        <note priority="1">Part-DB1\src\Form\AttachmentFormType.php:109</note>
      </notes>
      <segment>
        <source>attachment.edit.secure_file.help</source>
        <target>An attachment marked private can only be accessed by authenticated users with the proper permission. If this is activated no thumbnails are generated and access to file is less performant.</target>
      </segment>
    </unit>
    <unit id="pCsSiaz" name="attachment.edit.url.help">
      <notes>
        <note category="file-source" priority="1">Part-DB1\src\Form\AttachmentFormType.php:127</note>
        <note priority="1">Part-DB1\src\Form\AttachmentFormType.php:123</note>
      </notes>
      <segment>
        <source>attachment.edit.url.help</source>
        <target>You can specify an URL to an external file here, or input an keyword which is used to search in built-in resources (e.g. footprints)</target>
      </segment>
    </unit>
    <unit id="3ZnUiT_" name="attachment.edit.name">
      <notes>
        <note category="file-source" priority="1">Part-DB1\src\Form\AttachmentFormType.php:82</note>
        <note priority="1">Part-DB1\src\Form\AttachmentFormType.php:79</note>
      </notes>
      <segment>
        <source>attachment.edit.name</source>
        <target>Name</target>
      </segment>
    </unit>
    <unit id="kAlm7LR" name="attachment.edit.attachment_type">
      <notes>
        <note category="file-source" priority="1">Part-DB1\src\Form\AttachmentFormType.php:85</note>
        <note priority="1">Part-DB1\src\Form\AttachmentFormType.php:82</note>
      </notes>
      <segment>
        <source>attachment.edit.attachment_type</source>
        <target>Attachment type</target>
      </segment>
    </unit>
    <unit id="xUV7Oz9" name="attachment.edit.show_in_table">
      <notes>
        <note category="file-source" priority="1">Part-DB1\src\Form\AttachmentFormType.php:94</note>
        <note priority="1">Part-DB1\src\Form\AttachmentFormType.php:91</note>
      </notes>
      <segment>
        <source>attachment.edit.show_in_table</source>
        <target>Show in table</target>
      </segment>
    </unit>
    <unit id="v6FVutS" name="attachment.edit.secure_file">
      <notes>
        <note category="file-source" priority="1">Part-DB1\src\Form\AttachmentFormType.php:105</note>
        <note priority="1">Part-DB1\src\Form\AttachmentFormType.php:102</note>
      </notes>
      <segment>
        <source>attachment.edit.secure_file</source>
        <target>Private attachment</target>
      </segment>
    </unit>
    <unit id="TRy0RSZ" name="attachment.edit.url">
      <notes>
        <note category="file-source" priority="1">Part-DB1\src\Form\AttachmentFormType.php:119</note>
        <note priority="1">Part-DB1\src\Form\AttachmentFormType.php:115</note>
      </notes>
      <segment>
        <source>attachment.edit.url</source>
        <target>URL</target>
      </segment>
    </unit>
    <unit id="ZZjrGgS" name="attachment.edit.download_url">
      <notes>
        <note category="file-source" priority="1">Part-DB1\src\Form\AttachmentFormType.php:133</note>
        <note priority="1">Part-DB1\src\Form\AttachmentFormType.php:129</note>
      </notes>
      <segment>
        <source>attachment.edit.download_url</source>
        <target>Download external file</target>
      </segment>
    </unit>
    <unit id="Pew.kQr" name="attachment.edit.file">
      <notes>
        <note category="file-source" priority="1">Part-DB1\src\Form\AttachmentFormType.php:146</note>
        <note priority="1">Part-DB1\src\Form\AttachmentFormType.php:142</note>
      </notes>
      <segment>
        <source>attachment.edit.file</source>
        <target>Upload file</target>
      </segment>
    </unit>
    <unit id="oZsKN5d" name="part.label">
      <notes>
        <note category="file-source" priority="1">Part-DB1\src\Form\LabelOptionsType.php:68</note>
        <note category="file-source" priority="1">Part-DB1\src\Services\ElementTypeNameGenerator.php:86</note>
      </notes>
      <segment>
        <source>part.label</source>
        <target>Part</target>
      </segment>
    </unit>
    <unit id="ucI6a2E" name="part_lot.label">
      <notes>
        <note category="file-source" priority="1">Part-DB1\src\Form\LabelOptionsType.php:68</note>
        <note category="file-source" priority="1">Part-DB1\src\Services\ElementTypeNameGenerator.php:87</note>
      </notes>
      <segment>
        <source>part_lot.label</source>
        <target>Part lot</target>
      </segment>
    </unit>
    <unit id="FmESg.O" name="label_options.barcode_type.none">
      <notes>
        <note category="file-source" priority="1">Part-DB1\src\Form\LabelOptionsType.php:78</note>
      </notes>
      <segment>
        <source>label_options.barcode_type.none</source>
        <target>None</target>
      </segment>
    </unit>
    <unit id="MxYhcsN" name="label_options.barcode_type.qr">
      <notes>
        <note category="file-source" priority="1">Part-DB1\src\Form\LabelOptionsType.php:78</note>
      </notes>
      <segment>
        <source>label_options.barcode_type.qr</source>
        <target>QR Code (recommended)</target>
      </segment>
    </unit>
    <unit id="uIJQMqh" name="label_options.barcode_type.code128">
      <notes>
        <note category="file-source" priority="1">Part-DB1\src\Form\LabelOptionsType.php:78</note>
      </notes>
      <segment>
        <source>label_options.barcode_type.code128</source>
        <target>Code 128 (recommended)</target>
      </segment>
    </unit>
    <unit id="56JwbDf" name="label_options.barcode_type.code39">
      <notes>
        <note category="file-source" priority="1">Part-DB1\src\Form\LabelOptionsType.php:78</note>
      </notes>
      <segment>
        <source>label_options.barcode_type.code39</source>
        <target>Code 39 (recommended)</target>
      </segment>
    </unit>
    <unit id="lz068u3" name="label_options.barcode_type.code93">
      <notes>
        <note category="file-source" priority="1">Part-DB1\src\Form\LabelOptionsType.php:78</note>
      </notes>
      <segment>
        <source>label_options.barcode_type.code93</source>
        <target>Code 93</target>
      </segment>
    </unit>
    <unit id="kPFpWmf" name="label_options.barcode_type.datamatrix">
      <notes>
        <note category="file-source" priority="1">Part-DB1\src\Form\LabelOptionsType.php:78</note>
      </notes>
      <segment>
        <source>label_options.barcode_type.datamatrix</source>
        <target>Datamatrix</target>
      </segment>
    </unit>
    <unit id="7I9OV_t" name="label_options.lines_mode.html">
      <notes>
        <note category="file-source" priority="1">Part-DB1\src\Form\LabelOptionsType.php:122</note>
      </notes>
      <segment>
        <source>label_options.lines_mode.html</source>
        <target>Placeholders</target>
      </segment>
    </unit>
    <unit id="dFMpKDI" name="label.options.lines_mode.twig">
      <notes>
        <note category="file-source" priority="1">Part-DB1\src\Form\LabelOptionsType.php:122</note>
      </notes>
      <segment>
        <source>label.options.lines_mode.twig</source>
        <target>Twig</target>
      </segment>
    </unit>
    <unit id="BybM1v9" name="label_options.lines_mode.help">
      <notes>
        <note category="file-source" priority="1">Part-DB1\src\Form\LabelOptionsType.php:126</note>
      </notes>
      <segment>
        <source>label_options.lines_mode.help</source>
        <target><![CDATA[If you select Twig here, the content field is interpreted as Twig template. See <a href="https://twig.symfony.com/doc/3.x/templates.html">Twig documentation</a> and <a href="https://github.com/Part-DB/Part-DB-symfony/wiki/Labels#twig-mode">Wiki</a> for more informations.]]></target>
      </segment>
    </unit>
    <unit id="2d9g1o5" name="label_options.page_size.label">
      <notes>
        <note category="file-source" priority="1">Part-DB1\src\Form\LabelOptionsType.php:47</note>
      </notes>
      <segment>
        <source>label_options.page_size.label</source>
        <target>Label size</target>
      </segment>
    </unit>
    <unit id="7ZEGFJ3" name="label_options.supported_elements.label">
      <notes>
        <note category="file-source" priority="1">Part-DB1\src\Form\LabelOptionsType.php:66</note>
      </notes>
      <segment>
        <source>label_options.supported_elements.label</source>
        <target>Target type</target>
      </segment>
    </unit>
    <unit id="eSLhawk" name="label_options.barcode_type.label">
      <notes>
        <note category="file-source" priority="1">Part-DB1\src\Form\LabelOptionsType.php:75</note>
      </notes>
      <segment>
        <source>label_options.barcode_type.label</source>
        <target>Barcode</target>
      </segment>
    </unit>
    <unit id="Z8_BSQ1" name="label_profile.lines.label">
      <notes>
        <note category="file-source" priority="1">Part-DB1\src\Form\LabelOptionsType.php:102</note>
      </notes>
      <segment>
        <source>label_profile.lines.label</source>
        <target>Content</target>
      </segment>
    </unit>
    <unit id="LfMiT9B" name="label_options.additional_css.label">
      <notes>
        <note category="file-source" priority="1">Part-DB1\src\Form\LabelOptionsType.php:111</note>
      </notes>
      <segment>
        <source>label_options.additional_css.label</source>
        <target>Additional styles (CSS)</target>
      </segment>
    </unit>
    <unit id="0A6Twij" name="label_options.lines_mode.label">
      <notes>
        <note category="file-source" priority="1">Part-DB1\src\Form\LabelOptionsType.php:120</note>
      </notes>
      <segment>
        <source>label_options.lines_mode.label</source>
        <target>Parser mode</target>
      </segment>
    </unit>
    <unit id="aPqzFJs" name="label_options.width.placeholder">
      <notes>
        <note category="file-source" priority="1">Part-DB1\src\Form\LabelOptionsType.php:51</note>
      </notes>
      <segment>
        <source>label_options.width.placeholder</source>
        <target>Width</target>
      </segment>
    </unit>
    <unit id="t.j1KtN" name="label_options.height.placeholder">
      <notes>
        <note category="file-source" priority="1">Part-DB1\src\Form\LabelOptionsType.php:60</note>
      </notes>
      <segment>
        <source>label_options.height.placeholder</source>
        <target>Height</target>
      </segment>
    </unit>
    <unit id="nez5RLt" name="label_generator.target_id.range_hint">
      <notes>
        <note category="file-source" priority="1">Part-DB1\src\Form\LabelSystem\LabelDialogType.php:49</note>
      </notes>
      <segment>
        <source>label_generator.target_id.range_hint</source>
        <target>You can specify multiple IDs (e.g. 1,2,3) and/or a range (1-3) here to generate labels for multiple elements at once.</target>
      </segment>
    </unit>
    <unit id="GN.UJxb" name="label_generator.target_id.label">
      <notes>
        <note category="file-source" priority="1">Part-DB1\src\Form\LabelSystem\LabelDialogType.php:46</note>
      </notes>
      <segment>
        <source>label_generator.target_id.label</source>
        <target>Target IDs</target>
      </segment>
    </unit>
    <unit id="xSJAE3a" name="label_generator.update">
      <notes>
        <note category="file-source" priority="1">Part-DB1\src\Form\LabelSystem\LabelDialogType.php:59</note>
      </notes>
      <segment>
        <source>label_generator.update</source>
        <target>Update</target>
      </segment>
    </unit>
    <unit id="QQCsPWt" name="scan_dialog.input">
      <notes>
        <note category="file-source" priority="1">Part-DB1\src\Form\LabelSystem\ScanDialogType.php:36</note>
      </notes>
      <segment>
        <source>scan_dialog.input</source>
        <target>Input</target>
      </segment>
    </unit>
    <unit id="xENLE_d" name="scan_dialog.submit">
      <notes>
        <note category="file-source" priority="1">Part-DB1\src\Form\LabelSystem\ScanDialogType.php:44</note>
      </notes>
      <segment>
        <source>scan_dialog.submit</source>
        <target>Submit</target>
      </segment>
    </unit>
    <unit id="o.P_V00" name="parameters.name.placeholder">
      <notes>
        <note category="file-source" priority="1">Part-DB1\src\Form\ParameterType.php:41</note>
      </notes>
      <segment>
        <source>parameters.name.placeholder</source>
        <target>e.g. DC Current Gain</target>
      </segment>
    </unit>
    <unit id="3LWIDYM" name="parameters.symbol.placeholder">
      <notes>
        <note category="file-source" priority="1">Part-DB1\src\Form\ParameterType.php:50</note>
      </notes>
      <segment>
        <source>parameters.symbol.placeholder</source>
        <target>e.g. h_{FE}</target>
      </segment>
    </unit>
    <unit id="w7bfLKj" name="parameters.text.placeholder">
      <notes>
        <note category="file-source" priority="1">Part-DB1\src\Form\ParameterType.php:60</note>
      </notes>
      <segment>
        <source>parameters.text.placeholder</source>
        <target>e.g. Test conditions</target>
      </segment>
    </unit>
    <unit id="6utToZ6" name="parameters.max.placeholder">
      <notes>
        <note category="file-source" priority="1">Part-DB1\src\Form\ParameterType.php:71</note>
      </notes>
      <segment>
        <source>parameters.max.placeholder</source>
        <target>e.g. 350</target>
      </segment>
    </unit>
    <unit id="BypUOrf" name="parameters.min.placeholder">
      <notes>
        <note category="file-source" priority="1">Part-DB1\src\Form\ParameterType.php:82</note>
      </notes>
      <segment>
        <source>parameters.min.placeholder</source>
        <target>e.g. 100</target>
      </segment>
    </unit>
    <unit id="VmYIvYF" name="parameters.typical.placeholder">
      <notes>
        <note category="file-source" priority="1">Part-DB1\src\Form\ParameterType.php:93</note>
      </notes>
      <segment>
        <source>parameters.typical.placeholder</source>
        <target>e.g. 200</target>
      </segment>
    </unit>
    <unit id="kvhGoo0" name="parameters.unit.placeholder">
      <notes>
        <note category="file-source" priority="1">Part-DB1\src\Form\ParameterType.php:103</note>
      </notes>
      <segment>
        <source>parameters.unit.placeholder</source>
        <target>e.g. V</target>
      </segment>
    </unit>
    <unit id="kL5OSi8" name="parameter.group.placeholder">
      <notes>
        <note category="file-source" priority="1">Part-DB1\src\Form\ParameterType.php:114</note>
      </notes>
      <segment>
        <source>parameter.group.placeholder</source>
        <target>e.g. Technical Specifications</target>
      </segment>
    </unit>
    <unit id="jv6wCpP" name="orderdetails.edit.supplierpartnr">
      <notes>
        <note category="file-source" priority="1">Part-DB1\src\Form\Part\OrderdetailType.php:72</note>
        <note priority="1">Part-DB1\src\Form\Part\OrderdetailType.php:75</note>
      </notes>
      <segment>
        <source>orderdetails.edit.supplierpartnr</source>
        <target>Supplier part number</target>
      </segment>
    </unit>
    <unit id="CimWRtu" name="orderdetails.edit.supplier">
      <notes>
        <note category="file-source" priority="1">Part-DB1\src\Form\Part\OrderdetailType.php:81</note>
        <note priority="1">Part-DB1\src\Form\Part\OrderdetailType.php:84</note>
      </notes>
      <segment>
        <source>orderdetails.edit.supplier</source>
        <target>Supplier</target>
      </segment>
    </unit>
    <unit id="qfScBBj" name="orderdetails.edit.url">
      <notes>
        <note category="file-source" priority="1">Part-DB1\src\Form\Part\OrderdetailType.php:87</note>
        <note priority="1">Part-DB1\src\Form\Part\OrderdetailType.php:90</note>
      </notes>
      <segment>
        <source>orderdetails.edit.url</source>
        <target>Link to offer</target>
      </segment>
    </unit>
    <unit id="D_288lV" name="orderdetails.edit.obsolete">
      <notes>
        <note category="file-source" priority="1">Part-DB1\src\Form\Part\OrderdetailType.php:93</note>
        <note priority="1">Part-DB1\src\Form\Part\OrderdetailType.php:96</note>
      </notes>
      <segment>
        <source>orderdetails.edit.obsolete</source>
        <target>No longer available</target>
      </segment>
    </unit>
    <unit id="7r_nI9R" name="orderdetails.edit.supplierpartnr.placeholder">
      <notes>
        <note category="file-source" priority="1">Part-DB1\src\Form\Part\OrderdetailType.php:75</note>
        <note priority="1">Part-DB1\src\Form\Part\OrderdetailType.php:78</note>
      </notes>
      <segment>
        <source>orderdetails.edit.supplierpartnr.placeholder</source>
        <target>e.g. BC 547</target>
      </segment>
    </unit>
    <unit id="HZwLFnu" name="part.edit.name">
      <notes>
        <note category="file-source" priority="1">Part-DB1\src\Form\Part\PartBaseType.php:101</note>
        <note priority="1">Part-DB1\src\Form\Part\PartBaseType.php:99</note>
      </notes>
      <segment>
        <source>part.edit.name</source>
        <target>Name</target>
      </segment>
    </unit>
    <unit id="9MhdLlK" name="part.edit.description">
      <notes>
        <note category="file-source" priority="1">Part-DB1\src\Form\Part\PartBaseType.php:109</note>
        <note priority="1">Part-DB1\src\Form\Part\PartBaseType.php:107</note>
      </notes>
      <segment>
        <source>part.edit.description</source>
        <target>Description</target>
      </segment>
    </unit>
    <unit id="Xzj9BP8" name="part.edit.mininstock">
      <notes>
        <note category="file-source" priority="1">Part-DB1\src\Form\Part\PartBaseType.php:120</note>
        <note priority="1">Part-DB1\src\Form\Part\PartBaseType.php:118</note>
      </notes>
      <segment>
        <source>part.edit.mininstock</source>
        <target>Minimum stock</target>
      </segment>
    </unit>
    <unit id="1VN9ldj" name="part.edit.category">
      <notes>
        <note category="file-source" priority="1">Part-DB1\src\Form\Part\PartBaseType.php:129</note>
        <note priority="1">Part-DB1\src\Form\Part\PartBaseType.php:127</note>
      </notes>
      <segment>
        <source>part.edit.category</source>
        <target>Category</target>
      </segment>
    </unit>
    <unit id="IROdosg" name="part.edit.footprint">
      <notes>
        <note category="file-source" priority="1">Part-DB1\src\Form\Part\PartBaseType.php:135</note>
        <note priority="1">Part-DB1\src\Form\Part\PartBaseType.php:133</note>
      </notes>
      <segment>
        <source>part.edit.footprint</source>
        <target>Footprint</target>
      </segment>
    </unit>
    <unit id="KHkWjTz" name="part.edit.tags">
      <notes>
        <note category="file-source" priority="1">Part-DB1\src\Form\Part\PartBaseType.php:142</note>
        <note priority="1">Part-DB1\src\Form\Part\PartBaseType.php:140</note>
      </notes>
      <segment>
        <source>part.edit.tags</source>
        <target>Tags</target>
      </segment>
    </unit>
    <unit id="4ok13kM" name="part.edit.manufacturer.label">
      <notes>
        <note category="file-source" priority="1">Part-DB1\src\Form\Part\PartBaseType.php:154</note>
        <note priority="1">Part-DB1\src\Form\Part\PartBaseType.php:152</note>
      </notes>
      <segment>
        <source>part.edit.manufacturer.label</source>
        <target>Manufacturer</target>
      </segment>
    </unit>
    <unit id="0qS9528" name="part.edit.manufacturer_url.label">
      <notes>
        <note category="file-source" priority="1">Part-DB1\src\Form\Part\PartBaseType.php:161</note>
        <note priority="1">Part-DB1\src\Form\Part\PartBaseType.php:159</note>
      </notes>
      <segment>
        <source>part.edit.manufacturer_url.label</source>
        <target>Link to product page</target>
      </segment>
    </unit>
    <unit id="tuRAA_9" name="part.edit.mpn">
      <notes>
        <note category="file-source" priority="1">Part-DB1\src\Form\Part\PartBaseType.php:167</note>
        <note priority="1">Part-DB1\src\Form\Part\PartBaseType.php:165</note>
      </notes>
      <segment>
        <source>part.edit.mpn</source>
        <target>Manufacturer part number</target>
      </segment>
    </unit>
    <unit id="rcE_03k" name="part.edit.manufacturing_status">
      <notes>
        <note category="file-source" priority="1">Part-DB1\src\Form\Part\PartBaseType.php:173</note>
        <note priority="1">Part-DB1\src\Form\Part\PartBaseType.php:171</note>
      </notes>
      <segment>
        <source>part.edit.manufacturing_status</source>
        <target>Manufacturing status</target>
      </segment>
    </unit>
    <unit id="tdUi2VV" name="part.edit.needs_review">
      <notes>
        <note category="file-source" priority="1">Part-DB1\src\Form\Part\PartBaseType.php:181</note>
        <note priority="1">Part-DB1\src\Form\Part\PartBaseType.php:179</note>
      </notes>
      <segment>
        <source>part.edit.needs_review</source>
        <target>Needs review</target>
      </segment>
    </unit>
    <unit id="thxZ5LH" name="part.edit.is_favorite">
      <notes>
        <note category="file-source" priority="1">Part-DB1\src\Form\Part\PartBaseType.php:189</note>
        <note priority="1">Part-DB1\src\Form\Part\PartBaseType.php:187</note>
      </notes>
      <segment>
        <source>part.edit.is_favorite</source>
        <target>Favorite</target>
      </segment>
    </unit>
    <unit id="epWuzE5" name="part.edit.mass">
      <notes>
        <note category="file-source" priority="1">Part-DB1\src\Form\Part\PartBaseType.php:197</note>
        <note priority="1">Part-DB1\src\Form\Part\PartBaseType.php:195</note>
      </notes>
      <segment>
        <source>part.edit.mass</source>
        <target>Mass</target>
      </segment>
    </unit>
    <unit id="kpiGJo0" name="part.edit.partUnit">
      <notes>
        <note category="file-source" priority="1">Part-DB1\src\Form\Part\PartBaseType.php:203</note>
        <note priority="1">Part-DB1\src\Form\Part\PartBaseType.php:201</note>
      </notes>
      <segment>
        <source>part.edit.partUnit</source>
        <target>Measuring unit</target>
      </segment>
    </unit>
    <unit id="LTZRVlq" name="part.edit.comment">
      <notes>
        <note category="file-source" priority="1">Part-DB1\src\Form\Part\PartBaseType.php:212</note>
        <note priority="1">Part-DB1\src\Form\Part\PartBaseType.php:210</note>
      </notes>
      <segment>
        <source>part.edit.comment</source>
        <target>Notes</target>
      </segment>
    </unit>
    <unit id="cIVLqUs" name="part.edit.master_attachment">
      <notes>
        <note category="file-source" priority="1">Part-DB1\src\Form\Part\PartBaseType.php:250</note>
        <note priority="1">Part-DB1\src\Form\Part\PartBaseType.php:246</note>
      </notes>
      <segment>
        <source>part.edit.master_attachment</source>
        <target>Preview image</target>
      </segment>
    </unit>
    <unit id="vZwa6za" name="part.edit.save">
      <notes>
        <note category="file-source" priority="1">Part-DB1\src\Form\Part\PartBaseType.php:295</note>
        <note priority="1">Part-DB1\src\Form\Part\PartBaseType.php:276</note>
        <note priority="1">src\Form\PartType.php:91</note>
      </notes>
      <segment>
        <source>part.edit.save</source>
        <target>Save changes</target>
      </segment>
    </unit>
    <unit id="_GqPyC3" name="part.edit.reset">
      <notes>
        <note category="file-source" priority="1">Part-DB1\src\Form\Part\PartBaseType.php:296</note>
        <note priority="1">Part-DB1\src\Form\Part\PartBaseType.php:277</note>
        <note priority="1">src\Form\PartType.php:92</note>
      </notes>
      <segment>
        <source>part.edit.reset</source>
        <target>Reset changes</target>
      </segment>
    </unit>
    <unit id="wN.sxj3" name="part.edit.name.placeholder">
      <notes>
        <note category="file-source" priority="1">Part-DB1\src\Form\Part\PartBaseType.php:105</note>
        <note priority="1">Part-DB1\src\Form\Part\PartBaseType.php:103</note>
      </notes>
      <segment>
        <source>part.edit.name.placeholder</source>
        <target>e.g. BC547</target>
      </segment>
    </unit>
    <unit id="rMHwTBI" name="part.edit.description.placeholder">
      <notes>
        <note category="file-source" priority="1">Part-DB1\src\Form\Part\PartBaseType.php:115</note>
        <note priority="1">Part-DB1\src\Form\Part\PartBaseType.php:113</note>
      </notes>
      <segment>
        <source>part.edit.description.placeholder</source>
        <target>e.g. NPN 45V, 0,1A, 0,5W</target>
      </segment>
    </unit>
    <unit id=".V3Lfkf" name="part.editmininstock.placeholder">
      <notes>
        <note category="file-source" priority="1">Part-DB1\src\Form\Part\PartBaseType.php:123</note>
        <note priority="1">Part-DB1\src\Form\Part\PartBaseType.php:121</note>
      </notes>
      <segment>
        <source>part.editmininstock.placeholder</source>
        <target>e.g. 1</target>
      </segment>
    </unit>
    <unit id="6QS4K7r" name="part_lot.edit.description">
      <notes>
        <note category="file-source" priority="1">Part-DB1\src\Form\Part\PartLotType.php:69</note>
        <note priority="1">Part-DB1\src\Form\Part\PartLotType.php:69</note>
      </notes>
      <segment>
        <source>part_lot.edit.description</source>
        <target>Description</target>
      </segment>
    </unit>
    <unit id="IwPHYB0" name="part_lot.edit.location">
      <notes>
        <note category="file-source" priority="1">Part-DB1\src\Form\Part\PartLotType.php:78</note>
        <note priority="1">Part-DB1\src\Form\Part\PartLotType.php:78</note>
      </notes>
      <segment>
        <source>part_lot.edit.location</source>
        <target>Storage location</target>
      </segment>
    </unit>
    <unit id="VEybZz7" name="part_lot.edit.amount">
      <notes>
        <note category="file-source" priority="1">Part-DB1\src\Form\Part\PartLotType.php:89</note>
        <note priority="1">Part-DB1\src\Form\Part\PartLotType.php:89</note>
      </notes>
      <segment>
        <source>part_lot.edit.amount</source>
        <target>Amount</target>
      </segment>
    </unit>
    <unit id="OPwK3Lq" name="part_lot.edit.instock_unknown">
      <notes>
        <note category="file-source" priority="1">Part-DB1\src\Form\Part\PartLotType.php:98</note>
        <note priority="1">Part-DB1\src\Form\Part\PartLotType.php:97</note>
      </notes>
      <segment>
        <source>part_lot.edit.instock_unknown</source>
        <target>Amount unknown</target>
      </segment>
    </unit>
    <unit id="uHBgsns" name="part_lot.edit.needs_refill">
      <notes>
        <note category="file-source" priority="1">Part-DB1\src\Form\Part\PartLotType.php:109</note>
        <note priority="1">Part-DB1\src\Form\Part\PartLotType.php:108</note>
      </notes>
      <segment>
        <source>part_lot.edit.needs_refill</source>
        <target>Needs refill</target>
      </segment>
    </unit>
    <unit id="xorQnlc" name="part_lot.edit.expiration_date">
      <notes>
        <note category="file-source" priority="1">Part-DB1\src\Form\Part\PartLotType.php:120</note>
        <note priority="1">Part-DB1\src\Form\Part\PartLotType.php:119</note>
      </notes>
      <segment>
        <source>part_lot.edit.expiration_date</source>
        <target>Expiration date</target>
      </segment>
    </unit>
    <unit id="OjwY78X" name="part_lot.edit.comment">
      <notes>
        <note category="file-source" priority="1">Part-DB1\src\Form\Part\PartLotType.php:128</note>
        <note priority="1">Part-DB1\src\Form\Part\PartLotType.php:125</note>
      </notes>
      <segment>
        <source>part_lot.edit.comment</source>
        <target>Notes</target>
      </segment>
    </unit>
    <unit id=".8YTKod" name="perm.group.other">
      <notes>
        <note category="file-source" priority="1">Part-DB1\src\Form\Permissions\PermissionsType.php:99</note>
        <note priority="1">Part-DB1\src\Form\Permissions\PermissionsType.php:99</note>
      </notes>
      <segment>
        <source>perm.group.other</source>
        <target>Miscellaneous</target>
      </segment>
    </unit>
    <unit id="wPnvtWt" name="tfa_google.enable">
      <notes>
        <note category="file-source" priority="1">Part-DB1\src\Form\TFAGoogleSettingsType.php:97</note>
        <note priority="1">Part-DB1\src\Form\TFAGoogleSettingsType.php:97</note>
      </notes>
      <segment>
        <source>tfa_google.enable</source>
        <target>Enable authenticator app</target>
      </segment>
    </unit>
    <unit id="g7Bwb96" name="tfa_google.disable">
      <notes>
        <note category="file-source" priority="1">Part-DB1\src\Form\TFAGoogleSettingsType.php:101</note>
        <note priority="1">Part-DB1\src\Form\TFAGoogleSettingsType.php:101</note>
      </notes>
      <segment>
        <source>tfa_google.disable</source>
        <target>Deactivate authenticator app</target>
      </segment>
    </unit>
    <unit id="j7YxSXm" name="google_confirmation">
      <notes>
        <note category="file-source" priority="1">Part-DB1\src\Form\TFAGoogleSettingsType.php:74</note>
        <note priority="1">Part-DB1\src\Form\TFAGoogleSettingsType.php:74</note>
      </notes>
      <segment>
        <source>google_confirmation</source>
        <target>Confirmation code</target>
      </segment>
    </unit>
    <unit id="Lq0fGXJ" name="user.timezone.label">
      <notes>
        <note category="file-source" priority="1">Part-DB1\src\Form\UserSettingsType.php:108</note>
        <note priority="1">Part-DB1\src\Form\UserSettingsType.php:108</note>
        <note priority="1">src\Form\UserSettingsType.php:46</note>
      </notes>
      <segment>
        <source>user.timezone.label</source>
        <target>Timezone</target>
      </segment>
    </unit>
    <unit id="uGQ16Yq" name="user.currency.label">
      <notes>
        <note category="file-source" priority="1">Part-DB1\src\Form\UserSettingsType.php:133</note>
        <note priority="1">Part-DB1\src\Form\UserSettingsType.php:132</note>
      </notes>
      <segment>
        <source>user.currency.label</source>
        <target>Preferred currency</target>
      </segment>
    </unit>
    <unit id="FX3KkuQ" name="save">
      <notes>
        <note category="file-source" priority="1">Part-DB1\src\Form\UserSettingsType.php:140</note>
        <note priority="1">Part-DB1\src\Form\UserSettingsType.php:139</note>
        <note priority="1">src\Form\UserSettingsType.php:53</note>
      </notes>
      <segment>
        <source>save</source>
        <target>Apply changes</target>
      </segment>
    </unit>
    <unit id="Ab4wu0o" name="reset">
      <notes>
        <note category="file-source" priority="1">Part-DB1\src\Form\UserSettingsType.php:141</note>
        <note priority="1">Part-DB1\src\Form\UserSettingsType.php:140</note>
        <note priority="1">src\Form\UserSettingsType.php:54</note>
      </notes>
      <segment>
        <source>reset</source>
        <target>Discard changes</target>
      </segment>
    </unit>
    <unit id="lx12TjD" name="user_settings.language.placeholder">
      <notes>
        <note category="file-source" priority="1">Part-DB1\src\Form\UserSettingsType.php:104</note>
        <note priority="1">Part-DB1\src\Form\UserSettingsType.php:104</note>
        <note priority="1">src\Form\UserSettingsType.php:45</note>
      </notes>
      <segment>
        <source>user_settings.language.placeholder</source>
        <target>Serverwide language</target>
      </segment>
    </unit>
    <unit id="JROUC8Y" name="user_settings.timezone.placeholder">
      <notes>
        <note category="file-source" priority="1">Part-DB1\src\Form\UserSettingsType.php:115</note>
        <note priority="1">Part-DB1\src\Form\UserSettingsType.php:115</note>
        <note priority="1">src\Form\UserSettingsType.php:48</note>
      </notes>
      <segment>
        <source>user_settings.timezone.placeholder</source>
        <target>Serverwide Timezone</target>
      </segment>
    </unit>
    <unit id="ExjMUEE" name="attachment.label">
      <notes>
        <note category="file-source" priority="1">Part-DB1\src\Services\ElementTypeNameGenerator.php:79</note>
        <note priority="1">Part-DB1\src\Services\ElementTypeNameGenerator.php:79</note>
      </notes>
      <segment>
        <source>attachment.label</source>
        <target>Attachment</target>
      </segment>
    </unit>
    <unit id="ASJkLeb" name="attachment_type.label">
      <notes>
        <note category="file-source" priority="1">Part-DB1\src\Services\ElementTypeNameGenerator.php:81</note>
        <note priority="1">Part-DB1\src\Services\ElementTypeNameGenerator.php:81</note>
      </notes>
      <segment>
        <source>attachment_type.label</source>
        <target>Attachment type</target>
      </segment>
    </unit>
    <unit id="w.zcG5D" name="project.label">
      <notes>
        <note category="file-source" priority="1">Part-DB1\src\Services\ElementTypeNameGenerator.php:82</note>
        <note priority="1">Part-DB1\src\Services\ElementTypeNameGenerator.php:82</note>
      </notes>
      <segment>
        <source>project.label</source>
        <target>Project</target>
      </segment>
    </unit>
    <unit id="QPnDbnv" name="measurement_unit.label">
      <notes>
        <note category="file-source" priority="1">Part-DB1\src\Services\ElementTypeNameGenerator.php:85</note>
        <note priority="1">Part-DB1\src\Services\ElementTypeNameGenerator.php:85</note>
      </notes>
      <segment>
        <source>measurement_unit.label</source>
        <target>Measurement unit</target>
      </segment>
    </unit>
    <unit id="5lJftbn" name="currency.label">
      <notes>
        <note category="file-source" priority="1">Part-DB1\src\Services\ElementTypeNameGenerator.php:90</note>
        <note priority="1">Part-DB1\src\Services\ElementTypeNameGenerator.php:90</note>
      </notes>
      <segment>
        <source>currency.label</source>
        <target>Currency</target>
      </segment>
    </unit>
    <unit id="zD9yfVF" name="orderdetail.label">
      <notes>
        <note category="file-source" priority="1">Part-DB1\src\Services\ElementTypeNameGenerator.php:91</note>
        <note priority="1">Part-DB1\src\Services\ElementTypeNameGenerator.php:91</note>
      </notes>
      <segment>
        <source>orderdetail.label</source>
        <target>Order detail</target>
      </segment>
    </unit>
    <unit id="7_5mSa9" name="pricedetail.label">
      <notes>
        <note category="file-source" priority="1">Part-DB1\src\Services\ElementTypeNameGenerator.php:92</note>
        <note priority="1">Part-DB1\src\Services\ElementTypeNameGenerator.php:92</note>
      </notes>
      <segment>
        <source>pricedetail.label</source>
        <target>Price detail</target>
      </segment>
    </unit>
    <unit id="S4Z.EZY" name="user.label">
      <notes>
        <note category="file-source" priority="1">Part-DB1\src\Services\ElementTypeNameGenerator.php:94</note>
        <note priority="1">Part-DB1\src\Services\ElementTypeNameGenerator.php:94</note>
      </notes>
      <segment>
        <source>user.label</source>
        <target>User</target>
      </segment>
    </unit>
    <unit id="CxpVbHB" name="parameter.label">
      <notes>
        <note category="file-source" priority="1">Part-DB1\src\Services\ElementTypeNameGenerator.php:95</note>
      </notes>
      <segment>
        <source>parameter.label</source>
        <target>Parameter</target>
      </segment>
    </unit>
    <unit id="0koS1dD" name="label_profile.label">
      <notes>
        <note category="file-source" priority="1">Part-DB1\src\Services\ElementTypeNameGenerator.php:96</note>
      </notes>
      <segment>
        <source>label_profile.label</source>
        <target>Label profile</target>
      </segment>
    </unit>
    <unit id=".nBJJBz" name="log.element_deleted.old_name.unknown">
      <notes>
        <note category="file-source" priority="1">Part-DB1\src\Services\LogSystem\LogEntryExtraFormatter.php:176</note>
        <note priority="1">Part-DB1\src\Services\LogSystem\LogEntryExtraFormatter.php:161</note>
        <note priority="1">new</note>
      </notes>
      <segment>
        <source>log.element_deleted.old_name.unknown</source>
        <target>Unknown</target>
      </segment>
    </unit>
    <unit id="jYAc6_i" name="markdown.loading">
      <notes>
        <note category="file-source" priority="1">Part-DB1\src\Services\MarkdownParser.php:73</note>
        <note priority="1">Part-DB1\src\Services\MarkdownParser.php:73</note>
      </notes>
      <segment>
        <source>markdown.loading</source>
        <target>Loading markdown. If this message does not disappear, try to reload the page.</target>
      </segment>
    </unit>
    <unit id="JVlktlG" name="pw_reset.email.subject">
      <notes>
        <note category="file-source" priority="1">Part-DB1\src\Services\PasswordResetManager.php:98</note>
        <note priority="1">Part-DB1\src\Services\PasswordResetManager.php:98</note>
      </notes>
      <segment>
        <source>pw_reset.email.subject</source>
        <target>Password reset for your Part-DB account</target>
      </segment>
    </unit>
    <unit id="_D86R1w" name="tree.tools.tools">
      <notes>
        <note category="file-source" priority="1">Part-DB1\src\Services\Trees\ToolsTreeBuilder.php:108</note>
      </notes>
      <segment>
        <source>tree.tools.tools</source>
        <target>Tools</target>
      </segment>
    </unit>
    <unit id="sgHHET2" name="tree.tools.edit">
      <notes>
        <note category="file-source" priority="1">Part-DB1\src\Services\Trees\ToolsTreeBuilder.php:109</note>
        <note priority="1">Part-DB1\src\Services\Trees\ToolsTreeBuilder.php:107</note>
        <note priority="1">src\Services\ToolsTreeBuilder.php:74</note>
      </notes>
      <segment>
        <source>tree.tools.edit</source>
        <target>Edit</target>
      </segment>
    </unit>
    <unit id="RRgi9vd" name="tree.tools.show">
      <notes>
        <note category="file-source" priority="1">Part-DB1\src\Services\Trees\ToolsTreeBuilder.php:110</note>
        <note priority="1">Part-DB1\src\Services\Trees\ToolsTreeBuilder.php:108</note>
        <note priority="1">src\Services\ToolsTreeBuilder.php:81</note>
      </notes>
      <segment>
        <source>tree.tools.show</source>
        <target>Show</target>
      </segment>
    </unit>
    <unit id="nQkvo2A" name="tree.tools.system">
      <notes>
        <note category="file-source" priority="1">Part-DB1\src\Services\Trees\ToolsTreeBuilder.php:111</note>
        <note priority="1">Part-DB1\src\Services\Trees\ToolsTreeBuilder.php:109</note>
      </notes>
      <segment>
        <source>tree.tools.system</source>
        <target>System</target>
      </segment>
    </unit>
    <unit id="Cd_wFWS" name="tree.tools.tools.label_dialog">
      <notes>
        <note category="file-source" priority="1">Part-DB1\src\Services\Trees\ToolsTreeBuilder.php:123</note>
      </notes>
      <segment>
        <source>tree.tools.tools.label_dialog</source>
        <target>Label generator</target>
      </segment>
    </unit>
    <unit id="fVHzYVj" name="tree.tools.tools.label_scanner">
      <notes>
        <note category="file-source" priority="1">Part-DB1\src\Services\Trees\ToolsTreeBuilder.php:130</note>
      </notes>
      <segment>
        <source>tree.tools.tools.label_scanner</source>
        <target>Scanner</target>
      </segment>
    </unit>
    <unit id="Umzi6EP" name="tree.tools.edit.attachment_types">
      <notes>
        <note category="file-source" priority="1">Part-DB1\src\Services\Trees\ToolsTreeBuilder.php:149</note>
        <note priority="1">Part-DB1\src\Services\Trees\ToolsTreeBuilder.php:126</note>
        <note priority="1">src\Services\ToolsTreeBuilder.php:62</note>
      </notes>
      <segment>
        <source>tree.tools.edit.attachment_types</source>
        <target>Attachment types</target>
      </segment>
    </unit>
    <unit id="IWpzGV5" name="tree.tools.edit.categories">
      <notes>
        <note category="file-source" priority="1">Part-DB1\src\Services\Trees\ToolsTreeBuilder.php:155</note>
        <note priority="1">Part-DB1\src\Services\Trees\ToolsTreeBuilder.php:132</note>
        <note priority="1">src\Services\ToolsTreeBuilder.php:64</note>
      </notes>
      <segment>
        <source>tree.tools.edit.categories</source>
        <target>Categories</target>
      </segment>
    </unit>
    <unit id="0I8lDuo" name="tree.tools.edit.projects">
      <notes>
        <note category="file-source" priority="1">Part-DB1\src\Services\Trees\ToolsTreeBuilder.php:161</note>
        <note priority="1">Part-DB1\src\Services\Trees\ToolsTreeBuilder.php:138</note>
        <note priority="1">src\Services\ToolsTreeBuilder.php:66</note>
      </notes>
      <segment>
        <source>tree.tools.edit.projects</source>
        <target>Projects</target>
      </segment>
    </unit>
    <unit id="BFfweU_" name="tree.tools.edit.suppliers">
      <notes>
        <note category="file-source" priority="1">Part-DB1\src\Services\Trees\ToolsTreeBuilder.php:167</note>
        <note priority="1">Part-DB1\src\Services\Trees\ToolsTreeBuilder.php:144</note>
        <note priority="1">src\Services\ToolsTreeBuilder.php:68</note>
      </notes>
      <segment>
        <source>tree.tools.edit.suppliers</source>
        <target>Suppliers</target>
      </segment>
    </unit>
    <unit id="bkM5GtE" name="tree.tools.edit.manufacturer">
      <notes>
        <note category="file-source" priority="1">Part-DB1\src\Services\Trees\ToolsTreeBuilder.php:173</note>
        <note priority="1">Part-DB1\src\Services\Trees\ToolsTreeBuilder.php:150</note>
        <note priority="1">src\Services\ToolsTreeBuilder.php:70</note>
      </notes>
      <segment>
        <source>tree.tools.edit.manufacturer</source>
        <target>Manufacturers</target>
      </segment>
    </unit>
    <unit id="0uWeEo4" name="tree.tools.edit.storelocation">
      <notes>
        <note category="file-source" priority="1">Part-DB1\src\Services\Trees\ToolsTreeBuilder.php:179</note>
        <note priority="1">Part-DB1\src\Services\Trees\ToolsTreeBuilder.php:156</note>
      </notes>
      <segment>
        <source>tree.tools.edit.storelocation</source>
        <target>Storage locations</target>
      </segment>
    </unit>
    <unit id="AQHSEDZ" name="tree.tools.edit.footprint">
      <notes>
        <note category="file-source" priority="1">Part-DB1\src\Services\Trees\ToolsTreeBuilder.php:185</note>
        <note priority="1">Part-DB1\src\Services\Trees\ToolsTreeBuilder.php:162</note>
      </notes>
      <segment>
        <source>tree.tools.edit.footprint</source>
        <target>Footprints</target>
      </segment>
    </unit>
    <unit id="RBBr5gI" name="tree.tools.edit.currency">
      <notes>
        <note category="file-source" priority="1">Part-DB1\src\Services\Trees\ToolsTreeBuilder.php:191</note>
        <note priority="1">Part-DB1\src\Services\Trees\ToolsTreeBuilder.php:168</note>
      </notes>
      <segment>
        <source>tree.tools.edit.currency</source>
        <target>Currencies</target>
      </segment>
    </unit>
    <unit id="624h27t" name="tree.tools.edit.measurement_unit">
      <notes>
        <note category="file-source" priority="1">Part-DB1\src\Services\Trees\ToolsTreeBuilder.php:197</note>
        <note priority="1">Part-DB1\src\Services\Trees\ToolsTreeBuilder.php:174</note>
      </notes>
      <segment>
        <source>tree.tools.edit.measurement_unit</source>
        <target>Measurement Unit</target>
      </segment>
    </unit>
    <unit id="YAalchf" name="tree.tools.edit.label_profile">
      <notes>
        <note category="file-source" priority="1">Part-DB1\src\Services\Trees\ToolsTreeBuilder.php:203</note>
      </notes>
      <segment>
        <source>tree.tools.edit.label_profile</source>
        <target>Label profiles</target>
      </segment>
    </unit>
    <unit id="CBX7i_1" name="tree.tools.edit.part">
      <notes>
        <note category="file-source" priority="1">Part-DB1\src\Services\Trees\ToolsTreeBuilder.php:209</note>
        <note priority="1">Part-DB1\src\Services\Trees\ToolsTreeBuilder.php:180</note>
      </notes>
      <segment>
        <source>tree.tools.edit.part</source>
        <target>Part</target>
      </segment>
    </unit>
    <unit id="cMe4sAM" name="tree.tools.show.all_parts">
      <notes>
        <note category="file-source" priority="1">Part-DB1\src\Services\Trees\ToolsTreeBuilder.php:226</note>
        <note priority="1">Part-DB1\src\Services\Trees\ToolsTreeBuilder.php:197</note>
        <note priority="1">src\Services\ToolsTreeBuilder.php:77</note>
      </notes>
      <segment>
        <source>tree.tools.show.all_parts</source>
        <target>Show all parts</target>
      </segment>
    </unit>
    <unit id="aGy9QbC" name="tree.tools.show.all_attachments">
      <notes>
        <note category="file-source" priority="1">Part-DB1\src\Services\Trees\ToolsTreeBuilder.php:232</note>
        <note priority="1">Part-DB1\src\Services\Trees\ToolsTreeBuilder.php:203</note>
      </notes>
      <segment>
        <source>tree.tools.show.all_attachments</source>
        <target>Attachments</target>
      </segment>
    </unit>
    <unit id="4_7bZqX" name="tree.tools.show.statistics">
      <notes>
        <note category="file-source" priority="1">Part-DB1\src\Services\Trees\ToolsTreeBuilder.php:239</note>
        <note priority="1">Part-DB1\src\Services\Trees\ToolsTreeBuilder.php:210</note>
        <note priority="1">new</note>
      </notes>
      <segment>
        <source>tree.tools.show.statistics</source>
        <target>Statistics</target>
      </segment>
    </unit>
    <unit id="D1it4FK" name="tree.tools.system.users">
      <notes>
        <note category="file-source" priority="1">Part-DB1\src\Services\Trees\ToolsTreeBuilder.php:258</note>
        <note priority="1">Part-DB1\src\Services\Trees\ToolsTreeBuilder.php:229</note>
      </notes>
      <segment>
        <source>tree.tools.system.users</source>
        <target>Users</target>
      </segment>
    </unit>
    <unit id="7rI.aP2" name="tree.tools.system.groups">
      <notes>
        <note category="file-source" priority="1">Part-DB1\src\Services\Trees\ToolsTreeBuilder.php:264</note>
        <note priority="1">Part-DB1\src\Services\Trees\ToolsTreeBuilder.php:235</note>
      </notes>
      <segment>
        <source>tree.tools.system.groups</source>
        <target>Groups</target>
      </segment>
    </unit>
    <unit id="uwNvMFE" name="tree.tools.system.event_log">
      <notes>
        <note category="file-source" priority="1">Part-DB1\src\Services\Trees\ToolsTreeBuilder.php:271</note>
        <note priority="1">Part-DB1\src\Services\Trees\ToolsTreeBuilder.php:242</note>
        <note priority="1">new</note>
      </notes>
      <segment>
        <source>tree.tools.system.event_log</source>
        <target>Event log</target>
      </segment>
    </unit>
    <unit id="Y7FfSJt" name="entity.tree.new">
      <notes>
        <note category="file-source" priority="1">Part-DB1\src\Services\Trees\TreeViewGenerator.php:95</note>
        <note priority="1">Part-DB1\src\Services\Trees\TreeViewGenerator.php:95</note>
        <note priority="1">src\Services\TreeBuilder.php:124</note>
      </notes>
      <segment>
        <source>entity.tree.new</source>
        <target>New Element</target>
      </segment>
    </unit>
    <unit id="3Vc5_D2" name="attachment.external_file">
      <notes>
        <note priority="1">Part-DB1\templates\Parts\info\_attachments_info.html.twig:34</note>
        <note category="state" priority="1">obsolete</note>
      </notes>
      <segment>
        <source>attachment.external_file</source>
        <target>External file</target>
      </segment>
    </unit>
    <unit id="gexfRxf" name="attachment.edit">
      <notes>
        <note priority="1">Part-DB1\templates\Parts\info\_attachments_info.html.twig:62</note>
        <note category="state" priority="1">obsolete</note>
      </notes>
      <segment>
        <source>attachment.edit</source>
        <target>Edit</target>
      </segment>
    </unit>
    <unit id="iqU5ScK" name="barcode.scan">
      <notes>
        <note priority="1">Part-DB1\templates\_navbar.html.twig:27</note>
        <note priority="1">templates\base.html.twig:88</note>
        <note category="state" priority="1">obsolete</note>
      </notes>
      <segment>
        <source>barcode.scan</source>
        <target>Scan Barcode</target>
      </segment>
    </unit>
    <unit id="HhQjrkN" name="user.theme.label">
      <notes>
        <note priority="1">Part-DB1\src\Form\UserSettingsType.php:119</note>
        <note priority="1">src\Form\UserSettingsType.php:49</note>
        <note category="state" priority="1">obsolete</note>
      </notes>
      <segment>
        <source>user.theme.label</source>
        <target>Theme</target>
      </segment>
    </unit>
    <unit id="Dpfk52." name="user_settings.theme.placeholder">
      <notes>
        <note priority="1">Part-DB1\src\Form\UserSettingsType.php:129</note>
        <note priority="1">src\Form\UserSettingsType.php:50</note>
        <note category="state" priority="1">obsolete</note>
      </notes>
      <segment>
        <source>user_settings.theme.placeholder</source>
        <target>Serverwide Theme</target>
      </segment>
    </unit>
    <unit id="CPJxiHz" name="M">
      <notes>
        <note priority="1">Part-DB1\src\Form\Type\SIUnitType.php:141</note>
        <note category="state" priority="1">obsolete</note>
      </notes>
      <segment>
        <source>M</source>
        <target>M</target>
      </segment>
    </unit>
    <unit id="glTDKak" name="k">
      <notes>
        <note priority="1">Part-DB1\src\Form\Type\SIUnitType.php:141</note>
        <note category="state" priority="1">obsolete</note>
      </notes>
      <segment>
        <source>k</source>
        <target>k</target>
      </segment>
    </unit>
    <unit id="47DEQpj" name="">
      <segment>
        <source></source>
        <target> </target>
      </segment>
    </unit>
    <unit id="YsZqel3" name="m">
      <notes>
        <note priority="1">Part-DB1\src\Form\Type\SIUnitType.php:141</note>
        <note category="state" priority="1">obsolete</note>
      </notes>
      <segment>
        <source>m</source>
        <target>m</target>
      </segment>
    </unit>
    <unit id="WgcvG_T" name="µ">
      <notes>
        <note priority="1">Part-DB1\src\Form\Type\SIUnitType.php:141</note>
        <note category="state" priority="1">obsolete</note>
      </notes>
      <segment>
        <source>µ</source>
        <target>µ</target>
      </segment>
    </unit>
    <unit id="oHq_Mt5" name="log.user_login.ip">
      <notes>
        <note priority="1">Part-DB1\src\Services\LogSystem\LogEntryExtraFormatter.php:100</note>
        <note priority="1">new</note>
        <note category="state" priority="1">obsolete</note>
      </notes>
      <segment>
        <source>log.user_login.ip</source>
        <target>IP</target>
      </segment>
    </unit>
    <unit id="JEAFg3_" name="log.undo_mode.undo">
      <notes>
        <note priority="1">Part-DB1\src\Services\LogSystem\LogEntryExtraFormatter.php:128</note>
        <note priority="1">Part-DB1\src\Services\LogSystem\LogEntryExtraFormatter.php:150</note>
        <note priority="1">Part-DB1\src\Services\LogSystem\LogEntryExtraFormatter.php:169</note>
        <note priority="1">Part-DB1\src\Services\LogSystem\LogEntryExtraFormatter.php:207</note>
        <note priority="1">new</note>
        <note category="state" priority="1">obsolete</note>
      </notes>
      <segment>
        <source>log.undo_mode.undo</source>
        <target>Change undone</target>
      </segment>
    </unit>
    <unit id="w9Ow4hB" name="log.undo_mode.revert">
      <notes>
        <note priority="1">Part-DB1\src\Services\LogSystem\LogEntryExtraFormatter.php:130</note>
        <note priority="1">Part-DB1\src\Services\LogSystem\LogEntryExtraFormatter.php:152</note>
        <note priority="1">Part-DB1\src\Services\LogSystem\LogEntryExtraFormatter.php:171</note>
        <note priority="1">Part-DB1\src\Services\LogSystem\LogEntryExtraFormatter.php:209</note>
        <note priority="1">new</note>
        <note category="state" priority="1">obsolete</note>
      </notes>
      <segment>
        <source>log.undo_mode.revert</source>
        <target>Element reverted</target>
      </segment>
    </unit>
    <unit id="q6AoFKP" name="log.element_created.original_instock">
      <notes>
        <note priority="1">Part-DB1\src\Services\LogSystem\LogEntryExtraFormatter.php:139</note>
        <note priority="1">new</note>
        <note category="state" priority="1">obsolete</note>
      </notes>
      <segment>
        <source>log.element_created.original_instock</source>
        <target>Old instock</target>
      </segment>
    </unit>
    <unit id="TutJY7L" name="log.element_deleted.old_name">
      <notes>
        <note priority="1">Part-DB1\src\Services\LogSystem\LogEntryExtraFormatter.php:160</note>
        <note priority="1">new</note>
        <note category="state" priority="1">obsolete</note>
      </notes>
      <segment>
        <source>log.element_deleted.old_name</source>
        <target>Old name</target>
      </segment>
    </unit>
    <unit id="NyTftx6" name="log.element_edited.changed_fields">
      <notes>
        <note priority="1">Part-DB1\src\Services\LogSystem\LogEntryExtraFormatter.php:184</note>
        <note priority="1">new</note>
        <note category="state" priority="1">obsolete</note>
      </notes>
      <segment>
        <source>log.element_edited.changed_fields</source>
        <target>Changed fields</target>
      </segment>
    </unit>
    <unit id="8YQSzN5" name="log.instock_changed.comment">
      <notes>
        <note priority="1">Part-DB1\src\Services\LogSystem\LogEntryExtraFormatter.php:198</note>
        <note priority="1">new</note>
        <note category="state" priority="1">obsolete</note>
      </notes>
      <segment>
        <source>log.instock_changed.comment</source>
        <target>Comment</target>
      </segment>
    </unit>
    <unit id="ar.0VTi" name="log.collection_deleted.deleted">
      <notes>
        <note priority="1">Part-DB1\src\Services\LogSystem\LogEntryExtraFormatter.php:214</note>
        <note priority="1">new</note>
        <note category="state" priority="1">obsolete</note>
      </notes>
      <segment>
        <source>log.collection_deleted.deleted</source>
        <target>Deleted element:</target>
      </segment>
    </unit>
    <unit id="rOLpDSq" name="go.exclamation">
      <notes>
        <note priority="1">templates\base.html.twig:81</note>
        <note priority="1">obsolete</note>
        <note category="state" priority="1">obsolete</note>
      </notes>
      <segment>
        <source>go.exclamation</source>
        <target>Go!</target>
      </segment>
    </unit>
    <unit id="rMCnZt." name="language.english">
      <notes>
        <note priority="1">templates\base.html.twig:109</note>
        <note priority="1">obsolete</note>
        <note category="state" priority="1">obsolete</note>
      </notes>
      <segment>
        <source>language.english</source>
        <target>English</target>
      </segment>
    </unit>
    <unit id="OmHgIys" name="language.german">
      <notes>
        <note priority="1">templates\base.html.twig:112</note>
        <note priority="1">obsolete</note>
        <note category="state" priority="1">obsolete</note>
      </notes>
      <segment>
        <source>language.german</source>
        <target>German</target>
      </segment>
    </unit>
    <unit id="EQgFD4g" name="flash.password_change_needed">
      <notes>
        <note priority="1">obsolete</note>
        <note category="state" priority="1">obsolete</note>
      </notes>
      <segment>
        <source>flash.password_change_needed</source>
        <target>Password change needed!</target>
      </segment>
    </unit>
    <unit id="ya0_S7f" name="attachment.table.type">
      <notes>
        <note priority="1">obsolete</note>
        <note category="state" priority="1">obsolete</note>
      </notes>
      <segment>
        <source>attachment.table.type</source>
        <target>Attachment type</target>
      </segment>
    </unit>
    <unit id="b_m6Jth" name="attachment.table.element">
      <notes>
        <note priority="1">obsolete</note>
        <note category="state" priority="1">obsolete</note>
      </notes>
      <segment>
        <source>attachment.table.element</source>
        <target>Associated element</target>
      </segment>
    </unit>
    <unit id="QRmJnyi" name="attachment.edit.isPicture">
      <notes>
        <note priority="1">obsolete</note>
        <note category="state" priority="1">obsolete</note>
      </notes>
      <segment>
        <source>attachment.edit.isPicture</source>
        <target>Picture?</target>
      </segment>
    </unit>
    <unit id="3lJuQED" name="attachment.edit.is3DModel">
      <notes>
        <note priority="1">obsolete</note>
        <note category="state" priority="1">obsolete</note>
      </notes>
      <segment>
        <source>attachment.edit.is3DModel</source>
        <target>3D model?</target>
      </segment>
    </unit>
    <unit id="ogh2av7" name="attachment.edit.isBuiltin">
      <notes>
        <note priority="1">obsolete</note>
        <note category="state" priority="1">obsolete</note>
      </notes>
      <segment>
        <source>attachment.edit.isBuiltin</source>
        <target>Builtin?</target>
      </segment>
    </unit>
    <unit id="ths2hVl" name="category.edit.default_comment.placeholder">
      <notes>
        <note priority="1">obsolete</note>
        <note category="state" priority="1">obsolete</note>
      </notes>
      <segment>
        <source>category.edit.default_comment.placeholder</source>
        <target>e.g. useful for switching</target>
      </segment>
    </unit>
    <unit id="n13qerD" name="tfa_backup.regenerate_codes">
      <notes>
        <note priority="1">obsolete</note>
        <note category="state" priority="1">obsolete</note>
      </notes>
      <segment>
        <source>tfa_backup.regenerate_codes</source>
        <target>Generate new backup codes</target>
      </segment>
    </unit>
    <unit id="lZvhKYu" name="validator.noneofitschild.self">
      <notes>
        <note priority="1">obsolete</note>
        <note category="state" priority="1">obsolete</note>
      </notes>
      <segment>
        <source>validator.noneofitschild.self</source>
        <target>A element can not be its own parent.</target>
      </segment>
    </unit>
    <unit id="pr07aV4" name="validator.noneofitschild.children">
      <notes>
        <note priority="1">obsolete</note>
        <note category="state" priority="1">obsolete</note>
      </notes>
      <segment>
        <source>validator.noneofitschild.children</source>
        <target>The parent can not be one of the children of itself.</target>
      </segment>
    </unit>
    <unit id="0IF0VIF" name="validator.isSelectable">
      <notes>
        <note priority="1">obsolete</note>
        <note category="state" priority="1">obsolete</note>
      </notes>
      <segment>
        <source>validator.isSelectable</source>
        <target>The element must be selectable.</target>
      </segment>
    </unit>
    <unit id="nd207H6" name="validator.part_lot.location_full.no_increasment">
      <notes>
        <note priority="1">obsolete</note>
        <note category="state" priority="1">obsolete</note>
      </notes>
      <segment>
        <source>validator.part_lot.location_full.no_increasment</source>
        <target>The storage location was marked as full, so you can not increase the instock amount. (New amount max. {{ old_amount }})</target>
      </segment>
    </unit>
    <unit id="R6Ov4Yt" name="validator.part_lot.location_full">
      <notes>
        <note priority="1">obsolete</note>
        <note category="state" priority="1">obsolete</note>
      </notes>
      <segment>
        <source>validator.part_lot.location_full</source>
        <target>The storage location was marked as full, so you can not add a new part to it.</target>
      </segment>
    </unit>
    <unit id="6vIlN5q" name="validator.part_lot.only_existing">
      <notes>
        <note priority="1">obsolete</note>
        <note category="state" priority="1">obsolete</note>
      </notes>
      <segment>
        <source>validator.part_lot.only_existing</source>
        <target>The storage location was marked as "only existing", so you can not add new part to it.</target>
      </segment>
    </unit>
    <unit id="BNQk2e7" name="validator.part_lot.single_part">
      <notes>
        <note priority="1">obsolete</note>
        <note category="state" priority="1">obsolete</note>
      </notes>
      <segment>
        <source>validator.part_lot.single_part</source>
        <target>The storage location was marked as "single part", so you can not add a new part to it.</target>
      </segment>
    </unit>
    <unit id="7yhBzTg" name="m_status.active.help">
      <notes>
        <note priority="1">obsolete</note>
        <note category="state" priority="1">obsolete</note>
      </notes>
      <segment>
        <source>m_status.active.help</source>
        <target>The part is currently and in forseeable future in production</target>
      </segment>
    </unit>
    <unit id="UsEaNqy" name="m_status.announced.help">
      <notes>
        <note priority="1">obsolete</note>
        <note category="state" priority="1">obsolete</note>
      </notes>
      <segment>
        <source>m_status.announced.help</source>
        <target>The part was announced but is not available yet.</target>
      </segment>
    </unit>
    <unit id="huj6JXj" name="m_status.discontinued.help">
      <notes>
        <note priority="1">obsolete</note>
        <note category="state" priority="1">obsolete</note>
      </notes>
      <segment>
        <source>m_status.discontinued.help</source>
        <target>The part is discontinued and not produced anymore.</target>
      </segment>
    </unit>
    <unit id="xytsZcE" name="m_status.eol.help">
      <notes>
        <note priority="1">obsolete</note>
        <note category="state" priority="1">obsolete</note>
      </notes>
      <segment>
        <source>m_status.eol.help</source>
        <target>The product has reached its end-of-life and the production will be stopped soon.</target>
      </segment>
    </unit>
    <unit id="t8VuM2P" name="m_status.nrfnd.help">
      <notes>
        <note priority="1">obsolete</note>
        <note category="state" priority="1">obsolete</note>
      </notes>
      <segment>
        <source>m_status.nrfnd.help</source>
        <target>The part is currently in production but is not recommended for new designs.</target>
      </segment>
    </unit>
    <unit id="8x._AWi" name="m_status.unknown.help">
      <notes>
        <note priority="1">obsolete</note>
        <note category="state" priority="1">obsolete</note>
      </notes>
      <segment>
        <source>m_status.unknown.help</source>
        <target>The manufacturing status of the part is not known.</target>
      </segment>
    </unit>
    <unit id="g4ahva6" name="flash.success">
      <notes>
        <note priority="1">obsolete</note>
        <note category="state" priority="1">obsolete</note>
      </notes>
      <segment>
        <source>flash.success</source>
        <target>Success</target>
      </segment>
    </unit>
    <unit id="NehzWgk" name="flash.error">
      <notes>
        <note priority="1">obsolete</note>
        <note category="state" priority="1">obsolete</note>
      </notes>
      <segment>
        <source>flash.error</source>
        <target>Error</target>
      </segment>
    </unit>
    <unit id="h8vhq_r" name="flash.warning">
      <notes>
        <note priority="1">obsolete</note>
        <note category="state" priority="1">obsolete</note>
      </notes>
      <segment>
        <source>flash.warning</source>
        <target>Warning</target>
      </segment>
    </unit>
    <unit id="m5p2YEz" name="flash.notice">
      <notes>
        <note priority="1">obsolete</note>
        <note category="state" priority="1">obsolete</note>
      </notes>
      <segment>
        <source>flash.notice</source>
        <target>Notice</target>
      </segment>
    </unit>
    <unit id="YA5xZMy" name="flash.info">
      <notes>
        <note priority="1">obsolete</note>
        <note category="state" priority="1">obsolete</note>
      </notes>
      <segment>
        <source>flash.info</source>
        <target>Info</target>
      </segment>
    </unit>
    <unit id="hYFfpL7" name="validator.noLockout">
      <notes>
        <note priority="1">obsolete</note>
        <note category="state" priority="1">obsolete</note>
      </notes>
      <segment>
        <source>validator.noLockout</source>
        <target>You can not withdraw yourself the "change permission" permission, to prevent that you lockout yourself accidentally.</target>
      </segment>
    </unit>
    <unit id="dxkuAbb" name="attachment_type.edit.filetype_filter">
      <notes>
        <note priority="1">obsolete</note>
        <note category="state" priority="1">obsolete</note>
      </notes>
      <segment>
        <source>attachment_type.edit.filetype_filter</source>
        <target>Allowed file extensions.</target>
      </segment>
    </unit>
    <unit id="1KMaa2P" name="attachment_type.edit.filetype_filter.help">
      <notes>
        <note priority="1">obsolete</note>
        <note category="state" priority="1">obsolete</note>
      </notes>
      <segment>
        <source>attachment_type.edit.filetype_filter.help</source>
        <target>You can specify a comma separated list of file extension or mimetypes, which an uploaded file must have when assigned to this attachment type. To allow all supported image files you can use image/*.</target>
      </segment>
    </unit>
    <unit id="wkNc9Pm" name="attachment_type.edit.filetype_filter.placeholder">
      <notes>
        <note priority="1">obsolete</note>
        <note category="state" priority="1">obsolete</note>
      </notes>
      <segment>
        <source>attachment_type.edit.filetype_filter.placeholder</source>
        <target>e.g. .txt, application/pdf, image/*</target>
      </segment>
    </unit>
    <unit id="nEC2Xzw" name="part.name.placeholder">
      <notes>
        <note priority="1">src\Form\PartType.php:63</note>
        <note priority="1">obsolete</note>
        <note category="state" priority="1">obsolete</note>
      </notes>
      <segment>
        <source>part.name.placeholder</source>
        <target>e.g. BC547</target>
      </segment>
    </unit>
    <unit id="SDbrzIT" name="entity.edit.not_selectable">
      <notes>
        <note priority="1">obsolete</note>
        <note category="state" priority="1">obsolete</note>
      </notes>
      <segment>
        <source>entity.edit.not_selectable</source>
        <target>Not selectable</target>
      </segment>
    </unit>
    <unit id="5aUSkZz" name="entity.edit.not_selectable.help">
      <notes>
        <note priority="1">obsolete</note>
        <note category="state" priority="1">obsolete</note>
      </notes>
      <segment>
        <source>entity.edit.not_selectable.help</source>
        <target>If this option is activated, this element can not be assigned to a part property. Useful if this element is just used for grouping.</target>
      </segment>
    </unit>
    <unit id="en0DwC3" name="bbcode.hint">
      <notes>
        <note priority="1">obsolete</note>
        <note category="state" priority="1">obsolete</note>
      </notes>
      <segment>
        <source>bbcode.hint</source>
        <target>You can use BBCode here (e.g. [b]Bold[/b])</target>
      </segment>
    </unit>
    <unit id="Q5hCjzL" name="entity.create">
      <notes>
        <note priority="1">obsolete</note>
        <note category="state" priority="1">obsolete</note>
      </notes>
      <segment>
        <source>entity.create</source>
        <target>Create element</target>
      </segment>
    </unit>
    <unit id="bBoYWyf" name="entity.edit.save">
      <notes>
        <note priority="1">obsolete</note>
        <note category="state" priority="1">obsolete</note>
      </notes>
      <segment>
        <source>entity.edit.save</source>
        <target>Save</target>
      </segment>
    </unit>
    <unit id="HeL2lAW" name="category.edit.disable_footprints">
      <notes>
        <note priority="1">obsolete</note>
        <note category="state" priority="1">obsolete</note>
      </notes>
      <segment>
        <source>category.edit.disable_footprints</source>
        <target>Disable footprints</target>
      </segment>
    </unit>
    <unit id="lpS1zKs" name="category.edit.disable_footprints.help">
      <notes>
        <note priority="1">obsolete</note>
        <note category="state" priority="1">obsolete</note>
      </notes>
      <segment>
        <source>category.edit.disable_footprints.help</source>
        <target>If this option is activated, the footprint property is disabled for all parts with this category.</target>
      </segment>
    </unit>
    <unit id="1w_nFL7" name="category.edit.disable_manufacturers">
      <notes>
        <note priority="1">obsolete</note>
        <note category="state" priority="1">obsolete</note>
      </notes>
      <segment>
        <source>category.edit.disable_manufacturers</source>
        <target>Disable manufacturers</target>
      </segment>
    </unit>
    <unit id="tNK6Sfl" name="category.edit.disable_manufacturers.help">
      <notes>
        <note priority="1">obsolete</note>
        <note category="state" priority="1">obsolete</note>
      </notes>
      <segment>
        <source>category.edit.disable_manufacturers.help</source>
        <target>If this option is activated, the manufacturer property is disabled for all parts with this category.</target>
      </segment>
    </unit>
    <unit id="HOZICfA" name="category.edit.disable_autodatasheets">
      <notes>
        <note priority="1">obsolete</note>
        <note category="state" priority="1">obsolete</note>
      </notes>
      <segment>
        <source>category.edit.disable_autodatasheets</source>
        <target>Disable automatic datasheet links</target>
      </segment>
    </unit>
    <unit id="5HWLQAL" name="category.edit.disable_autodatasheets.help">
      <notes>
        <note priority="1">obsolete</note>
        <note category="state" priority="1">obsolete</note>
      </notes>
      <segment>
        <source>category.edit.disable_autodatasheets.help</source>
        <target>If this option is activated, no automatic links to datasheets are created for parts with this category.</target>
      </segment>
    </unit>
    <unit id="lfFBz4D" name="category.edit.disable_properties">
      <notes>
        <note priority="1">obsolete</note>
        <note category="state" priority="1">obsolete</note>
      </notes>
      <segment>
        <source>category.edit.disable_properties</source>
        <target>Disable properties</target>
      </segment>
    </unit>
    <unit id="gu7SqNR" name="category.edit.disable_properties.help">
      <notes>
        <note priority="1">obsolete</note>
        <note category="state" priority="1">obsolete</note>
      </notes>
      <segment>
        <source>category.edit.disable_properties.help</source>
        <target>If this option is activated, the part properties are disabled for parts with this category.</target>
      </segment>
    </unit>
    <unit id="0FP6XeT" name="category.edit.partname_hint">
      <notes>
        <note priority="1">obsolete</note>
        <note category="state" priority="1">obsolete</note>
      </notes>
      <segment>
        <source>category.edit.partname_hint</source>
        <target>Part name hint</target>
      </segment>
    </unit>
    <unit id="BG4G_f9" name="category.edit.partname_hint.placeholder">
      <notes>
        <note priority="1">obsolete</note>
        <note category="state" priority="1">obsolete</note>
      </notes>
      <segment>
        <source>category.edit.partname_hint.placeholder</source>
        <target>e.g. 100nF</target>
      </segment>
    </unit>
    <unit id="LbTbeDm" name="category.edit.partname_regex">
      <notes>
        <note priority="1">obsolete</note>
        <note category="state" priority="1">obsolete</note>
      </notes>
      <segment>
        <source>category.edit.partname_regex</source>
        <target>Name filter</target>
      </segment>
    </unit>
    <unit id="UH78POJ" name="category.edit.default_description">
      <notes>
        <note priority="1">obsolete</note>
        <note category="state" priority="1">obsolete</note>
      </notes>
      <segment>
        <source>category.edit.default_description</source>
        <target>Default description</target>
      </segment>
    </unit>
    <unit id="8hlqVRs" name="category.edit.default_description.placeholder">
      <notes>
        <note priority="1">obsolete</note>
        <note category="state" priority="1">obsolete</note>
      </notes>
      <segment>
        <source>category.edit.default_description.placeholder</source>
        <target>e.g. Capacitor, 10mm x 10mm, SMD</target>
      </segment>
    </unit>
    <unit id="QMPrbSY" name="category.edit.default_comment">
      <notes>
        <note priority="1">obsolete</note>
        <note category="state" priority="1">obsolete</note>
      </notes>
      <segment>
        <source>category.edit.default_comment</source>
        <target>Default notes</target>
      </segment>
    </unit>
    <unit id="KN33Vgx" name="company.edit.address">
      <notes>
        <note priority="1">obsolete</note>
        <note category="state" priority="1">obsolete</note>
      </notes>
      <segment>
        <source>company.edit.address</source>
        <target>Address</target>
      </segment>
    </unit>
    <unit id="AMjZLA3" name="company.edit.address.placeholder">
      <notes>
        <note priority="1">obsolete</note>
        <note category="state" priority="1">obsolete</note>
      </notes>
      <segment>
        <source>company.edit.address.placeholder</source>
        <target>e.g. Examplestreet 314
Exampletown</target>
      </segment>
    </unit>
    <unit id="WoyE_3B" name="company.edit.phone_number">
      <notes>
        <note priority="1">obsolete</note>
        <note category="state" priority="1">obsolete</note>
      </notes>
      <segment>
        <source>company.edit.phone_number</source>
        <target>Phone number</target>
      </segment>
    </unit>
    <unit id="VSMS9Jw" name="company.edit.phone_number.placeholder">
      <notes>
        <note priority="1">obsolete</note>
        <note category="state" priority="1">obsolete</note>
      </notes>
      <segment>
        <source>company.edit.phone_number.placeholder</source>
        <target>+49 12345 6789</target>
      </segment>
    </unit>
    <unit id="khUB2so" name="company.edit.fax_number">
      <notes>
        <note priority="1">obsolete</note>
        <note category="state" priority="1">obsolete</note>
      </notes>
      <segment>
        <source>company.edit.fax_number</source>
        <target>Fax number</target>
      </segment>
    </unit>
    <unit id="63TXMfg" name="company.edit.email">
      <notes>
        <note priority="1">obsolete</note>
        <note category="state" priority="1">obsolete</note>
      </notes>
      <segment>
        <source>company.edit.email</source>
        <target>Email</target>
      </segment>
    </unit>
    <unit id="vTq5HxO" name="company.edit.email.placeholder">
      <notes>
        <note priority="1">obsolete</note>
        <note category="state" priority="1">obsolete</note>
      </notes>
      <segment>
        <source>company.edit.email.placeholder</source>
        <target>e.g. contact@foo.bar</target>
      </segment>
    </unit>
    <unit id="jv3fl1U" name="company.edit.website">
      <notes>
        <note priority="1">obsolete</note>
        <note category="state" priority="1">obsolete</note>
      </notes>
      <segment>
        <source>company.edit.website</source>
        <target>Website</target>
      </segment>
    </unit>
    <unit id="fCwuIQc" name="company.edit.website.placeholder">
      <notes>
        <note priority="1">obsolete</note>
        <note category="state" priority="1">obsolete</note>
      </notes>
      <segment>
        <source>company.edit.website.placeholder</source>
        <target>https://www.foo.bar</target>
      </segment>
    </unit>
    <unit id="l4BUu.S" name="company.edit.auto_product_url">
      <notes>
        <note priority="1">obsolete</note>
        <note category="state" priority="1">obsolete</note>
      </notes>
      <segment>
        <source>company.edit.auto_product_url</source>
        <target>Product URL</target>
      </segment>
    </unit>
    <unit id="UaJhZGe" name="company.edit.auto_product_url.help">
      <notes>
        <note priority="1">obsolete</note>
        <note category="state" priority="1">obsolete</note>
      </notes>
      <segment>
        <source>company.edit.auto_product_url.help</source>
        <target>This field is used to determine an link to the part on the company page. %PARTNUMBER% will be replaced with the order number.</target>
      </segment>
    </unit>
    <unit id="22S3ulf" name="company.edit.auto_product_url.placeholder">
      <notes>
        <note priority="1">obsolete</note>
        <note category="state" priority="1">obsolete</note>
      </notes>
      <segment>
        <source>company.edit.auto_product_url.placeholder</source>
        <target>https://foo.bar/product/%PARTNUMBER%</target>
      </segment>
    </unit>
    <unit id="NZUfSAR" name="currency.edit.iso_code">
      <notes>
        <note priority="1">obsolete</note>
        <note category="state" priority="1">obsolete</note>
      </notes>
      <segment>
        <source>currency.edit.iso_code</source>
        <target>ISO code</target>
      </segment>
    </unit>
    <unit id="9YIkqmF" name="currency.edit.exchange_rate">
      <notes>
        <note priority="1">obsolete</note>
        <note category="state" priority="1">obsolete</note>
      </notes>
      <segment>
        <source>currency.edit.exchange_rate</source>
        <target>Exchange rate</target>
      </segment>
    </unit>
    <unit id="n496LjY" name="footprint.edit.3d_model">
      <notes>
        <note priority="1">obsolete</note>
        <note category="state" priority="1">obsolete</note>
      </notes>
      <segment>
        <source>footprint.edit.3d_model</source>
        <target>3D model</target>
      </segment>
    </unit>
    <unit id="bxMaU3Y" name="mass_creation.lines">
      <notes>
        <note priority="1">obsolete</note>
        <note category="state" priority="1">obsolete</note>
      </notes>
      <segment>
        <source>mass_creation.lines</source>
        <target>Input</target>
      </segment>
    </unit>
    <unit id="nIwyuSG" name="mass_creation.lines.placeholder">
      <notes>
        <note priority="1">obsolete</note>
        <note category="state" priority="1">obsolete</note>
      </notes>
      <segment>
        <source>mass_creation.lines.placeholder</source>
        <target>Element 1
   Element 1.1
      Element 1.1.1
   Element 1.2
Element 2
Element 3</target>
      </segment>
    </unit>
    <unit id="yOi8.bI" name="entity.mass_creation.btn">
      <notes>
        <note priority="1">obsolete</note>
        <note category="state" priority="1">obsolete</note>
      </notes>
      <segment>
        <source>entity.mass_creation.btn</source>
        <target>Create</target>
      </segment>
    </unit>
    <unit id="oqwo_n5" name="measurement_unit.edit.is_integer">
      <notes>
        <note priority="1">obsolete</note>
        <note category="state" priority="1">obsolete</note>
      </notes>
      <segment>
        <source>measurement_unit.edit.is_integer</source>
        <target>Is integer</target>
      </segment>
    </unit>
    <unit id="ks8LoMb" name="measurement_unit.edit.is_integer.help">
      <notes>
        <note priority="1">obsolete</note>
        <note category="state" priority="1">obsolete</note>
      </notes>
      <segment>
        <source>measurement_unit.edit.is_integer.help</source>
        <target>If this option is activated, all values with this unit will be rounded to whole numbers.</target>
      </segment>
    </unit>
    <unit id=".TAAW6t" name="measurement_unit.edit.use_si_prefix">
      <notes>
        <note priority="1">obsolete</note>
        <note category="state" priority="1">obsolete</note>
      </notes>
      <segment>
        <source>measurement_unit.edit.use_si_prefix</source>
        <target>Use SI prefix</target>
      </segment>
    </unit>
    <unit id="EZh.nn7" name="measurement_unit.edit.use_si_prefix.help">
      <notes>
        <note priority="1">obsolete</note>
        <note category="state" priority="1">obsolete</note>
      </notes>
      <segment>
        <source>measurement_unit.edit.use_si_prefix.help</source>
        <target>If this option is activated, values are outputted with SI prefixes (e.g. 1,2kg instead of 1200g)</target>
      </segment>
    </unit>
    <unit id="zha3lRe" name="measurement_unit.edit.unit_symbol">
      <notes>
        <note priority="1">obsolete</note>
        <note category="state" priority="1">obsolete</note>
      </notes>
      <segment>
        <source>measurement_unit.edit.unit_symbol</source>
        <target>Unit symbol</target>
      </segment>
    </unit>
    <unit id="AxSvu9V" name="measurement_unit.edit.unit_symbol.placeholder">
      <notes>
        <note priority="1">obsolete</note>
        <note category="state" priority="1">obsolete</note>
      </notes>
      <segment>
        <source>measurement_unit.edit.unit_symbol.placeholder</source>
        <target>e.g. m</target>
      </segment>
    </unit>
    <unit id="L68lNgx" name="storelocation.edit.is_full.label">
      <notes>
        <note priority="1">obsolete</note>
        <note category="state" priority="1">obsolete</note>
      </notes>
      <segment>
        <source>storelocation.edit.is_full.label</source>
        <target>Storelocation full</target>
      </segment>
    </unit>
    <unit id="dsw_ivP" name="storelocation.edit.is_full.help">
      <notes>
        <note priority="1">obsolete</note>
        <note category="state" priority="1">obsolete</note>
      </notes>
      <segment>
        <source>storelocation.edit.is_full.help</source>
        <target>If this option is selected, it is neither possible to add new parts to this storelocation or to increase the amount of existing parts.</target>
      </segment>
    </unit>
    <unit id="jenFqgq" name="storelocation.limit_to_existing.label">
      <notes>
        <note priority="1">obsolete</note>
        <note category="state" priority="1">obsolete</note>
      </notes>
      <segment>
        <source>storelocation.limit_to_existing.label</source>
        <target>Limit to existing parts</target>
      </segment>
    </unit>
    <unit id="ftawtbm" name="storelocation.limit_to_existing.help">
      <notes>
        <note priority="1">obsolete</note>
        <note category="state" priority="1">obsolete</note>
      </notes>
      <segment>
        <source>storelocation.limit_to_existing.help</source>
        <target>If this option is activated, it is not possible to add new parts to this storelocation, but the amount of existing parts can be increased.</target>
      </segment>
    </unit>
    <unit id="1DWk7ny" name="storelocation.only_single_part.label">
      <notes>
        <note priority="1">obsolete</note>
        <note category="state" priority="1">obsolete</note>
      </notes>
      <segment>
        <source>storelocation.only_single_part.label</source>
        <target>Only single part</target>
      </segment>
    </unit>
    <unit id="np0unjZ" name="storelocation.only_single_part.help">
      <notes>
        <note priority="1">obsolete</note>
        <note category="state" priority="1">obsolete</note>
      </notes>
      <segment>
        <source>storelocation.only_single_part.help</source>
        <target>If this option is activated, only a single part (with every amount) can be assigned to this store location. Useful for small SMD boxes or feeders.</target>
      </segment>
    </unit>
    <unit id="AE1UiRe" name="storelocation.storage_type.label">
      <notes>
        <note priority="1">obsolete</note>
        <note category="state" priority="1">obsolete</note>
      </notes>
      <segment>
        <source>storelocation.storage_type.label</source>
        <target>Storage type</target>
      </segment>
    </unit>
    <unit id="3UBRYaM" name="storelocation.storage_type.help">
      <notes>
        <note priority="1">obsolete</note>
        <note category="state" priority="1">obsolete</note>
      </notes>
      <segment>
        <source>storelocation.storage_type.help</source>
        <target>You can select a measurement unit here, which a part must have to be able to be assigned to this storage location</target>
      </segment>
    </unit>
    <unit id="xBJM0.O" name="supplier.edit.default_currency">
      <notes>
        <note priority="1">obsolete</note>
        <note category="state" priority="1">obsolete</note>
      </notes>
      <segment>
        <source>supplier.edit.default_currency</source>
        <target>Default currency</target>
      </segment>
    </unit>
    <unit id="9o2s0eF" name="supplier.shipping_costs.label">
      <notes>
        <note priority="1">obsolete</note>
        <note category="state" priority="1">obsolete</note>
      </notes>
      <segment>
        <source>supplier.shipping_costs.label</source>
        <target>Shipping Costs</target>
      </segment>
    </unit>
    <unit id="sG3lwwH" name="user.username.placeholder">
      <notes>
        <note priority="1">obsolete</note>
        <note category="state" priority="1">obsolete</note>
      </notes>
      <segment>
        <source>user.username.placeholder</source>
        <target>e.g. j.doe</target>
      </segment>
    </unit>
    <unit id="birjZUl" name="user.firstName.placeholder">
      <notes>
        <note priority="1">obsolete</note>
        <note category="state" priority="1">obsolete</note>
      </notes>
      <segment>
        <source>user.firstName.placeholder</source>
        <target>e.g John</target>
      </segment>
    </unit>
    <unit id="Z9pc7NJ" name="user.lastName.placeholder">
      <notes>
        <note priority="1">obsolete</note>
        <note category="state" priority="1">obsolete</note>
      </notes>
      <segment>
        <source>user.lastName.placeholder</source>
        <target>e.g. Doe</target>
      </segment>
    </unit>
    <unit id="VLB.yla" name="user.email.placeholder">
      <notes>
        <note priority="1">obsolete</note>
        <note category="state" priority="1">obsolete</note>
      </notes>
      <segment>
        <source>user.email.placeholder</source>
        <target>j.doe@ecorp.com</target>
      </segment>
    </unit>
    <unit id="UjUjKNF" name="user.department.placeholder">
      <notes>
        <note priority="1">obsolete</note>
        <note category="state" priority="1">obsolete</note>
      </notes>
      <segment>
        <source>user.department.placeholder</source>
        <target>e.g. Development</target>
      </segment>
    </unit>
    <unit id="C65DPNY" name="user.settings.pw_new.label">
      <notes>
        <note priority="1">obsolete</note>
        <note category="state" priority="1">obsolete</note>
      </notes>
      <segment>
        <source>user.settings.pw_new.label</source>
        <target>New password</target>
      </segment>
    </unit>
    <unit id="isiBSF3" name="user.settings.pw_confirm.label">
      <notes>
        <note priority="1">obsolete</note>
        <note category="state" priority="1">obsolete</note>
      </notes>
      <segment>
        <source>user.settings.pw_confirm.label</source>
        <target>Confirm new password</target>
      </segment>
    </unit>
    <unit id="coDk7Mi" name="user.edit.needs_pw_change">
      <notes>
        <note priority="1">obsolete</note>
        <note category="state" priority="1">obsolete</note>
      </notes>
      <segment>
        <source>user.edit.needs_pw_change</source>
        <target>User needs to change password</target>
      </segment>
    </unit>
    <unit id="aU6FQLf" name="user.edit.user_disabled">
      <notes>
        <note priority="1">obsolete</note>
        <note category="state" priority="1">obsolete</note>
      </notes>
      <segment>
        <source>user.edit.user_disabled</source>
        <target>User disabled (no login possible)</target>
      </segment>
    </unit>
    <unit id="zPJhxi6" name="user.create">
      <notes>
        <note priority="1">obsolete</note>
        <note category="state" priority="1">obsolete</note>
      </notes>
      <segment>
        <source>user.create</source>
        <target>Create user</target>
      </segment>
    </unit>
    <unit id="SxI0Jji" name="user.edit.save">
      <notes>
        <note priority="1">obsolete</note>
        <note category="state" priority="1">obsolete</note>
      </notes>
      <segment>
        <source>user.edit.save</source>
        <target>Save</target>
      </segment>
    </unit>
    <unit id="oGnU8Jt" name="entity.edit.reset">
      <notes>
        <note priority="1">obsolete</note>
        <note category="state" priority="1">obsolete</note>
      </notes>
      <segment>
        <source>entity.edit.reset</source>
        <target>Discard changes</target>
      </segment>
    </unit>
    <unit id="eG9UnaY" name="part.withdraw.caption:">
      <notes>
        <note priority="1">templates\Parts\show_part_info.html.twig:161</note>
        <note priority="1">obsolete</note>
        <note category="state" priority="1">obsolete</note>
      </notes>
      <segment>
        <source>part.withdraw.caption:</source>
        <target>Withdraw parts:</target>
      </segment>
    </unit>
    <unit id="7TiUzGF" name="part.withdraw.btn">
      <notes>
        <note priority="1">templates\Parts\show_part_info.html.twig:166</note>
        <note priority="1">obsolete</note>
        <note category="state" priority="1">obsolete</note>
      </notes>
      <segment>
        <source>part.withdraw.btn</source>
        <target>Withdraw</target>
      </segment>
    </unit>
    <unit id="RVKdVNt" name="part.withdraw.comment:">
      <notes>
        <note priority="1">templates\Parts\show_part_info.html.twig:171</note>
        <note priority="1">obsolete</note>
        <note category="state" priority="1">obsolete</note>
      </notes>
      <segment>
        <source>part.withdraw.comment:</source>
        <target>Comment/Purpose</target>
      </segment>
    </unit>
    <unit id="kXcojTi" name="part.add.caption">
      <notes>
        <note priority="1">templates\Parts\show_part_info.html.twig:189</note>
        <note priority="1">obsolete</note>
        <note category="state" priority="1">obsolete</note>
      </notes>
      <segment>
        <source>part.add.caption</source>
        <target>Add parts</target>
      </segment>
    </unit>
    <unit id="rYoCVp9" name="part.add.btn">
      <notes>
        <note priority="1">templates\Parts\show_part_info.html.twig:194</note>
        <note priority="1">obsolete</note>
        <note category="state" priority="1">obsolete</note>
      </notes>
      <segment>
        <source>part.add.btn</source>
        <target>Add</target>
      </segment>
    </unit>
    <unit id="4CUEJg5" name="part.add.comment">
      <notes>
        <note priority="1">templates\Parts\show_part_info.html.twig:199</note>
        <note priority="1">obsolete</note>
        <note category="state" priority="1">obsolete</note>
      </notes>
      <segment>
        <source>part.add.comment</source>
        <target>Comment/Purpose</target>
      </segment>
    </unit>
    <unit id="zIFsIyd" name="admin.comment">
      <notes>
        <note priority="1">templates\AdminPages\CompanyAdminBase.html.twig:15</note>
        <note priority="1">obsolete</note>
        <note category="state" priority="1">obsolete</note>
      </notes>
      <segment>
        <source>admin.comment</source>
        <target>Notes</target>
      </segment>
    </unit>
    <unit id="74zmrRr" name="manufacturer_url.label">
      <notes>
        <note priority="1">src\Form\PartType.php:83</note>
        <note priority="1">obsolete</note>
        <note category="state" priority="1">obsolete</note>
      </notes>
      <segment>
        <source>manufacturer_url.label</source>
        <target>Manufacturer link</target>
      </segment>
    </unit>
    <unit id="8QVpbd0" name="part.description.placeholder">
      <notes>
        <note priority="1">src\Form\PartType.php:66</note>
        <note priority="1">obsolete</note>
        <note category="state" priority="1">obsolete</note>
      </notes>
      <segment>
        <source>part.description.placeholder</source>
        <target>e.g. NPN 45V 0,1A 0,5W</target>
      </segment>
    </unit>
    <unit id="w_lfSsB" name="part.instock.placeholder">
      <notes>
        <note priority="1">src\Form\PartType.php:69</note>
        <note priority="1">obsolete</note>
        <note category="state" priority="1">obsolete</note>
      </notes>
      <segment>
        <source>part.instock.placeholder</source>
        <target>e.g. 10</target>
      </segment>
    </unit>
    <unit id="58zdDWF" name="part.mininstock.placeholder">
      <notes>
        <note priority="1">src\Form\PartType.php:72</note>
        <note priority="1">obsolete</note>
        <note category="state" priority="1">obsolete</note>
      </notes>
      <segment>
        <source>part.mininstock.placeholder</source>
        <target>e.g. 5</target>
      </segment>
    </unit>
    <unit id="gAFUu2a" name="homepage.basedOn">
      <notes>
        <note priority="1">obsolete</note>
        <note category="state" priority="1">obsolete</note>
      </notes>
      <segment>
        <source>homepage.basedOn</source>
        <target>Based on work of</target>
      </segment>
    </unit>
    <unit id="PlY3xmo" name="homepage.others">
      <notes>
        <note priority="1">obsolete</note>
        <note category="state" priority="1">obsolete</note>
      </notes>
      <segment>
        <source>homepage.others</source>
        <target>and others</target>
      </segment>
    </unit>
    <unit id="cpRdMwo" name="part.order.price_per">
      <notes>
        <note priority="1">obsolete</note>
        <note category="state" priority="1">obsolete</note>
      </notes>
      <segment>
        <source>part.order.price_per</source>
        <target>Price per</target>
      </segment>
    </unit>
    <unit id="1n22zD9" name="part.withdraw.caption">
      <notes>
        <note priority="1">obsolete</note>
        <note category="state" priority="1">obsolete</note>
      </notes>
      <segment>
        <source>part.withdraw.caption</source>
        <target>Withdraw parts</target>
      </segment>
    </unit>
    <unit id="pVVBLyB" name="datatable.datatable.lengthMenu">
      <notes>
        <note priority="1">obsolete</note>
        <note category="state" priority="1">obsolete</note>
      </notes>
      <segment>
        <source>datatable.datatable.lengthMenu</source>
        <target>_MENU_</target>
      </segment>
    </unit>
    <unit id="P.GFwjI" name="perm.group.parts">
      <notes>
        <note priority="1">obsolete</note>
        <note category="state" priority="1">obsolete</note>
      </notes>
      <segment>
        <source>perm.group.parts</source>
        <target>Parts</target>
      </segment>
    </unit>
    <unit id="WLb5wES" name="perm.group.structures">
      <notes>
        <note priority="1">obsolete</note>
        <note category="state" priority="1">obsolete</note>
      </notes>
      <segment>
        <source>perm.group.structures</source>
        <target>Data structures</target>
      </segment>
    </unit>
    <unit id="ziA7M4Z" name="perm.group.system">
      <notes>
        <note priority="1">obsolete</note>
        <note category="state" priority="1">obsolete</note>
      </notes>
      <segment>
        <source>perm.group.system</source>
        <target>System</target>
      </segment>
    </unit>
    <unit id="qPM1wy5" name="perm.parts">
      <notes>
        <note priority="1">obsolete</note>
        <note category="state" priority="1">obsolete</note>
      </notes>
      <segment>
        <source>perm.parts</source>
        <target>Parts</target>
      </segment>
    </unit>
    <unit id="eeUmOBN" name="perm.read">
      <notes>
        <note priority="1">obsolete</note>
        <note category="state" priority="1">obsolete</note>
      </notes>
      <segment>
        <source>perm.read</source>
        <target>View</target>
      </segment>
    </unit>
    <unit id="lMypPBw" name="perm.edit">
      <notes>
        <note priority="1">obsolete</note>
        <note category="state" priority="1">obsolete</note>
      </notes>
      <segment>
        <source>perm.edit</source>
        <target>Edit</target>
      </segment>
    </unit>
    <unit id="d8mILUm" name="perm.create">
      <notes>
        <note priority="1">obsolete</note>
        <note category="state" priority="1">obsolete</note>
      </notes>
      <segment>
        <source>perm.create</source>
        <target>Create</target>
      </segment>
    </unit>
    <unit id="cPI6oKn" name="perm.part.move">
      <notes>
        <note priority="1">obsolete</note>
        <note category="state" priority="1">obsolete</note>
      </notes>
      <segment>
        <source>perm.part.move</source>
        <target>Change category</target>
      </segment>
    </unit>
    <unit id="oCKKcDZ" name="perm.delete">
      <notes>
        <note priority="1">obsolete</note>
        <note category="state" priority="1">obsolete</note>
      </notes>
      <segment>
        <source>perm.delete</source>
        <target>Delete</target>
      </segment>
    </unit>
    <unit id="blHcQm6" name="perm.part.search">
      <notes>
        <note priority="1">obsolete</note>
        <note category="state" priority="1">obsolete</note>
      </notes>
      <segment>
        <source>perm.part.search</source>
        <target>Search</target>
      </segment>
    </unit>
    <unit id="YaLEthp" name="perm.part.all_parts">
      <notes>
        <note priority="1">obsolete</note>
        <note category="state" priority="1">obsolete</note>
      </notes>
      <segment>
        <source>perm.part.all_parts</source>
        <target>List all parts</target>
      </segment>
    </unit>
    <unit id="QTbFLlT" name="perm.part.no_price_parts">
      <notes>
        <note priority="1">obsolete</note>
        <note category="state" priority="1">obsolete</note>
      </notes>
      <segment>
        <source>perm.part.no_price_parts</source>
        <target>List parts without price infos</target>
      </segment>
    </unit>
    <unit id="ym76SPS" name="perm.part.obsolete_parts">
      <notes>
        <note priority="1">obsolete</note>
        <note category="state" priority="1">obsolete</note>
      </notes>
      <segment>
        <source>perm.part.obsolete_parts</source>
        <target>List obsolete parts</target>
      </segment>
    </unit>
    <unit id="juT_zEM" name="perm.part.unknown_instock_parts">
      <notes>
        <note priority="1">obsolete</note>
        <note category="state" priority="1">obsolete</note>
      </notes>
      <segment>
        <source>perm.part.unknown_instock_parts</source>
        <target>Show parts with unknown instock</target>
      </segment>
    </unit>
    <unit id="NiOXKwC" name="perm.part.change_favorite">
      <notes>
        <note priority="1">obsolete</note>
        <note category="state" priority="1">obsolete</note>
      </notes>
      <segment>
        <source>perm.part.change_favorite</source>
        <target>Change favorite status</target>
      </segment>
    </unit>
    <unit id="TXG_vef" name="perm.part.show_favorite">
      <notes>
        <note priority="1">obsolete</note>
        <note category="state" priority="1">obsolete</note>
      </notes>
      <segment>
        <source>perm.part.show_favorite</source>
        <target>List favorite parts</target>
      </segment>
    </unit>
    <unit id="GMNxlDb" name="perm.part.show_last_edit_parts">
      <notes>
        <note priority="1">obsolete</note>
        <note category="state" priority="1">obsolete</note>
      </notes>
      <segment>
        <source>perm.part.show_last_edit_parts</source>
        <target>Show last edited/added parts</target>
      </segment>
    </unit>
    <unit id="7C4wYps" name="perm.part.show_users">
      <notes>
        <note priority="1">obsolete</note>
        <note category="state" priority="1">obsolete</note>
      </notes>
      <segment>
        <source>perm.part.show_users</source>
        <target>Show last modifying user</target>
      </segment>
    </unit>
    <unit id="IOXC4wr" name="perm.part.show_history">
      <notes>
        <note priority="1">obsolete</note>
        <note category="state" priority="1">obsolete</note>
      </notes>
      <segment>
        <source>perm.part.show_history</source>
        <target>Show history</target>
      </segment>
    </unit>
    <unit id="JnfedoQ" name="perm.part.name">
      <notes>
        <note priority="1">obsolete</note>
        <note category="state" priority="1">obsolete</note>
      </notes>
      <segment>
        <source>perm.part.name</source>
        <target>Name</target>
      </segment>
    </unit>
    <unit id="5a.KkeU" name="perm.part.description">
      <notes>
        <note priority="1">obsolete</note>
        <note category="state" priority="1">obsolete</note>
      </notes>
      <segment>
        <source>perm.part.description</source>
        <target>Description</target>
      </segment>
    </unit>
    <unit id="zLUHVDn" name="perm.part.instock">
      <notes>
        <note priority="1">obsolete</note>
        <note category="state" priority="1">obsolete</note>
      </notes>
      <segment>
        <source>perm.part.instock</source>
        <target>Instock</target>
      </segment>
    </unit>
    <unit id="0woqdF9" name="perm.part.mininstock">
      <notes>
        <note priority="1">obsolete</note>
        <note category="state" priority="1">obsolete</note>
      </notes>
      <segment>
        <source>perm.part.mininstock</source>
        <target>Minimum instock</target>
      </segment>
    </unit>
    <unit id="IXHxTEP" name="perm.part.comment">
      <notes>
        <note priority="1">obsolete</note>
        <note category="state" priority="1">obsolete</note>
      </notes>
      <segment>
        <source>perm.part.comment</source>
        <target>Notes</target>
      </segment>
    </unit>
    <unit id="B_OF7Kn" name="perm.part.storelocation">
      <notes>
        <note priority="1">obsolete</note>
        <note category="state" priority="1">obsolete</note>
      </notes>
      <segment>
        <source>perm.part.storelocation</source>
        <target>Storelocation</target>
      </segment>
    </unit>
    <unit id="yPQiYsi" name="perm.part.manufacturer">
      <notes>
        <note priority="1">obsolete</note>
        <note category="state" priority="1">obsolete</note>
      </notes>
      <segment>
        <source>perm.part.manufacturer</source>
        <target>Manufacturer</target>
      </segment>
    </unit>
    <unit id="L2pl0H1" name="perm.part.orderdetails">
      <notes>
        <note priority="1">obsolete</note>
        <note category="state" priority="1">obsolete</note>
      </notes>
      <segment>
        <source>perm.part.orderdetails</source>
        <target>Order informations</target>
      </segment>
    </unit>
    <unit id="4CedmDv" name="perm.part.prices">
      <notes>
        <note priority="1">obsolete</note>
        <note category="state" priority="1">obsolete</note>
      </notes>
      <segment>
        <source>perm.part.prices</source>
        <target>Prices</target>
      </segment>
    </unit>
    <unit id="3.LGmWy" name="perm.part.attachments">
      <notes>
        <note priority="1">obsolete</note>
        <note category="state" priority="1">obsolete</note>
      </notes>
      <segment>
        <source>perm.part.attachments</source>
        <target>File attachments</target>
      </segment>
    </unit>
    <unit id="VkclZwf" name="perm.part.order">
      <notes>
        <note priority="1">obsolete</note>
        <note category="state" priority="1">obsolete</note>
      </notes>
      <segment>
        <source>perm.part.order</source>
        <target>Orders</target>
      </segment>
    </unit>
    <unit id="XPba.S5" name="perm.storelocations">
      <notes>
        <note priority="1">obsolete</note>
        <note category="state" priority="1">obsolete</note>
      </notes>
      <segment>
        <source>perm.storelocations</source>
        <target>Storelocations</target>
      </segment>
    </unit>
    <unit id="1MkJQeq" name="perm.move">
      <notes>
        <note priority="1">obsolete</note>
        <note category="state" priority="1">obsolete</note>
      </notes>
      <segment>
        <source>perm.move</source>
        <target>Move</target>
      </segment>
    </unit>
    <unit id="IRFIEMr" name="perm.list_parts">
      <notes>
        <note priority="1">obsolete</note>
        <note category="state" priority="1">obsolete</note>
      </notes>
      <segment>
        <source>perm.list_parts</source>
        <target>List parts</target>
      </segment>
    </unit>
    <unit id="h6Bzdt0" name="perm.part.footprints">
      <notes>
        <note priority="1">obsolete</note>
        <note category="state" priority="1">obsolete</note>
      </notes>
      <segment>
        <source>perm.part.footprints</source>
        <target>Footprints</target>
      </segment>
    </unit>
    <unit id="f6E.ER4" name="perm.part.categories">
      <notes>
        <note priority="1">obsolete</note>
        <note category="state" priority="1">obsolete</note>
      </notes>
      <segment>
        <source>perm.part.categories</source>
        <target>Categories</target>
      </segment>
    </unit>
    <unit id="yYWackl" name="perm.part.supplier">
      <notes>
        <note priority="1">obsolete</note>
        <note category="state" priority="1">obsolete</note>
      </notes>
      <segment>
        <source>perm.part.supplier</source>
        <target>Suppliers</target>
      </segment>
    </unit>
    <unit id="_dwi_1Y" name="perm.part.manufacturers">
      <notes>
        <note priority="1">obsolete</note>
        <note category="state" priority="1">obsolete</note>
      </notes>
      <segment>
        <source>perm.part.manufacturers</source>
        <target>Manufacturers</target>
      </segment>
    </unit>
    <unit id="1AtDlX." name="perm.projects">
      <notes>
        <note priority="1">obsolete</note>
        <note category="state" priority="1">obsolete</note>
      </notes>
      <segment>
        <source>perm.projects</source>
        <target>Projects</target>
      </segment>
    </unit>
    <unit id="hgZrqP_" name="perm.part.attachment_types">
      <notes>
        <note priority="1">obsolete</note>
        <note category="state" priority="1">obsolete</note>
      </notes>
      <segment>
        <source>perm.part.attachment_types</source>
        <target>Attachment types</target>
      </segment>
    </unit>
    <unit id="BEdSmOu" name="perm.tools.import">
      <notes>
        <note priority="1">obsolete</note>
        <note category="state" priority="1">obsolete</note>
      </notes>
      <segment>
        <source>perm.tools.import</source>
        <target>Import</target>
      </segment>
    </unit>
    <unit id="PEyfknN" name="perm.tools.labels">
      <notes>
        <note priority="1">obsolete</note>
        <note category="state" priority="1">obsolete</note>
      </notes>
      <segment>
        <source>perm.tools.labels</source>
        <target>Labels</target>
      </segment>
    </unit>
    <unit id="fWusD07" name="perm.tools.calculator">
      <notes>
        <note priority="1">obsolete</note>
        <note category="state" priority="1">obsolete</note>
      </notes>
      <segment>
        <source>perm.tools.calculator</source>
        <target>Resistor calculator</target>
      </segment>
    </unit>
    <unit id="ripLPj1" name="perm.tools.footprints">
      <notes>
        <note priority="1">obsolete</note>
        <note category="state" priority="1">obsolete</note>
      </notes>
      <segment>
        <source>perm.tools.footprints</source>
        <target>Footprints</target>
      </segment>
    </unit>
    <unit id="1bNm4cw" name="perm.tools.ic_logos">
      <notes>
        <note priority="1">obsolete</note>
        <note category="state" priority="1">obsolete</note>
      </notes>
      <segment>
        <source>perm.tools.ic_logos</source>
        <target>IC logos</target>
      </segment>
    </unit>
    <unit id="soh_cnt" name="perm.tools.statistics">
      <notes>
        <note priority="1">obsolete</note>
        <note category="state" priority="1">obsolete</note>
      </notes>
      <segment>
        <source>perm.tools.statistics</source>
        <target>Statistics</target>
      </segment>
    </unit>
    <unit id="2r3a5MK" name="perm.edit_permissions">
      <notes>
        <note priority="1">obsolete</note>
        <note category="state" priority="1">obsolete</note>
      </notes>
      <segment>
        <source>perm.edit_permissions</source>
        <target>Edit permissions</target>
      </segment>
    </unit>
    <unit id="dURrIXD" name="perm.users.edit_user_name">
      <notes>
        <note priority="1">obsolete</note>
        <note category="state" priority="1">obsolete</note>
      </notes>
      <segment>
        <source>perm.users.edit_user_name</source>
        <target>Edit user name</target>
      </segment>
    </unit>
    <unit id="w4ujxml" name="perm.users.edit_change_group">
      <notes>
        <note priority="1">obsolete</note>
        <note category="state" priority="1">obsolete</note>
      </notes>
      <segment>
        <source>perm.users.edit_change_group</source>
        <target>Change group</target>
      </segment>
    </unit>
    <unit id="BBOEDsQ" name="perm.users.edit_infos">
      <notes>
        <note priority="1">obsolete</note>
        <note category="state" priority="1">obsolete</note>
      </notes>
      <segment>
        <source>perm.users.edit_infos</source>
        <target>Edit infos</target>
      </segment>
    </unit>
    <unit id="Q1NDQfs" name="perm.users.edit_permissions">
      <notes>
        <note priority="1">obsolete</note>
        <note category="state" priority="1">obsolete</note>
      </notes>
      <segment>
        <source>perm.users.edit_permissions</source>
        <target>Edit permissions</target>
      </segment>
    </unit>
    <unit id="d6eo3tF" name="perm.users.set_password">
      <notes>
        <note priority="1">obsolete</note>
        <note category="state" priority="1">obsolete</note>
      </notes>
      <segment>
        <source>perm.users.set_password</source>
        <target>Set password</target>
      </segment>
    </unit>
    <unit id="tJ6RatH" name="perm.users.change_user_settings">
      <notes>
        <note priority="1">obsolete</note>
        <note category="state" priority="1">obsolete</note>
      </notes>
      <segment>
        <source>perm.users.change_user_settings</source>
        <target>Change user settings</target>
      </segment>
    </unit>
    <unit id="X58DtVF" name="perm.database.see_status">
      <notes>
        <note priority="1">obsolete</note>
        <note category="state" priority="1">obsolete</note>
      </notes>
      <segment>
        <source>perm.database.see_status</source>
        <target>Show status</target>
      </segment>
    </unit>
    <unit id="1KSFyeg" name="perm.database.update_db">
      <notes>
        <note priority="1">obsolete</note>
        <note category="state" priority="1">obsolete</note>
      </notes>
      <segment>
        <source>perm.database.update_db</source>
        <target>Update DB</target>
      </segment>
    </unit>
    <unit id="7FNNcYZ" name="perm.database.read_db_settings">
      <notes>
        <note priority="1">obsolete</note>
        <note category="state" priority="1">obsolete</note>
      </notes>
      <segment>
        <source>perm.database.read_db_settings</source>
        <target>Read DB settings</target>
      </segment>
    </unit>
    <unit id="ppPTck0" name="perm.database.write_db_settings">
      <notes>
        <note priority="1">obsolete</note>
        <note category="state" priority="1">obsolete</note>
      </notes>
      <segment>
        <source>perm.database.write_db_settings</source>
        <target>Write DB settings</target>
      </segment>
    </unit>
    <unit id="h1iQLeD" name="perm.config.read_config">
      <notes>
        <note priority="1">obsolete</note>
        <note category="state" priority="1">obsolete</note>
      </notes>
      <segment>
        <source>perm.config.read_config</source>
        <target>Read config</target>
      </segment>
    </unit>
    <unit id="xnOnBUH" name="perm.config.edit_config">
      <notes>
        <note priority="1">obsolete</note>
        <note category="state" priority="1">obsolete</note>
      </notes>
      <segment>
        <source>perm.config.edit_config</source>
        <target>Edit config</target>
      </segment>
    </unit>
    <unit id="soLL1gr" name="perm.config.server_info">
      <notes>
        <note priority="1">obsolete</note>
        <note category="state" priority="1">obsolete</note>
      </notes>
      <segment>
        <source>perm.config.server_info</source>
        <target>Server info</target>
      </segment>
    </unit>
    <unit id="P5OVHh2" name="perm.config.use_debug">
      <notes>
        <note priority="1">obsolete</note>
        <note category="state" priority="1">obsolete</note>
      </notes>
      <segment>
        <source>perm.config.use_debug</source>
        <target>Use debug tools</target>
      </segment>
    </unit>
    <unit id="WsTnNCU" name="perm.show_logs">
      <notes>
        <note priority="1">obsolete</note>
        <note category="state" priority="1">obsolete</note>
      </notes>
      <segment>
        <source>perm.show_logs</source>
        <target>Show logs</target>
      </segment>
    </unit>
    <unit id="zvV9XS2" name="perm.delete_logs">
      <notes>
        <note priority="1">obsolete</note>
        <note category="state" priority="1">obsolete</note>
      </notes>
      <segment>
        <source>perm.delete_logs</source>
        <target>Delete logs</target>
      </segment>
    </unit>
    <unit id="aU9OJs5" name="perm.self.edit_infos">
      <notes>
        <note priority="1">obsolete</note>
        <note category="state" priority="1">obsolete</note>
      </notes>
      <segment>
        <source>perm.self.edit_infos</source>
        <target>Edit infos</target>
      </segment>
    </unit>
    <unit id="tn675bY" name="perm.self.edit_username">
      <notes>
        <note priority="1">obsolete</note>
        <note category="state" priority="1">obsolete</note>
      </notes>
      <segment>
        <source>perm.self.edit_username</source>
        <target>Edit username</target>
      </segment>
    </unit>
    <unit id="ON0SOmi" name="perm.self.show_permissions">
      <notes>
        <note priority="1">obsolete</note>
        <note category="state" priority="1">obsolete</note>
      </notes>
      <segment>
        <source>perm.self.show_permissions</source>
        <target>View permissions</target>
      </segment>
    </unit>
    <unit id="7pWmKCP" name="perm.self.show_logs">
      <notes>
        <note priority="1">obsolete</note>
        <note category="state" priority="1">obsolete</note>
      </notes>
      <segment>
        <source>perm.self.show_logs</source>
        <target>Show own log entries</target>
      </segment>
    </unit>
    <unit id="zgTB8dK" name="perm.self.create_labels">
      <notes>
        <note priority="1">obsolete</note>
        <note category="state" priority="1">obsolete</note>
      </notes>
      <segment>
        <source>perm.self.create_labels</source>
        <target>Create labels</target>
      </segment>
    </unit>
    <unit id="grMFlqb" name="perm.self.edit_options">
      <notes>
        <note priority="1">obsolete</note>
        <note category="state" priority="1">obsolete</note>
      </notes>
      <segment>
        <source>perm.self.edit_options</source>
        <target>Edit options</target>
      </segment>
    </unit>
    <unit id="aWY5kzX" name="perm.self.delete_profiles">
      <notes>
        <note priority="1">obsolete</note>
        <note category="state" priority="1">obsolete</note>
      </notes>
      <segment>
        <source>perm.self.delete_profiles</source>
        <target>Delete profiles</target>
      </segment>
    </unit>
    <unit id="Qh9_teh" name="perm.self.edit_profiles">
      <notes>
        <note priority="1">obsolete</note>
        <note category="state" priority="1">obsolete</note>
      </notes>
      <segment>
        <source>perm.self.edit_profiles</source>
        <target>Edit profiles</target>
      </segment>
    </unit>
    <unit id="riADuzS" name="perm.part.tools">
      <notes>
        <note priority="1">obsolete</note>
        <note category="state" priority="1">obsolete</note>
      </notes>
      <segment>
        <source>perm.part.tools</source>
        <target>Tools</target>
      </segment>
    </unit>
    <unit id="1TJffiQ" name="perm.groups">
      <notes>
        <note priority="1">obsolete</note>
        <note category="state" priority="1">obsolete</note>
      </notes>
      <segment>
        <source>perm.groups</source>
        <target>Groups</target>
      </segment>
    </unit>
    <unit id="Ot4Pe7g" name="perm.users">
      <notes>
        <note priority="1">obsolete</note>
        <note category="state" priority="1">obsolete</note>
      </notes>
      <segment>
        <source>perm.users</source>
        <target>Users</target>
      </segment>
    </unit>
    <unit id="hcV.ILa" name="perm.database">
      <notes>
        <note priority="1">obsolete</note>
        <note category="state" priority="1">obsolete</note>
      </notes>
      <segment>
        <source>perm.database</source>
        <target>Database</target>
      </segment>
    </unit>
    <unit id="9XMk.TY" name="perm.config">
      <notes>
        <note priority="1">obsolete</note>
        <note category="state" priority="1">obsolete</note>
      </notes>
      <segment>
        <source>perm.config</source>
        <target>Configuration</target>
      </segment>
    </unit>
    <unit id="YLLSA2T" name="perm.system">
      <notes>
        <note priority="1">obsolete</note>
        <note category="state" priority="1">obsolete</note>
      </notes>
      <segment>
        <source>perm.system</source>
        <target>System</target>
      </segment>
    </unit>
    <unit id="LG3jpJo" name="perm.self">
      <notes>
        <note priority="1">obsolete</note>
        <note category="state" priority="1">obsolete</note>
      </notes>
      <segment>
        <source>perm.self</source>
        <target>Own user</target>
      </segment>
    </unit>
    <unit id="VoHEScr" name="perm.labels">
      <notes>
        <note priority="1">obsolete</note>
        <note category="state" priority="1">obsolete</note>
      </notes>
      <segment>
        <source>perm.labels</source>
        <target>Labels</target>
      </segment>
    </unit>
    <unit id="zf2PGmg" name="perm.part.category">
      <notes>
        <note priority="1">obsolete</note>
        <note category="state" priority="1">obsolete</note>
      </notes>
      <segment>
        <source>perm.part.category</source>
        <target>Category</target>
      </segment>
    </unit>
    <unit id="Ngq0_8b" name="perm.part.minamount">
      <notes>
        <note priority="1">obsolete</note>
        <note category="state" priority="1">obsolete</note>
      </notes>
      <segment>
        <source>perm.part.minamount</source>
        <target>Minimum amount</target>
      </segment>
    </unit>
    <unit id="vZwyFdD" name="perm.part.footprint">
      <notes>
        <note priority="1">obsolete</note>
        <note category="state" priority="1">obsolete</note>
      </notes>
      <segment>
        <source>perm.part.footprint</source>
        <target>Footprint</target>
      </segment>
    </unit>
    <unit id="cdrtuto" name="perm.part.mpn">
      <notes>
        <note priority="1">obsolete</note>
        <note category="state" priority="1">obsolete</note>
      </notes>
      <segment>
        <source>perm.part.mpn</source>
        <target>MPN</target>
      </segment>
    </unit>
    <unit id="CjAJxQj" name="perm.part.status">
      <notes>
        <note priority="1">obsolete</note>
        <note category="state" priority="1">obsolete</note>
      </notes>
      <segment>
        <source>perm.part.status</source>
        <target>Manufacturing status</target>
      </segment>
    </unit>
    <unit id="8vcZLOf" name="perm.part.tags">
      <notes>
        <note priority="1">obsolete</note>
        <note category="state" priority="1">obsolete</note>
      </notes>
      <segment>
        <source>perm.part.tags</source>
        <target>Tags</target>
      </segment>
    </unit>
    <unit id="5PcGRLN" name="perm.part.unit">
      <notes>
        <note priority="1">obsolete</note>
        <note category="state" priority="1">obsolete</note>
      </notes>
      <segment>
        <source>perm.part.unit</source>
        <target>Part unit</target>
      </segment>
    </unit>
    <unit id="64iRHQF" name="perm.part.mass">
      <notes>
        <note priority="1">obsolete</note>
        <note category="state" priority="1">obsolete</note>
      </notes>
      <segment>
        <source>perm.part.mass</source>
        <target>Mass</target>
      </segment>
    </unit>
    <unit id="IWWN6u0" name="perm.part.lots">
      <notes>
        <note priority="1">obsolete</note>
        <note category="state" priority="1">obsolete</note>
      </notes>
      <segment>
        <source>perm.part.lots</source>
        <target>Part lots</target>
      </segment>
    </unit>
    <unit id="cnJtmGW" name="perm.show_users">
      <notes>
        <note priority="1">obsolete</note>
        <note category="state" priority="1">obsolete</note>
      </notes>
      <segment>
        <source>perm.show_users</source>
        <target>Show last modifying user</target>
      </segment>
    </unit>
    <unit id="nThiSBd" name="perm.currencies">
      <notes>
        <note priority="1">obsolete</note>
        <note category="state" priority="1">obsolete</note>
      </notes>
      <segment>
        <source>perm.currencies</source>
        <target>Currencies</target>
      </segment>
    </unit>
    <unit id="Pa4k4ZQ" name="perm.measurement_units">
      <notes>
        <note priority="1">obsolete</note>
        <note category="state" priority="1">obsolete</note>
      </notes>
      <segment>
        <source>perm.measurement_units</source>
        <target>Measurement unit</target>
      </segment>
    </unit>
    <unit id="ZrVNh2o" name="user.settings.pw_old.label">
      <notes>
        <note priority="1">obsolete</note>
        <note category="state" priority="1">obsolete</note>
      </notes>
      <segment>
        <source>user.settings.pw_old.label</source>
        <target>Old password</target>
      </segment>
    </unit>
    <unit id="Ed3ydow" name="pw_reset.submit">
      <notes>
        <note priority="1">obsolete</note>
        <note category="state" priority="1">obsolete</note>
      </notes>
      <segment>
        <source>pw_reset.submit</source>
        <target>Reset password</target>
      </segment>
    </unit>
    <unit id="E8uyrqE" name="u2f_two_factor">
      <notes>
        <note priority="1">obsolete</note>
        <note category="state" priority="1">obsolete</note>
      </notes>
      <segment>
        <source>u2f_two_factor</source>
        <target>Security key (U2F)</target>
      </segment>
    </unit>
    <unit id="u976KVD" name="google">
      <notes>
        <note priority="1">obsolete</note>
        <note category="state" priority="1">obsolete</note>
      </notes>
      <segment>
        <source>google</source>
        <target>Google</target>
      </segment>
    </unit>
    <unit id="RAX6xpX" name="tfa.provider.webauthn_two_factor_provider">
      <segment state="translated">
        <source>tfa.provider.webauthn_two_factor_provider</source>
        <target>Security key</target>
      </segment>
    </unit>
    <unit id="XTe6pUU" name="tfa.provider.google">
      <notes>
        <note priority="1">obsolete</note>
        <note category="state" priority="1">obsolete</note>
      </notes>
      <segment>
        <source>tfa.provider.google</source>
        <target>Authenticator app</target>
      </segment>
    </unit>
    <unit id="iGSYnmL" name="Login successful">
      <notes>
        <note priority="1">obsolete</note>
        <note category="state" priority="1">obsolete</note>
      </notes>
      <segment>
        <source>Login successful</source>
        <target>Login successful</target>
      </segment>
    </unit>
    <unit id="r7Q.Vrm" name="log.type.exception">
      <notes>
        <note priority="1">obsolete</note>
        <note category="state" priority="1">obsolete</note>
      </notes>
      <segment>
        <source>log.type.exception</source>
        <target>Unhandled exception (obsolete)</target>
      </segment>
    </unit>
    <unit id="l5qNskF" name="log.type.user_login">
      <notes>
        <note priority="1">obsolete</note>
        <note category="state" priority="1">obsolete</note>
      </notes>
      <segment>
        <source>log.type.user_login</source>
        <target>User login</target>
      </segment>
    </unit>
    <unit id="6suiYvP" name="log.type.user_logout">
      <notes>
        <note priority="1">obsolete</note>
        <note category="state" priority="1">obsolete</note>
      </notes>
      <segment>
        <source>log.type.user_logout</source>
        <target>User logout</target>
      </segment>
    </unit>
    <unit id="Jjl8edA" name="log.type.unknown">
      <notes>
        <note priority="1">obsolete</note>
        <note category="state" priority="1">obsolete</note>
      </notes>
      <segment>
        <source>log.type.unknown</source>
        <target>Unknown</target>
      </segment>
    </unit>
    <unit id="n8VtTfW" name="log.type.element_created">
      <notes>
        <note priority="1">obsolete</note>
        <note category="state" priority="1">obsolete</note>
      </notes>
      <segment>
        <source>log.type.element_created</source>
        <target>Element created</target>
      </segment>
    </unit>
    <unit id="O9Iw2cd" name="log.type.element_edited">
      <notes>
        <note priority="1">obsolete</note>
        <note category="state" priority="1">obsolete</note>
      </notes>
      <segment>
        <source>log.type.element_edited</source>
        <target>Element edited</target>
      </segment>
    </unit>
    <unit id="WQkp3yE" name="log.type.element_deleted">
      <notes>
        <note priority="1">obsolete</note>
        <note category="state" priority="1">obsolete</note>
      </notes>
      <segment>
        <source>log.type.element_deleted</source>
        <target>Element deleted</target>
      </segment>
    </unit>
    <unit id="pjRvOZm" name="log.type.database_updated">
      <notes>
        <note priority="1">obsolete</note>
        <note category="state" priority="1">obsolete</note>
      </notes>
      <segment>
        <source>log.type.database_updated</source>
        <target>Database updated</target>
      </segment>
    </unit>
    <unit id="j0QJLb_" name="perm.revert_elements">
      <notes>
        <note category="state" priority="1">obsolete</note>
      </notes>
      <segment>
        <source>perm.revert_elements</source>
        <target>Revert element</target>
      </segment>
    </unit>
    <unit id="xernTe5" name="perm.show_history">
      <notes>
        <note category="state" priority="1">obsolete</note>
      </notes>
      <segment>
        <source>perm.show_history</source>
        <target>Show history</target>
      </segment>
    </unit>
    <unit id="Ay52w3." name="perm.tools.lastActivity">
      <notes>
        <note category="state" priority="1">obsolete</note>
      </notes>
      <segment>
        <source>perm.tools.lastActivity</source>
        <target>Show last activity</target>
      </segment>
    </unit>
    <unit id="m3PTL2e" name="perm.tools.timeTravel">
      <notes>
        <note category="state" priority="1">obsolete</note>
      </notes>
      <segment>
        <source>perm.tools.timeTravel</source>
        <target>Show old element versions (time travel)</target>
      </segment>
    </unit>
    <unit id="AiBoPxF" name="log.type.">
      <notes>
        <note category="state" priority="1">obsolete</note>
      </notes>
      <segment>
        <source>log.type.</source>
        <target>__log.type.</target>
      </segment>
    </unit>
    <unit id="WjnV7iC" name="tfa_u2f.key_added_successful">
      <notes>
        <note category="state" priority="1">obsolete</note>
      </notes>
      <segment>
        <source>tfa_u2f.key_added_successful</source>
        <target>Security key added successfully.</target>
      </segment>
    </unit>
    <unit id="47ienTP" name="Username">
      <notes>
        <note category="state" priority="1">obsolete</note>
      </notes>
      <segment>
        <source>Username</source>
        <target>Username</target>
      </segment>
    </unit>
    <unit id="dVu9PKe" name="log.type.security.google_disabled">
      <notes>
        <note category="state" priority="1">obsolete</note>
      </notes>
      <segment>
        <source>log.type.security.google_disabled</source>
        <target>Authenticator App disabled</target>
      </segment>
    </unit>
    <unit id="HfccXTr" name="log.type.security.u2f_removed">
      <notes>
        <note category="state" priority="1">obsolete</note>
      </notes>
      <segment>
        <source>log.type.security.u2f_removed</source>
        <target>Security key removed</target>
      </segment>
    </unit>
    <unit id="zl1WXuM" name="log.type.security.u2f_added">
      <notes>
        <note category="state" priority="1">obsolete</note>
      </notes>
      <segment>
        <source>log.type.security.u2f_added</source>
        <target>Security key added</target>
      </segment>
    </unit>
    <unit id="9_jzHX6" name="log.type.security.backup_keys_reset">
      <notes>
        <note category="state" priority="1">obsolete</note>
      </notes>
      <segment>
        <source>log.type.security.backup_keys_reset</source>
        <target>Backup keys regenerated</target>
      </segment>
    </unit>
    <unit id="h6zwXNp" name="log.type.security.google_enabled">
      <notes>
        <note category="state" priority="1">obsolete</note>
      </notes>
      <segment>
        <source>log.type.security.google_enabled</source>
        <target>Authenticator App enabled</target>
      </segment>
    </unit>
    <unit id="XbsoHIr" name="log.type.security.password_changed">
      <notes>
        <note category="state" priority="1">obsolete</note>
      </notes>
      <segment>
        <source>log.type.security.password_changed</source>
        <target>Password changed</target>
      </segment>
    </unit>
    <unit id="2q0_b3P" name="log.type.security.trusted_device_reset">
      <notes>
        <note category="state" priority="1">obsolete</note>
      </notes>
      <segment>
        <source>log.type.security.trusted_device_reset</source>
        <target>Trusted devices resetted</target>
      </segment>
    </unit>
    <unit id="n8flY2e" name="log.type.collection_element_deleted">
      <notes>
        <note category="state" priority="1">obsolete</note>
      </notes>
      <segment>
        <source>log.type.collection_element_deleted</source>
        <target>Element of Collection deleted</target>
      </segment>
    </unit>
    <unit id="yNm8PCN" name="log.type.security.password_reset">
      <notes>
        <note category="state" priority="1">obsolete</note>
      </notes>
      <segment>
        <source>log.type.security.password_reset</source>
        <target>Password reset</target>
      </segment>
    </unit>
    <unit id="CsjgnTI" name="log.type.security.2fa_admin_reset">
      <notes>
        <note category="state" priority="1">obsolete</note>
      </notes>
      <segment>
        <source>log.type.security.2fa_admin_reset</source>
        <target>Two Factor Reset by Administrator</target>
      </segment>
    </unit>
    <unit id="bJ.EAvM" name="log.type.user_not_allowed">
      <notes>
        <note category="state" priority="1">obsolete</note>
      </notes>
      <segment>
        <source>log.type.user_not_allowed</source>
        <target>Unauthorized access attempt</target>
      </segment>
    </unit>
    <unit id="Z28oTau" name="log.database_updated.success">
      <notes>
        <note category="state" priority="1">obsolete</note>
      </notes>
      <segment>
        <source>log.database_updated.success</source>
        <target>Success</target>
      </segment>
    </unit>
    <unit id="8jpgdV8" name="label_options.barcode_type.2D">
      <notes>
        <note category="state" priority="1">obsolete</note>
      </notes>
      <segment>
        <source>label_options.barcode_type.2D</source>
        <target>2D</target>
      </segment>
    </unit>
    <unit id="O7.UnHb" name="label_options.barcode_type.1D">
      <notes>
        <note category="state" priority="1">obsolete</note>
      </notes>
      <segment>
        <source>label_options.barcode_type.1D</source>
        <target>1D</target>
      </segment>
    </unit>
    <unit id="QMdRP48" name="perm.part.parameters">
      <notes>
        <note category="state" priority="1">obsolete</note>
      </notes>
      <segment>
        <source>perm.part.parameters</source>
        <target>Parameters</target>
      </segment>
    </unit>
    <unit id="_a9gfQw" name="perm.attachment_show_private">
      <notes>
        <note category="state" priority="1">obsolete</note>
      </notes>
      <segment>
        <source>perm.attachment_show_private</source>
        <target>View private attachments</target>
      </segment>
    </unit>
    <unit id="fcUq9AR" name="perm.tools.label_scanner">
      <notes>
        <note category="state" priority="1">obsolete</note>
      </notes>
      <segment>
        <source>perm.tools.label_scanner</source>
        <target>Label scanner</target>
      </segment>
    </unit>
    <unit id="QSODEfC" name="perm.self.read_profiles">
      <notes>
        <note category="state" priority="1">obsolete</note>
      </notes>
      <segment>
        <source>perm.self.read_profiles</source>
        <target>Read profiles</target>
      </segment>
    </unit>
    <unit id="9ItKgrD" name="perm.self.create_profiles">
      <notes>
        <note category="state" priority="1">obsolete</note>
      </notes>
      <segment>
        <source>perm.self.create_profiles</source>
        <target>Create profiles</target>
      </segment>
    </unit>
    <unit id="j6yqWSf" name="perm.labels.use_twig">
      <notes>
        <note category="state" priority="1">obsolete</note>
      </notes>
      <segment>
        <source>perm.labels.use_twig</source>
        <target>Use twig mode</target>
      </segment>
    </unit>
    <unit id="f_MQ1uL" name="label_profile.showInDropdown">
      <segment>
        <source>label_profile.showInDropdown</source>
        <target>Show in quick select</target>
      </segment>
    </unit>
    <unit id="qrHwUh3" name="group.edit.enforce_2fa">
      <segment>
        <source>group.edit.enforce_2fa</source>
        <target>Enforce Two-factor authentication (2FA)</target>
      </segment>
    </unit>
    <unit id="btZApXD" name="group.edit.enforce_2fa.help">
      <segment>
        <source>group.edit.enforce_2fa.help</source>
        <target>If this option is enabled, every direct member of this group, has to configure at least one second-factor for authentication. Recommended for administrative groups with much permissions.</target>
      </segment>
    </unit>
    <unit id="i7QKlzx" name="selectpicker.empty">
      <segment>
        <source>selectpicker.empty</source>
        <target>Nothing selected</target>
      </segment>
    </unit>
    <unit id="TPI_1p0" name="selectpicker.nothing_selected">
      <segment>
        <source>selectpicker.nothing_selected</source>
        <target>Nothing selected</target>
      </segment>
    </unit>
    <unit id="D6I2Q6C" name="entity.delete.must_not_contain_parts">
      <segment>
        <source>entity.delete.must_not_contain_parts</source>
        <target>Element "%PATH%" still contains parts! You have to move the parts, to be able to delete this element.</target>
      </segment>
    </unit>
    <unit id="hu8Y98Q" name="entity.delete.must_not_contain_attachments">
      <segment>
        <source>entity.delete.must_not_contain_attachments</source>
        <target>Attachment type still contains attachments. Change their type, to be able to delete this attachment type.</target>
      </segment>
    </unit>
    <unit id="OewVQB8" name="entity.delete.must_not_contain_prices">
      <segment>
        <source>entity.delete.must_not_contain_prices</source>
        <target>Currency still contains pricedetails. You have to change their currency to be able to delete this element.</target>
      </segment>
    </unit>
    <unit id="L93n2S_" name="entity.delete.must_not_contain_users">
      <segment>
        <source>entity.delete.must_not_contain_users</source>
        <target>Users still uses this group! Change their group, to be able to delete this group.</target>
      </segment>
    </unit>
    <unit id="72lMzIQ" name="part.table.edit">
      <segment>
        <source>part.table.edit</source>
        <target>Edit</target>
      </segment>
    </unit>
    <unit id="AGwzXa0" name="part.table.edit.title">
      <segment>
        <source>part.table.edit.title</source>
        <target>Edit part</target>
      </segment>
    </unit>
    <unit id="uAVyHXQ" name="part_list.action.action.title">
      <segment>
        <source>part_list.action.action.title</source>
        <target>Select action</target>
      </segment>
    </unit>
    <unit id="bAPfHqL" name="part_list.action.action.group.favorite">
      <segment>
        <source>part_list.action.action.group.favorite</source>
        <target>Favorite status</target>
      </segment>
    </unit>
    <unit id="P5wWUv3" name="part_list.action.action.favorite">
      <segment>
        <source>part_list.action.action.favorite</source>
        <target>Favorite</target>
      </segment>
    </unit>
    <unit id="sfOQX5T" name="part_list.action.action.unfavorite">
      <segment>
        <source>part_list.action.action.unfavorite</source>
        <target>Unfavorite</target>
      </segment>
    </unit>
    <unit id="xJa8HMi" name="part_list.action.action.group.change_field">
      <segment>
        <source>part_list.action.action.group.change_field</source>
        <target>Change field</target>
      </segment>
    </unit>
    <unit id="vzWZTcS" name="part_list.action.action.change_category">
      <segment>
        <source>part_list.action.action.change_category</source>
        <target>Change category</target>
      </segment>
    </unit>
    <unit id="o0usAp." name="part_list.action.action.change_footprint">
      <segment>
        <source>part_list.action.action.change_footprint</source>
        <target>Change footprint</target>
      </segment>
    </unit>
    <unit id="5KmoqAw" name="part_list.action.action.change_manufacturer">
      <segment>
        <source>part_list.action.action.change_manufacturer</source>
        <target>Change manufacturer</target>
      </segment>
    </unit>
    <unit id="3i7xim8" name="part_list.action.action.change_unit">
      <segment>
        <source>part_list.action.action.change_unit</source>
        <target>Change part unit</target>
      </segment>
    </unit>
    <unit id="CjaC2GZ" name="part_list.action.action.delete">
      <segment>
        <source>part_list.action.action.delete</source>
        <target>Delete</target>
      </segment>
    </unit>
    <unit id="TdvpOc5" name="part_list.action.submit">
      <segment>
        <source>part_list.action.submit</source>
        <target>Submit</target>
      </segment>
    </unit>
    <unit id="qKDo_nI" name="part_list.action.part_count">
      <segment>
        <source>part_list.action.part_count</source>
        <target>%count% parts selected!</target>
      </segment>
    </unit>
    <unit id="ssOogP5" name="company.edit.quick.website">
      <segment>
        <source>company.edit.quick.website</source>
        <target>Open website</target>
      </segment>
    </unit>
    <unit id="5hU5mZK" name="company.edit.quick.email">
      <segment>
        <source>company.edit.quick.email</source>
        <target>Send email</target>
      </segment>
    </unit>
    <unit id="cVAsYfX" name="company.edit.quick.phone">
      <segment>
        <source>company.edit.quick.phone</source>
        <target>Call phone</target>
      </segment>
    </unit>
    <unit id="6YTFx7Y" name="company.edit.quick.fax">
      <segment>
        <source>company.edit.quick.fax</source>
        <target>Send fax</target>
      </segment>
    </unit>
    <unit id="PKJDzwq" name="company.fax_number.placeholder">
      <segment>
        <source>company.fax_number.placeholder</source>
        <target>e.g. +49 1234 567890</target>
      </segment>
    </unit>
    <unit id="tB_XJLr" name="part.edit.save_and_clone">
      <segment>
        <source>part.edit.save_and_clone</source>
        <target>Save and clone</target>
      </segment>
    </unit>
    <unit id="zpqGCO8" name="validator.file_ext_not_allowed">
      <segment>
        <source>validator.file_ext_not_allowed</source>
        <target>File extension not allowed for this attachment type.</target>
      </segment>
    </unit>
    <unit id="Wqa3lsL" name="tools.reel_calc.title">
      <segment>
        <source>tools.reel_calc.title</source>
        <target>SMD Reel calculator</target>
      </segment>
    </unit>
    <unit id="mdO7lU4" name="tools.reel_calc.inner_dia">
      <segment>
        <source>tools.reel_calc.inner_dia</source>
        <target>Inner diameter</target>
      </segment>
    </unit>
    <unit id="y9vRCcc" name="tools.reel_calc.outer_dia">
      <segment>
        <source>tools.reel_calc.outer_dia</source>
        <target>Outer diameter</target>
      </segment>
    </unit>
    <unit id="BjeRVFq" name="tools.reel_calc.tape_thick">
      <segment>
        <source>tools.reel_calc.tape_thick</source>
        <target>Tape thickness</target>
      </segment>
    </unit>
    <unit id="ip4Wa3T" name="tools.reel_calc.part_distance">
      <segment>
        <source>tools.reel_calc.part_distance</source>
        <target>Part distance</target>
      </segment>
    </unit>
    <unit id="Ysn3sXm" name="tools.reel_calc.update">
      <segment>
        <source>tools.reel_calc.update</source>
        <target>Update</target>
      </segment>
    </unit>
    <unit id="epp3lk7" name="tools.reel_calc.parts_per_meter">
      <segment>
        <source>tools.reel_calc.parts_per_meter</source>
        <target>Parts per meter</target>
      </segment>
    </unit>
    <unit id="3R0ANJW" name="tools.reel_calc.result_length">
      <segment>
        <source>tools.reel_calc.result_length</source>
        <target>Tape length</target>
      </segment>
    </unit>
    <unit id="SvtCM.I" name="tools.reel_calc.result_amount">
      <segment>
        <source>tools.reel_calc.result_amount</source>
        <target>Approx. parts count</target>
      </segment>
    </unit>
    <unit id="wwAQjbO" name="tools.reel_calc.outer_greater_inner_error">
      <segment>
        <source>tools.reel_calc.outer_greater_inner_error</source>
        <target>Error: Outer diameter must be greater than inner diameter!</target>
      </segment>
    </unit>
    <unit id="t3mMhMS" name="tools.reel_calc.missing_values.error">
      <segment>
        <source>tools.reel_calc.missing_values.error</source>
        <target>Please fill in all values!</target>
      </segment>
    </unit>
    <unit id="k.OEkUU" name="tools.reel_calc.load_preset">
      <segment>
        <source>tools.reel_calc.load_preset</source>
        <target>Load preset</target>
      </segment>
    </unit>
    <unit id="xIL4yg1" name="tools.reel_calc.explanation">
      <segment>
        <source>tools.reel_calc.explanation</source>
        <target>This calculator gives you an estimation, how many parts are remaining on an SMD reel. Measure the noted the dimensions on the reel (or use some of the presets) and click "Update" to get an result.</target>
      </segment>
    </unit>
    <unit id="E1xAigo" name="perm.tools.reel_calculator">
      <segment>
        <source>perm.tools.reel_calculator</source>
        <target>SMD Reel calculator</target>
      </segment>
    </unit>
    <unit id="Q_6JPEr" name="tree.tools.tools.reel_calculator">
      <segment>
        <source>tree.tools.tools.reel_calculator</source>
        <target>SMD Reel calculator</target>
      </segment>
    </unit>
    <unit id="7FpEp24" name="user.pw_change_needed.flash">
      <segment>
        <source>user.pw_change_needed.flash</source>
        <target>Your password needs to be changed! Please set a new password.</target>
      </segment>
    </unit>
    <unit id="uEMvuw8" name="tree.root_node.text">
      <segment>
        <source>tree.root_node.text</source>
        <target>Root node</target>
      </segment>
    </unit>
    <unit id="EieqscF" name="part_list.action.select_null">
      <segment>
        <source>part_list.action.select_null</source>
        <target>Empty element</target>
      </segment>
    </unit>
    <unit id="4IH1qgL" name="part_list.action.delete-title">
      <segment>
        <source>part_list.action.delete-title</source>
        <target>Do you really want to delete these parts?</target>
      </segment>
    </unit>
    <unit id="te3YmqA" name="part_list.action.delete-message">
      <segment>
        <source>part_list.action.delete-message</source>
        <target>These parts and any associated information (like attachments, price information, etc.) will be deleted. This can not be undone!</target>
      </segment>
    </unit>
    <unit id="xd6OiPE" name="part.table.actions.success">
      <segment>
        <source>part.table.actions.success</source>
        <target>Actions finished successfully.</target>
      </segment>
    </unit>
    <unit id="_3l6FO_" name="attachment.edit.delete.confirm">
      <segment>
        <source>attachment.edit.delete.confirm</source>
        <target>Do you really want to delete this attachment?</target>
      </segment>
    </unit>
    <unit id="JtGEdQP" name="filter.text_constraint.value.operator.EQ">
      <segment>
        <source>filter.text_constraint.value.operator.EQ</source>
        <target>Is</target>
      </segment>
    </unit>
    <unit id="9RAGNGw" name="filter.text_constraint.value.operator.NEQ">
      <segment>
        <source>filter.text_constraint.value.operator.NEQ</source>
        <target>Is not</target>
      </segment>
    </unit>
    <unit id="N1AQsNF" name="filter.text_constraint.value.operator.STARTS">
      <segment>
        <source>filter.text_constraint.value.operator.STARTS</source>
        <target>Starts with</target>
      </segment>
    </unit>
    <unit id="3Rr21xj" name="filter.text_constraint.value.operator.CONTAINS">
      <segment>
        <source>filter.text_constraint.value.operator.CONTAINS</source>
        <target>Contains</target>
      </segment>
    </unit>
    <unit id="S_U21kw" name="filter.text_constraint.value.operator.ENDS">
      <segment>
        <source>filter.text_constraint.value.operator.ENDS</source>
        <target>Ends with</target>
      </segment>
    </unit>
    <unit id="l2ojG4Z" name="filter.text_constraint.value.operator.LIKE">
      <segment>
        <source>filter.text_constraint.value.operator.LIKE</source>
        <target>LIKE pattern</target>
      </segment>
    </unit>
    <unit id="hAcin33" name="filter.text_constraint.value.operator.REGEX">
      <segment>
        <source>filter.text_constraint.value.operator.REGEX</source>
        <target>Regular expression</target>
      </segment>
    </unit>
    <unit id="hWtqvI3" name="filter.number_constraint.value.operator.BETWEEN">
      <segment>
        <source>filter.number_constraint.value.operator.BETWEEN</source>
        <target>Between</target>
      </segment>
    </unit>
    <unit id="Pho_nY5" name="filter.number_constraint.AND">
      <segment>
        <source>filter.number_constraint.AND</source>
        <target>and</target>
      </segment>
    </unit>
    <unit id="NOmRxFG" name="filter.entity_constraint.operator.EQ">
      <segment>
        <source>filter.entity_constraint.operator.EQ</source>
        <target>Is (excluding children)</target>
      </segment>
    </unit>
    <unit id="7zxBnzb" name="filter.entity_constraint.operator.NEQ">
      <segment>
        <source>filter.entity_constraint.operator.NEQ</source>
        <target>Is not (excluding children)</target>
      </segment>
    </unit>
    <unit id="oX1nk5D" name="filter.entity_constraint.operator.INCLUDING_CHILDREN">
      <segment>
        <source>filter.entity_constraint.operator.INCLUDING_CHILDREN</source>
        <target>Is (including children)</target>
      </segment>
    </unit>
    <unit id="AS9s6LU" name="filter.entity_constraint.operator.EXCLUDING_CHILDREN">
      <segment>
        <source>filter.entity_constraint.operator.EXCLUDING_CHILDREN</source>
        <target>Is not (excluding children)</target>
      </segment>
    </unit>
    <unit id="7.bq.cZ" name="part.filter.dbId">
      <segment>
        <source>part.filter.dbId</source>
        <target>Database ID</target>
      </segment>
    </unit>
    <unit id="RphtSCZ" name="filter.tags_constraint.operator.ANY">
      <segment>
        <source>filter.tags_constraint.operator.ANY</source>
        <target>Any of the tags</target>
      </segment>
    </unit>
    <unit id="So3q9VW" name="filter.tags_constraint.operator.ALL">
      <segment>
        <source>filter.tags_constraint.operator.ALL</source>
        <target>All of the tags</target>
      </segment>
    </unit>
    <unit id="mqkIc_4" name="filter.tags_constraint.operator.NONE">
      <segment>
        <source>filter.tags_constraint.operator.NONE</source>
        <target>None of the tags</target>
      </segment>
    </unit>
    <unit id="wgXINWq" name="part.filter.lot_count">
      <segment>
        <source>part.filter.lot_count</source>
        <target>Number of lots</target>
      </segment>
    </unit>
    <unit id="tjfJAIq" name="part.filter.attachments_count">
      <segment>
        <source>part.filter.attachments_count</source>
        <target>Number of attachments</target>
      </segment>
    </unit>
    <unit id="6Bt9ZhB" name="part.filter.orderdetails_count">
      <segment>
        <source>part.filter.orderdetails_count</source>
        <target>Number of orderdetails</target>
      </segment>
    </unit>
    <unit id="QnS490v" name="part.filter.lotExpirationDate">
      <segment>
        <source>part.filter.lotExpirationDate</source>
        <target>Lot expiration date</target>
      </segment>
    </unit>
    <unit id="fIZmzas" name="part.filter.lotNeedsRefill">
      <segment>
        <source>part.filter.lotNeedsRefill</source>
        <target>Any lot needs refill</target>
      </segment>
    </unit>
    <unit id="_ERegGt" name="part.filter.lotUnknwonAmount">
      <segment>
        <source>part.filter.lotUnknwonAmount</source>
        <target>Any lot has unknown amount</target>
      </segment>
    </unit>
    <unit id="lRKoTj_" name="part.filter.attachmentName">
      <segment>
        <source>part.filter.attachmentName</source>
        <target>Attachment name</target>
      </segment>
    </unit>
    <unit id=".gg9fsx" name="filter.choice_constraint.operator.ANY">
      <segment>
        <source>filter.choice_constraint.operator.ANY</source>
        <target>Any of</target>
      </segment>
    </unit>
    <unit id="dbzWAHM" name="filter.choice_constraint.operator.NONE">
      <segment>
        <source>filter.choice_constraint.operator.NONE</source>
        <target>None of</target>
      </segment>
    </unit>
    <unit id="ZnYcxRf" name="part.filter.amount_sum">
      <segment>
        <source>part.filter.amount_sum</source>
        <target>Total amount</target>
      </segment>
    </unit>
    <unit id="FGuEete" name="filter.submit">
      <segment>
        <source>filter.submit</source>
        <target>Update</target>
      </segment>
    </unit>
    <unit id="4jJXUNM" name="filter.discard">
      <segment>
        <source>filter.discard</source>
        <target>Discard changes</target>
      </segment>
    </unit>
    <unit id="uVrP0no" name="filter.clear_filters">
      <segment>
        <source>filter.clear_filters</source>
        <target>Clear all filters</target>
      </segment>
    </unit>
    <unit id="Rd0n9wc" name="filter.title">
      <segment>
        <source>filter.title</source>
        <target>Filter</target>
      </segment>
    </unit>
    <unit id="kTizqBM" name="filter.parameter_value_constraint.operator.=">
      <segment>
        <source>filter.parameter_value_constraint.operator.=</source>
        <target>Typ. Value =</target>
      </segment>
    </unit>
    <unit id="2Nf2h2a" name="filter.parameter_value_constraint.operator.!=">
      <segment>
        <source>filter.parameter_value_constraint.operator.!=</source>
        <target>Typ. Value !=</target>
      </segment>
    </unit>
    <unit id="0fmepxx" name="filter.parameter_value_constraint.operator.&lt;">
      <segment>
        <source>filter.parameter_value_constraint.operator.&lt;</source>
        <target><![CDATA[Typ. Value <]]></target>
      </segment>
    </unit>
    <unit id="ubkcT6U" name="filter.parameter_value_constraint.operator.&gt;">
      <segment>
        <source>filter.parameter_value_constraint.operator.&gt;</source>
        <target><![CDATA[Typ. Value >]]></target>
      </segment>
    </unit>
    <unit id="O4x0opb" name="filter.parameter_value_constraint.operator.&lt;=">
      <segment>
        <source>filter.parameter_value_constraint.operator.&lt;=</source>
        <target><![CDATA[Typ. Value <=]]></target>
      </segment>
    </unit>
    <unit id="ituiTs9" name="filter.parameter_value_constraint.operator.&gt;=">
      <segment>
        <source>filter.parameter_value_constraint.operator.&gt;=</source>
        <target><![CDATA[Typ. Value >=]]></target>
      </segment>
    </unit>
    <unit id="Y8B3A9X" name="filter.parameter_value_constraint.operator.BETWEEN">
      <segment>
        <source>filter.parameter_value_constraint.operator.BETWEEN</source>
        <target>Typ. Value is between</target>
      </segment>
    </unit>
    <unit id="FqUoIEy" name="filter.parameter_value_constraint.operator.IN_RANGE">
      <segment>
        <source>filter.parameter_value_constraint.operator.IN_RANGE</source>
        <target>In Value range</target>
      </segment>
    </unit>
    <unit id="v_1AWPE" name="filter.parameter_value_constraint.operator.NOT_IN_RANGE">
      <segment>
        <source>filter.parameter_value_constraint.operator.NOT_IN_RANGE</source>
        <target>Not in Value range</target>
      </segment>
    </unit>
    <unit id="X4hI3kL" name="filter.parameter_value_constraint.operator.GREATER_THAN_RANGE">
      <segment>
        <source>filter.parameter_value_constraint.operator.GREATER_THAN_RANGE</source>
        <target>Greater than Value range</target>
      </segment>
    </unit>
    <unit id="yQO92R2" name="filter.parameter_value_constraint.operator.GREATER_EQUAL_RANGE">
      <segment>
        <source>filter.parameter_value_constraint.operator.GREATER_EQUAL_RANGE</source>
        <target>Greater equal than Value range</target>
      </segment>
    </unit>
    <unit id="h8zJtL5" name="filter.parameter_value_constraint.operator.LESS_THAN_RANGE">
      <segment>
        <source>filter.parameter_value_constraint.operator.LESS_THAN_RANGE</source>
        <target>Less than Value range</target>
      </segment>
    </unit>
    <unit id="sxSjUOg" name="filter.parameter_value_constraint.operator.LESS_EQUAL_RANGE">
      <segment>
        <source>filter.parameter_value_constraint.operator.LESS_EQUAL_RANGE</source>
        <target>Less equal than Value range</target>
      </segment>
    </unit>
    <unit id="fqRL5fp" name="filter.parameter_value_constraint.operator.RANGE_IN_RANGE">
      <segment>
        <source>filter.parameter_value_constraint.operator.RANGE_IN_RANGE</source>
        <target>Range is completly in Value range</target>
      </segment>
    </unit>
    <unit id="PJgHP5E" name="filter.parameter_value_constraint.operator.RANGE_INTERSECT_RANGE">
      <segment>
        <source>filter.parameter_value_constraint.operator.RANGE_INTERSECT_RANGE</source>
        <target>Range intersects Value range</target>
      </segment>
    </unit>
    <unit id="5Svrc5E" name="filter.text_constraint.value">
      <segment>
        <source>filter.text_constraint.value</source>
        <target>No value set</target>
      </segment>
    </unit>
    <unit id="EIwFuHJ" name="filter.number_constraint.value1">
      <segment>
        <source>filter.number_constraint.value1</source>
        <target>No value set</target>
      </segment>
    </unit>
    <unit id="nb9L_bM" name="filter.number_constraint.value2">
      <segment>
        <source>filter.number_constraint.value2</source>
        <target>Maximum value</target>
      </segment>
    </unit>
    <unit id="Chr6I.s" name="filter.datetime_constraint.value1">
      <segment>
        <source>filter.datetime_constraint.value1</source>
        <target>No datetime set</target>
      </segment>
    </unit>
    <unit id="OX2SbVT" name="filter.datetime_constraint.value2">
      <segment>
        <source>filter.datetime_constraint.value2</source>
        <target>Maximum datetime</target>
      </segment>
    </unit>
    <unit id="HsxzALM" name="filter.constraint.add">
      <segment>
        <source>filter.constraint.add</source>
        <target>Add constraint</target>
      </segment>
    </unit>
    <unit id=".CuxL5L" name="part.filter.parameters_count">
      <segment>
        <source>part.filter.parameters_count</source>
        <target>Number of parameters</target>
      </segment>
    </unit>
    <unit id="Dn0SKIi" name="part.filter.lotDescription">
      <segment>
        <source>part.filter.lotDescription</source>
        <target>Lot description</target>
      </segment>
    </unit>
    <unit id="W1rWF5g" name="parts_list.search.searching_for">
      <segment>
        <source>parts_list.search.searching_for</source>
        <target><![CDATA[Searching parts with keyword <b>%keyword%</b>]]></target>
      </segment>
    </unit>
    <unit id="lkQ2zTi" name="parts_list.search_options.caption">
      <segment>
        <source>parts_list.search_options.caption</source>
        <target>Enabled search options</target>
      </segment>
    </unit>
    <unit id="biszSr8" name="attachment.table.element_type">
      <segment>
        <source>attachment.table.element_type</source>
        <target>Associated element type</target>
      </segment>
    </unit>
    <unit id="nUZamS5" name="log.level.debug">
      <segment>
        <source>log.level.debug</source>
        <target>Debug</target>
      </segment>
    </unit>
    <unit id="ZPxm2Ee" name="log.level.info">
      <segment>
        <source>log.level.info</source>
        <target>Info</target>
      </segment>
    </unit>
    <unit id="NVXjDhG" name="log.level.notice">
      <segment>
        <source>log.level.notice</source>
        <target>Notice</target>
      </segment>
    </unit>
    <unit id="9ObjWuR" name="log.level.warning">
      <segment>
        <source>log.level.warning</source>
        <target>Warning</target>
      </segment>
    </unit>
    <unit id="WxMwuLP" name="log.level.error">
      <segment>
        <source>log.level.error</source>
        <target>Error</target>
      </segment>
    </unit>
    <unit id="idch78J" name="log.level.critical">
      <segment>
        <source>log.level.critical</source>
        <target>Critical</target>
      </segment>
    </unit>
    <unit id="jehoQTd" name="log.level.alert">
      <segment>
        <source>log.level.alert</source>
        <target>Alert</target>
      </segment>
    </unit>
    <unit id="XvKEDM0" name="log.level.emergency">
      <segment>
        <source>log.level.emergency</source>
        <target>Emergency</target>
      </segment>
    </unit>
    <unit id="sEvRe10" name="log.type.security">
      <segment>
        <source>log.type.security</source>
        <target>Security related event</target>
      </segment>
    </unit>
    <unit id="gJDmvym" name="log.type.instock_changed">
      <segment>
        <source>log.type.instock_changed</source>
        <target>[LEGACY] Instock changed</target>
      </segment>
    </unit>
    <unit id="lJZCHHM" name="log.target_id">
      <segment>
        <source>log.target_id</source>
        <target>Target element ID</target>
      </segment>
    </unit>
    <unit id="dU7EyhM" name="entity.info.parts_count_recursive">
      <segment state="translated">
        <source>entity.info.parts_count_recursive</source>
        <target>Number of parts with this element or its subelements</target>
      </segment>
    </unit>
    <unit id="_hKlKv." name="tools.server_infos.title">
      <segment state="translated">
        <source>tools.server_infos.title</source>
        <target>Server Infos</target>
      </segment>
    </unit>
    <unit id="NvclBUL" name="permission.preset.read_only">
      <segment state="translated">
        <source>permission.preset.read_only</source>
        <target>Read-Only</target>
      </segment>
    </unit>
    <unit id="HD3j3BW" name="permission.preset.read_only.desc">
      <segment state="translated">
        <source>permission.preset.read_only.desc</source>
        <target>Only allow read operations on data</target>
      </segment>
    </unit>
    <unit id="Ge20aJg" name="permission.preset.all_inherit">
      <segment state="translated">
        <source>permission.preset.all_inherit</source>
        <target>Inherit all</target>
      </segment>
    </unit>
    <unit id="DJpsLcr" name="permission.preset.all_inherit.desc">
      <segment state="translated">
        <source>permission.preset.all_inherit.desc</source>
        <target>Set all permissions to Inherit</target>
      </segment>
    </unit>
    <unit id="lzjvvzm" name="permission.preset.all_forbid">
      <segment state="translated">
        <source>permission.preset.all_forbid</source>
        <target>Forbid all</target>
      </segment>
    </unit>
    <unit id="QqQDTyH" name="permission.preset.all_forbid.desc">
      <segment state="translated">
        <source>permission.preset.all_forbid.desc</source>
        <target>Set all permissions to Forbid</target>
      </segment>
    </unit>
    <unit id="DV2fh6l" name="permission.preset.all_allow">
      <segment state="translated">
        <source>permission.preset.all_allow</source>
        <target>Allow all</target>
      </segment>
    </unit>
    <unit id="_m.Pbza" name="permission.preset.all_allow.desc">
      <segment state="translated">
        <source>permission.preset.all_allow.desc</source>
        <target>Set all permissions to allow</target>
      </segment>
    </unit>
    <unit id="VIDdo5K" name="perm.server_infos">
      <segment state="translated">
        <source>perm.server_infos</source>
        <target>Server infos</target>
      </segment>
    </unit>
    <unit id="d6SOlzR" name="permission.preset.editor">
      <segment state="translated">
        <source>permission.preset.editor</source>
        <target>Editor</target>
      </segment>
    </unit>
    <unit id="8KYl_wh" name="permission.preset.editor.desc">
      <segment state="translated">
        <source>permission.preset.editor.desc</source>
        <target>Allow to change parts and data structures</target>
      </segment>
    </unit>
    <unit id="dYudjp." name="permission.preset.admin">
      <segment state="translated">
        <source>permission.preset.admin</source>
        <target>Admin</target>
      </segment>
    </unit>
    <unit id="0o2M0uj" name="permission.preset.admin.desc">
      <segment state="translated">
        <source>permission.preset.admin.desc</source>
        <target>Allow administrative actions</target>
      </segment>
    </unit>
    <unit id="SnAIVQf" name="permission.preset.button">
      <segment state="translated">
        <source>permission.preset.button</source>
        <target>Apply preset</target>
      </segment>
    </unit>
    <unit id="6q4uHDx" name="perm.attachments.show_private">
      <segment state="translated">
        <source>perm.attachments.show_private</source>
        <target>Show private attachments</target>
      </segment>
    </unit>
    <unit id="NL9t5hy" name="perm.attachments.list_attachments">
      <segment state="translated">
        <source>perm.attachments.list_attachments</source>
        <target>Show list of all attachments</target>
      </segment>
    </unit>
    <unit id="PYh9dNP" name="user.edit.permission_success">
      <segment state="translated">
        <source>user.edit.permission_success</source>
        <target>Permission preset applied successfully. Check if the new permissions fit your needs.</target>
      </segment>
    </unit>
    <unit id="cP8VNKS" name="perm.group.data">
      <segment state="translated">
        <source>perm.group.data</source>
        <target>Data</target>
      </segment>
    </unit>
    <unit id="AAoGo_X" name="part_list.action.action.group.needs_review">
      <segment state="translated">
        <source>part_list.action.action.group.needs_review</source>
        <target>Needs Review</target>
      </segment>
    </unit>
    <unit id="hcvOTrH" name="part_list.action.action.set_needs_review">
      <segment state="translated">
        <source>part_list.action.action.set_needs_review</source>
        <target>Set Needs Review Status</target>
      </segment>
    </unit>
    <unit id="E1AQubV" name="part_list.action.action.unset_needs_review">
      <segment state="translated">
        <source>part_list.action.action.unset_needs_review</source>
        <target>Unset Needs Review Status</target>
      </segment>
    </unit>
    <unit id="DNEEkTy" name="part.edit.ipn">
      <segment state="translated">
        <source>part.edit.ipn</source>
        <target>Internal Part Number (IPN)</target>
      </segment>
    </unit>
    <unit id="bT6yxOA" name="part.ipn.not_defined">
      <segment state="translated">
        <source>part.ipn.not_defined</source>
        <target>Not defined</target>
      </segment>
    </unit>
    <unit id="SHo2Ejq" name="part.table.ipn">
      <segment state="translated">
        <source>part.table.ipn</source>
        <target>IPN</target>
      </segment>
    </unit>
    <unit id="1HcqCmo" name="currency.edit.update_rate">
      <segment state="translated">
        <source>currency.edit.update_rate</source>
        <target>Retrieve exchange rate</target>
      </segment>
    </unit>
    <unit id="jSf6Wmz" name="currency.edit.exchange_rate_update.unsupported_currency">
      <segment state="translated">
        <source>currency.edit.exchange_rate_update.unsupported_currency</source>
        <target>The currency is unsupported by the exchange rate provider. Check your exchange rate provider configuration.</target>
      </segment>
    </unit>
    <unit id="D481NZD" name="currency.edit.exchange_rate_update.generic_error">
      <segment state="translated">
        <source>currency.edit.exchange_rate_update.generic_error</source>
        <target>Unable to retrieve the exchange rate. Check your exchange rate provider configuration.</target>
      </segment>
    </unit>
    <unit id="E_M7mZ5" name="currency.edit.exchange_rate_updated.success">
      <segment state="translated">
        <source>currency.edit.exchange_rate_updated.success</source>
        <target>Retrieved the exchange rate successfully.</target>
      </segment>
    </unit>
    <unit id="HbPND5j" name="project.bom.quantity">
      <segment>
        <source>project.bom.quantity</source>
        <target>BOM Qty.</target>
      </segment>
    </unit>
    <unit id="gqYIO6x" name="project.bom.mountnames">
      <segment>
        <source>project.bom.mountnames</source>
        <target>Mount names</target>
      </segment>
    </unit>
    <unit id="29QITRx" name="project.bom.name">
      <segment>
        <source>project.bom.name</source>
        <target>Name</target>
      </segment>
    </unit>
    <unit id="PucC1gg" name="project.bom.comment">
      <segment>
        <source>project.bom.comment</source>
        <target>Notes</target>
      </segment>
    </unit>
    <unit id="fR.vNpd" name="project.bom.part">
      <segment>
        <source>project.bom.part</source>
        <target>Part</target>
      </segment>
    </unit>
    <unit id="apnWXEq" name="project.bom.add_entry">
      <segment>
        <source>project.bom.add_entry</source>
        <target>Add entry</target>
      </segment>
    </unit>
    <unit id="gwloIYB" name="part_list.action.group.projects">
      <segment>
        <source>part_list.action.group.projects</source>
        <target>Projects</target>
      </segment>
    </unit>
    <unit id="QDvlT74" name="part_list.action.projects.add_to_project">
      <segment>
        <source>part_list.action.projects.add_to_project</source>
        <target>Add parts to project</target>
      </segment>
    </unit>
    <unit id="ZVrMX6T" name="project.bom.delete.confirm">
      <segment>
        <source>project.bom.delete.confirm</source>
        <target>Do you really want to delete this BOM entry?</target>
      </segment>
    </unit>
    <unit id="T_wVWg_" name="project.add_parts_to_project">
      <segment>
        <source>project.add_parts_to_project</source>
        <target>Add parts to project BOM</target>
      </segment>
    </unit>
    <unit id="02xC690" name="part.info.add_part_to_project">
      <segment>
        <source>part.info.add_part_to_project</source>
        <target>Add this part to a project</target>
      </segment>
    </unit>
    <unit id="OLIZm7S" name="project_bom_entry.label">
      <segment>
        <source>project_bom_entry.label</source>
        <target>BOM entry</target>
      </segment>
    </unit>
    <unit id="HYlztPH" name="project.edit.status">
      <segment>
        <source>project.edit.status</source>
        <target>Project status</target>
      </segment>
    </unit>
    <unit id="g63LZsn" name="project.status.draft">
      <segment>
        <source>project.status.draft</source>
        <target>Draft</target>
      </segment>
    </unit>
    <unit id="agiQw0z" name="project.status.planning">
      <segment>
        <source>project.status.planning</source>
        <target>Planning</target>
      </segment>
    </unit>
    <unit id="8eTvW1x" name="project.status.in_production">
      <segment>
        <source>project.status.in_production</source>
        <target>In production</target>
      </segment>
    </unit>
    <unit id="xtDIXe_" name="project.status.finished">
      <segment>
        <source>project.status.finished</source>
        <target>Finished</target>
      </segment>
    </unit>
    <unit id="wpp2047" name="project.status.archived">
      <segment>
        <source>project.status.archived</source>
        <target>Archived</target>
      </segment>
    </unit>
    <unit id="jcf.5wX" name="part.new_build_part.error.build_part_already_exists">
      <segment>
        <source>part.new_build_part.error.build_part_already_exists</source>
        <target>The project already has an build part!</target>
      </segment>
    </unit>
    <unit id="usGnetL" name="project.edit.associated_build_part">
      <segment>
        <source>project.edit.associated_build_part</source>
        <target>Associated builds part</target>
      </segment>
    </unit>
    <unit id="xXpskqU" name="project.edit.associated_build_part.add">
      <segment>
        <source>project.edit.associated_build_part.add</source>
        <target>Add builds part</target>
      </segment>
    </unit>
    <unit id="5rnE1fK" name="project.edit.associated_build.hint">
      <segment>
        <source>project.edit.associated_build.hint</source>
        <target>This part represents the builds of this project, which are stored somewhere.</target>
      </segment>
    </unit>
    <unit id="Ze.0yTx" name="part.info.projectBuildPart.hint">
      <segment>
        <source>part.info.projectBuildPart.hint</source>
        <target>This part represents the builds of the following project and is associated with it</target>
      </segment>
    </unit>
    <unit id="coJxmoK" name="part.is_build_part">
      <segment>
        <source>part.is_build_part</source>
        <target>Is project builds part</target>
      </segment>
    </unit>
    <unit id="YiFf2jl" name="project.info.title">
      <segment>
        <source>project.info.title</source>
        <target>Project info</target>
      </segment>
    </unit>
    <unit id="Y7z_Lil" name="project.info.bom_entries_count">
      <segment>
        <source>project.info.bom_entries_count</source>
        <target>BOM entries</target>
      </segment>
    </unit>
    <unit id="jdkve2C" name="project.info.sub_projects_count">
      <segment>
        <source>project.info.sub_projects_count</source>
        <target>Subprojects</target>
      </segment>
    </unit>
    <unit id="keeSexh" name="project.info.bom_add_parts">
      <segment>
        <source>project.info.bom_add_parts</source>
        <target>Add BOM entries</target>
      </segment>
    </unit>
    <unit id="sgaRuly" name="project.info.info.label">
      <segment>
        <source>project.info.info.label</source>
        <target>Info</target>
      </segment>
    </unit>
    <unit id="vaFaY8r" name="project.info.sub_projects.label">
      <segment>
        <source>project.info.sub_projects.label</source>
        <target>Subprojects</target>
      </segment>
    </unit>
    <unit id="CTIbEF6" name="project.bom.price">
      <segment>
        <source>project.bom.price</source>
        <target>Price</target>
      </segment>
    </unit>
    <unit id="hO.xnng" name="part.info.withdraw_modal.title.withdraw">
      <segment>
        <source>part.info.withdraw_modal.title.withdraw</source>
        <target>Withdraw parts from lot</target>
      </segment>
    </unit>
    <unit id="ci6FaUj" name="part.info.withdraw_modal.title.add">
      <segment>
        <source>part.info.withdraw_modal.title.add</source>
        <target>Add parts to lot</target>
      </segment>
    </unit>
    <unit id="kGal3M_" name="part.info.withdraw_modal.title.move">
      <segment>
        <source>part.info.withdraw_modal.title.move</source>
        <target>Move parts from lot to another lot</target>
      </segment>
    </unit>
    <unit id="zxFeQRY" name="part.info.withdraw_modal.amount">
      <segment>
        <source>part.info.withdraw_modal.amount</source>
        <target>Amount</target>
      </segment>
    </unit>
    <unit id="iblpgc7" name="part.info.withdraw_modal.move_to">
      <segment>
        <source>part.info.withdraw_modal.move_to</source>
        <target>Move to</target>
      </segment>
    </unit>
    <unit id="pYCfHzw" name="part.info.withdraw_modal.comment">
      <segment>
        <source>part.info.withdraw_modal.comment</source>
        <target>Comment</target>
      </segment>
    </unit>
    <unit id="ARNLGgz" name="part.info.withdraw_modal.comment.hint">
      <segment>
        <source>part.info.withdraw_modal.comment.hint</source>
        <target>You can set a comment here describing why you are doing this operation (e.g. for what you need the parts). This info will be saved in the log.</target>
      </segment>
    </unit>
    <unit id="Sumeg5G" name="modal.close">
      <segment>
        <source>modal.close</source>
        <target>Close</target>
      </segment>
    </unit>
    <unit id="sye5gxs" name="modal.submit">
      <segment>
        <source>modal.submit</source>
        <target>Submit</target>
      </segment>
    </unit>
    <unit id="jl7xM1O" name="part.withdraw.success">
      <segment>
        <source>part.withdraw.success</source>
        <target>Added/Moved/Withdrawn parts successfully.</target>
      </segment>
    </unit>
    <unit id="oghrs8X" name="perm.parts_stock">
      <segment>
        <source>perm.parts_stock</source>
        <target>Parts Stock</target>
      </segment>
    </unit>
    <unit id="YjbdSVx" name="perm.parts_stock.withdraw">
      <segment>
        <source>perm.parts_stock.withdraw</source>
        <target>Withdraw parts from stock</target>
      </segment>
    </unit>
    <unit id="P4saY9b" name="perm.parts_stock.add">
      <segment>
        <source>perm.parts_stock.add</source>
        <target>Add parts to stock</target>
      </segment>
    </unit>
    <unit id="JR4LXfJ" name="perm.parts_stock.move">
      <segment>
        <source>perm.parts_stock.move</source>
        <target>Move parts between lots</target>
      </segment>
    </unit>
    <unit id="DQ_FAfi" name="user.permissions_schema_updated">
      <segment>
        <source>user.permissions_schema_updated</source>
        <target>The permission schema of your user were upgraded to the latest version.</target>
      </segment>
    </unit>
    <unit id="OohNh_M" name="log.type.part_stock_changed">
      <segment>
        <source>log.type.part_stock_changed</source>
        <target>Part Stock changed</target>
      </segment>
    </unit>
    <unit id="ZIcw_8V" name="log.part_stock_changed.withdraw">
      <segment>
        <source>log.part_stock_changed.withdraw</source>
        <target>Stock withdrawn</target>
      </segment>
    </unit>
    <unit id="jIm.ZAZ" name="log.part_stock_changed.add">
      <segment>
        <source>log.part_stock_changed.add</source>
        <target>Stock added</target>
      </segment>
    </unit>
    <unit id="Q8itu0n" name="log.part_stock_changed.move">
      <segment>
        <source>log.part_stock_changed.move</source>
        <target>Stock moved</target>
      </segment>
    </unit>
    <unit id="Z_uM8dG" name="log.part_stock_changed.comment">
      <segment>
        <source>log.part_stock_changed.comment</source>
        <target>Comment</target>
      </segment>
    </unit>
    <unit id="vEWZ248" name="log.part_stock_changed.change">
      <segment>
        <source>log.part_stock_changed.change</source>
        <target>Change</target>
      </segment>
    </unit>
    <unit id="8kmtQLq" name="log.part_stock_changed.move_target">
      <segment>
        <source>log.part_stock_changed.move_target</source>
        <target>Move target</target>
      </segment>
    </unit>
    <unit id="e2xzHIo" name="tools.builtin_footprints_viewer.title">
      <segment>
        <source>tools.builtin_footprints_viewer.title</source>
        <target>Builtin footprint image gallery</target>
      </segment>
    </unit>
    <unit id="jtxbmbi" name="tools.builtin_footprints_viewer.hint">
      <segment>
        <source>tools.builtin_footprints_viewer.hint</source>
        <target>This gallery lists all available builtin footprint images. If you want to use them in an attachment, type in the name (or a keyword) in the path field of the attachment and select the image from the dropdown select.</target>
      </segment>
    </unit>
    <unit id="Dw4KG4Y" name="tools.ic_logos.title">
      <segment>
        <source>tools.ic_logos.title</source>
        <target>IC logos</target>
      </segment>
    </unit>
    <unit id="9a9Yu9u" name="part_list.action.group.labels">
      <segment>
        <source>part_list.action.group.labels</source>
        <target>Labels</target>
      </segment>
    </unit>
    <unit id="gaFZMnW" name="part_list.action.projects.generate_label">
      <segment>
        <source>part_list.action.projects.generate_label</source>
        <target>Generate labels (for parts)</target>
      </segment>
    </unit>
    <unit id="cKJeBZl" name="part_list.action.projects.generate_label_lot">
      <segment>
        <source>part_list.action.projects.generate_label_lot</source>
        <target>Generate labels (for part lots)</target>
      </segment>
    </unit>
    <unit id="obOVNB9" name="part_list.action.generate_label.empty">
      <segment>
        <source>part_list.action.generate_label.empty</source>
        <target>Empty label</target>
      </segment>
    </unit>
    <unit id="YddcwVg" name="project.info.builds.label">
      <segment>
        <source>project.info.builds.label</source>
        <target>Build</target>
      </segment>
    </unit>
    <unit id="6uUxHyg" name="project.builds.build_not_possible">
      <segment>
        <source>project.builds.build_not_possible</source>
        <target>Build not possible: Parts not stocked</target>
      </segment>
    </unit>
    <unit id="HY05vl8" name="project.builds.following_bom_entries_miss_instock">
      <segment>
        <source>project.builds.following_bom_entries_miss_instock</source>
        <target>The following parts have not enough stock to build this project at least once:</target>
      </segment>
    </unit>
    <unit id="VHUY79k" name="project.builds.stocked">
      <segment>
        <source>project.builds.stocked</source>
        <target>stocked</target>
      </segment>
    </unit>
    <unit id="mwL3d70" name="project.builds.needed">
      <segment>
        <source>project.builds.needed</source>
        <target>needed</target>
      </segment>
    </unit>
    <unit id="jZKw98F" name="project.builds.build_possible">
      <segment>
        <source>project.builds.build_possible</source>
        <target>Build possible</target>
      </segment>
    </unit>
    <unit id="rRMnoEh" name="project.builds.number_of_builds_possible">
      <segment>
        <source>project.builds.number_of_builds_possible</source>
        <target><![CDATA[You have enough stocked to build <b>%max_builds%</b> builds of this project.]]></target>
      </segment>
    </unit>
    <unit id="fZhqvmk" name="project.builds.check_project_status">
      <segment>
        <source>project.builds.check_project_status</source>
        <target><![CDATA[The current project status is <b>"%project_status%"</b>. You should check if you really want to build the project with this status!]]></target>
      </segment>
    </unit>
    <unit id="57BNIbl" name="project.builds.following_bom_entries_miss_instock_n">
      <segment>
        <source>project.builds.following_bom_entries_miss_instock_n</source>
        <target>You do not have enough parts stocked to build this project %number_of_builds% times. The following parts have missing instock:</target>
      </segment>
    </unit>
    <unit id="dB.JmYm" name="project.build.flash.invalid_input">
      <segment>
        <source>project.build.flash.invalid_input</source>
        <target>Can not build project. Check input!</target>
      </segment>
    </unit>
    <unit id="_sFMgby" name="project.build.required_qty">
      <segment>
        <source>project.build.required_qty</source>
        <target>Required quantity</target>
      </segment>
    </unit>
    <unit id="5gpbL_k" name="project.build.btn_build">
      <segment>
        <source>project.build.btn_build</source>
        <target>Build</target>
      </segment>
    </unit>
    <unit id="AqGFkiA" name="project.build.help">
      <segment>
        <source>project.build.help</source>
        <target>Choose from which part lots the stock to build this project should be taken (and in which amount). Check the checkbox for each BOM Entry, when you are finished withdrawing the parts, or use the top checkbox to check all boxes at once.</target>
      </segment>
    </unit>
    <unit id="rvdUHEn" name="project.build.buildsPartLot.new_lot">
      <segment>
        <source>project.build.buildsPartLot.new_lot</source>
        <target>Create new lot</target>
      </segment>
    </unit>
    <unit id="Kn_jkyo" name="project.build.add_builds_to_builds_part">
      <segment>
        <source>project.build.add_builds_to_builds_part</source>
        <target>Add builds to project builds part</target>
      </segment>
    </unit>
    <unit id="92b1_QD" name="project.build.builds_part_lot">
      <segment>
        <source>project.build.builds_part_lot</source>
        <target>Target lot</target>
      </segment>
    </unit>
    <unit id="pyv0k6b" name="project.builds.number_of_builds">
      <segment>
        <source>project.builds.number_of_builds</source>
        <target>Build amount</target>
      </segment>
    </unit>
    <unit id="RjYY9MA" name="project.builds.no_stocked_builds">
      <segment>
        <source>project.builds.no_stocked_builds</source>
        <target>Number of stocked builds</target>
      </segment>
    </unit>
    <unit id="Mken7uv" name="user.change_avatar.label">
      <segment>
        <source>user.change_avatar.label</source>
        <target>Change profile picture</target>
      </segment>
    </unit>
    <unit id="QFNPD0_" name="user_settings.change_avatar.label">
      <segment>
        <source>user_settings.change_avatar.label</source>
        <target>Change profile picture</target>
      </segment>
    </unit>
    <unit id="GLYVqz2" name="user_settings.remove_avatar.label">
      <segment>
        <source>user_settings.remove_avatar.label</source>
        <target>Remove profile picture</target>
      </segment>
    </unit>
    <unit id="Y1Aes28" name="part.edit.name.category_hint">
      <segment>
        <source>part.edit.name.category_hint</source>
        <target>Hint from category</target>
      </segment>
    </unit>
    <unit id="_vbPEFP" name="category.edit.partname_regex.placeholder">
      <segment>
        <source>category.edit.partname_regex.placeholder</source>
        <target>e.g "/Capacitor \d+ nF/i"</target>
      </segment>
    </unit>
    <unit id="QFgP__5" name="category.edit.partname_regex.help">
      <segment>
        <source>category.edit.partname_regex.help</source>
        <target>A PCRE-compatible regular expression, which a part name have to match.</target>
      </segment>
    </unit>
    <unit id="vr7oZKL" name="entity.select.add_hint">
      <segment>
        <source>entity.select.add_hint</source>
        <target><![CDATA[Use -> to create nested structures, e.g. "Node 1->Node 1.1"]]></target>
      </segment>
    </unit>
    <unit id="_cXCaLo" name="entity.select.group.new_not_added_to_DB">
      <segment>
        <source>entity.select.group.new_not_added_to_DB</source>
        <target>New (not added to DB yet)</target>
      </segment>
    </unit>
    <unit id="i6.vjBW" name="part.edit.save_and_new">
<<<<<<< HEAD
      <segment>
=======
      <segment state="translated">
>>>>>>> f6607965
        <source>part.edit.save_and_new</source>
        <target>Save and create new empty part</target>
      </segment>
    </unit>
    <unit id="q2IWd9b" name="homepage.first_steps.title">
<<<<<<< HEAD
      <segment>
=======
      <segment state="translated">
>>>>>>> f6607965
        <source>homepage.first_steps.title</source>
        <target>First steps</target>
      </segment>
    </unit>
    <unit id="qoK8lss" name="homepage.first_steps.introduction">
<<<<<<< HEAD
      <segment>
        <source>homepage.first_steps.introduction</source>
        <target><![CDATA[Your database is still empty. You might want to read the <a href="%url%">documentation</a> or start to creating the following data structures:]]></target>
      </segment>
    </unit>
    <unit id="8RkT6ZQ" name="homepage.first_steps.create_part">
      <segment>
        <source>homepage.first_steps.create_part</source>
        <target><![CDATA[Or you can directly <a href="%url%">create a new part</a>.]]></target>
      </segment>
    </unit>
    <unit id="mBSlTrA" name="homepage.first_steps.hide_hint">
      <segment>
=======
      <segment state="translated">
        <source>homepage.first_steps.introduction</source>
        <target>Your database is still empty. You might want to read the &lt;a href="%url%"&gt;documentation&lt;/a&gt; or start to creating the following data structures:</target>
      </segment>
    </unit>
    <unit id="8RkT6ZQ" name="homepage.first_steps.create_part">
      <segment state="translated">
        <source>homepage.first_steps.create_part</source>
        <target>Or you can directly &lt;a href="%url%"&gt;create a new part&lt;/a&gt;.</target>
      </segment>
    </unit>
    <unit id="mBSlTrA" name="homepage.first_steps.hide_hint">
      <segment state="translated">
>>>>>>> f6607965
        <source>homepage.first_steps.hide_hint</source>
        <target>This box will hide as soon as you have created your first part.</target>
      </segment>
    </unit>
<<<<<<< HEAD
=======
    <unit id="homepage.forum.text">
      <segment state="translated">
        <source>homepage.forum.text</source>
        <target>For questions about Part-DB use the &lt;a href="%href%" class="link-external" target="_blank"&gt;discussion forum&lt;/a&gt;</target>
      </segment>
    </unit>
>>>>>>> f6607965
  </file>
</xliff><|MERGE_RESOLUTION|>--- conflicted
+++ resolved
@@ -1485,20 +1485,6 @@
         <target>Forum</target>
       </segment>
     </unit>
-<<<<<<< HEAD
-    <unit id="nfBdkzp" name="homepage.forum.text">
-      <notes>
-        <note category="file-source" priority="1">Part-DB1\templates\homepage.html.twig:33</note>
-        <note priority="1">Part-DB1\templates\homepage.html.twig:33</note>
-        <note priority="1">templates\homepage.html.twig:30</note>
-      </notes>
-      <segment>
-        <source>homepage.forum.text</source>
-        <target><![CDATA[For questions about Part-DB use the <a href="%href%" class="link-external" target="_blank">discussion forum</a>]]></target>
-      </segment>
-    </unit>
-=======
->>>>>>> f6607965
     <unit id="SV0IxK0" name=" homepage.basedOn ">
       <notes>
         <note category="file-source" priority="1">Part-DB1\templates\homepage.html.twig:36</note>
@@ -10432,41 +10418,18 @@
       </segment>
     </unit>
     <unit id="i6.vjBW" name="part.edit.save_and_new">
-<<<<<<< HEAD
-      <segment>
-=======
       <segment state="translated">
->>>>>>> f6607965
         <source>part.edit.save_and_new</source>
         <target>Save and create new empty part</target>
       </segment>
     </unit>
     <unit id="q2IWd9b" name="homepage.first_steps.title">
-<<<<<<< HEAD
-      <segment>
-=======
       <segment state="translated">
->>>>>>> f6607965
         <source>homepage.first_steps.title</source>
         <target>First steps</target>
       </segment>
     </unit>
     <unit id="qoK8lss" name="homepage.first_steps.introduction">
-<<<<<<< HEAD
-      <segment>
-        <source>homepage.first_steps.introduction</source>
-        <target><![CDATA[Your database is still empty. You might want to read the <a href="%url%">documentation</a> or start to creating the following data structures:]]></target>
-      </segment>
-    </unit>
-    <unit id="8RkT6ZQ" name="homepage.first_steps.create_part">
-      <segment>
-        <source>homepage.first_steps.create_part</source>
-        <target><![CDATA[Or you can directly <a href="%url%">create a new part</a>.]]></target>
-      </segment>
-    </unit>
-    <unit id="mBSlTrA" name="homepage.first_steps.hide_hint">
-      <segment>
-=======
       <segment state="translated">
         <source>homepage.first_steps.introduction</source>
         <target>Your database is still empty. You might want to read the &lt;a href="%url%"&gt;documentation&lt;/a&gt; or start to creating the following data structures:</target>
@@ -10480,19 +10443,15 @@
     </unit>
     <unit id="mBSlTrA" name="homepage.first_steps.hide_hint">
       <segment state="translated">
->>>>>>> f6607965
         <source>homepage.first_steps.hide_hint</source>
         <target>This box will hide as soon as you have created your first part.</target>
       </segment>
     </unit>
-<<<<<<< HEAD
-=======
     <unit id="homepage.forum.text">
       <segment state="translated">
         <source>homepage.forum.text</source>
         <target>For questions about Part-DB use the &lt;a href="%href%" class="link-external" target="_blank"&gt;discussion forum&lt;/a&gt;</target>
       </segment>
     </unit>
->>>>>>> f6607965
   </file>
 </xliff>