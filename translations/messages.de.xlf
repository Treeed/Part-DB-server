<?xml version="1.0" encoding="utf-8"?>
<xliff xmlns="urn:oasis:names:tc:xliff:document:2.0" version="2.0" srcLang="en" trgLang="de">
  <file id="messages.en">
    <unit id="0Md_YOf" name="attachment_type.caption">
      <notes>
        <note category="file-source" priority="1">Part-DB1\templates\AdminPages\AttachmentTypeAdmin.html.twig:4</note>
        <note priority="1">Part-DB1\templates\AdminPages\AttachmentTypeAdmin.html.twig:4</note>
        <note priority="1">templates\AdminPages\AttachmentTypeAdmin.html.twig:4</note>
      </notes>
      <segment state="translated">
        <source>attachment_type.caption</source>
        <target>Dateitypen für Anhänge</target>
      </segment>
    </unit>
    <unit id="OllfX2C" name="category.labelp">
      <notes>
        <note category="file-source" priority="1">Part-DB1\templates\AdminPages\CategoryAdmin.html.twig:4</note>
        <note category="file-source" priority="1">Part-DB1\templates\_sidebar.html.twig:22</note>
        <note category="file-source" priority="1">Part-DB1\templates\_sidebar.html.twig:7</note>
        <note priority="1">Part-DB1\templates\AdminPages\CategoryAdmin.html.twig:4</note>
        <note priority="1">Part-DB1\templates\_sidebar.html.twig:22</note>
        <note priority="1">Part-DB1\templates\_sidebar.html.twig:7</note>
        <note priority="1">templates\AdminPages\CategoryAdmin.html.twig:4</note>
        <note priority="1">templates\base.html.twig:163</note>
        <note priority="1">templates\base.html.twig:170</note>
        <note priority="1">templates\base.html.twig:197</note>
        <note priority="1">templates\base.html.twig:225</note>
      </notes>
      <segment state="translated">
        <source>category.labelp</source>
        <target>Kategorien</target>
      </segment>
    </unit>
    <unit id="lnjU5yu" name="admin.options">
      <notes>
        <note category="file-source" priority="1">Part-DB1\templates\AdminPages\CategoryAdmin.html.twig:8</note>
        <note category="file-source" priority="1">Part-DB1\templates\AdminPages\StorelocationAdmin.html.twig:11</note>
        <note priority="1">Part-DB1\templates\AdminPages\CategoryAdmin.html.twig:8</note>
        <note priority="1">Part-DB1\templates\AdminPages\StorelocationAdmin.html.twig:11</note>
        <note priority="1">templates\AdminPages\CategoryAdmin.html.twig:8</note>
      </notes>
      <segment state="translated">
        <source>admin.options</source>
        <target>Optionen</target>
      </segment>
    </unit>
    <unit id="CuAPq5N" name="admin.advanced">
      <notes>
        <note category="file-source" priority="1">Part-DB1\templates\AdminPages\CategoryAdmin.html.twig:9</note>
        <note category="file-source" priority="1">Part-DB1\templates\AdminPages\CompanyAdminBase.html.twig:15</note>
        <note priority="1">Part-DB1\templates\AdminPages\CategoryAdmin.html.twig:9</note>
        <note priority="1">Part-DB1\templates\AdminPages\CompanyAdminBase.html.twig:15</note>
        <note priority="1">templates\AdminPages\CategoryAdmin.html.twig:9</note>
      </notes>
      <segment state="translated">
        <source>admin.advanced</source>
        <target>Erweitert</target>
      </segment>
    </unit>
    <unit id="BJtSZa4" name="currency.caption">
      <notes>
        <note category="file-source" priority="1">Part-DB1\templates\AdminPages\CurrencyAdmin.html.twig:4</note>
        <note priority="1">Part-DB1\templates\AdminPages\CurrencyAdmin.html.twig:4</note>
      </notes>
      <segment state="translated">
        <source>currency.caption</source>
        <target>Währung</target>
      </segment>
    </unit>
    <unit id="dzfYFww" name="currency.iso_code.caption">
      <notes>
        <note category="file-source" priority="1">Part-DB1\templates\AdminPages\CurrencyAdmin.html.twig:12</note>
        <note priority="1">Part-DB1\templates\AdminPages\CurrencyAdmin.html.twig:12</note>
      </notes>
      <segment state="translated">
        <source>currency.iso_code.caption</source>
        <target>ISO Code</target>
      </segment>
    </unit>
    <unit id="lrCa3tF" name="currency.symbol.caption">
      <notes>
        <note category="file-source" priority="1">Part-DB1\templates\AdminPages\CurrencyAdmin.html.twig:15</note>
        <note priority="1">Part-DB1\templates\AdminPages\CurrencyAdmin.html.twig:15</note>
      </notes>
      <segment state="translated">
        <source>currency.symbol.caption</source>
        <target>Währungssymbol</target>
      </segment>
    </unit>
    <unit id="tlgOYB5" name="device.caption">
      <notes>
        <note category="file-source" priority="1">Part-DB1\templates\AdminPages\DeviceAdmin.html.twig:4</note>
        <note priority="1">Part-DB1\templates\AdminPages\DeviceAdmin.html.twig:4</note>
        <note priority="1">templates\AdminPages\DeviceAdmin.html.twig:4</note>
      </notes>
      <segment state="translated">
        <source>device.caption</source>
        <target>Baugruppen</target>
      </segment>
    </unit>
    <unit id="lQ8QeGr" name="search.placeholder">
      <notes>
        <note category="file-source" priority="1">Part-DB1\templates\AdminPages\EntityAdminBase.html.twig:19</note>
        <note category="file-source" priority="1">Part-DB1\templates\_navbar_search.html.twig:61</note>
        <note category="file-source" priority="1">Part-DB1\templates\_sidebar.html.twig:27</note>
        <note category="file-source" priority="1">Part-DB1\templates\_sidebar.html.twig:43</note>
        <note category="file-source" priority="1">Part-DB1\templates\_sidebar.html.twig:63</note>
        <note priority="1">Part-DB1\templates\AdminPages\EntityAdminBase.html.twig:19</note>
        <note priority="1">Part-DB1\templates\_navbar_search.html.twig:61</note>
        <note priority="1">Part-DB1\templates\_sidebar.html.twig:27</note>
        <note priority="1">Part-DB1\templates\_sidebar.html.twig:43</note>
        <note priority="1">Part-DB1\templates\_sidebar.html.twig:63</note>
        <note priority="1">templates\AdminPages\EntityAdminBase.html.twig:9</note>
        <note priority="1">templates\base.html.twig:80</note>
        <note priority="1">templates\base.html.twig:179</note>
        <note priority="1">templates\base.html.twig:206</note>
        <note priority="1">templates\base.html.twig:237</note>
      </notes>
      <segment state="translated">
        <source>search.placeholder</source>
        <target>Suche</target>
      </segment>
    </unit>
    <unit id="10f_Ka3" name="expandAll">
      <notes>
        <note category="file-source" priority="1">Part-DB1\templates\AdminPages\EntityAdminBase.html.twig:23</note>
        <note category="file-source" priority="1">Part-DB1\templates\_sidebar.html.twig:3</note>
        <note priority="1">Part-DB1\templates\AdminPages\EntityAdminBase.html.twig:23</note>
        <note priority="1">Part-DB1\templates\_sidebar.html.twig:3</note>
        <note priority="1">templates\AdminPages\EntityAdminBase.html.twig:13</note>
        <note priority="1">templates\base.html.twig:166</note>
        <note priority="1">templates\base.html.twig:193</note>
        <note priority="1">templates\base.html.twig:221</note>
      </notes>
      <segment state="translated">
        <source>expandAll</source>
        <target>Alle ausklappen</target>
      </segment>
    </unit>
    <unit id="eS_kUcS" name="reduceAll">
      <notes>
        <note category="file-source" priority="1">Part-DB1\templates\AdminPages\EntityAdminBase.html.twig:27</note>
        <note category="file-source" priority="1">Part-DB1\templates\_sidebar.html.twig:4</note>
        <note priority="1">Part-DB1\templates\AdminPages\EntityAdminBase.html.twig:27</note>
        <note priority="1">Part-DB1\templates\_sidebar.html.twig:4</note>
        <note priority="1">templates\AdminPages\EntityAdminBase.html.twig:17</note>
        <note priority="1">templates\base.html.twig:167</note>
        <note priority="1">templates\base.html.twig:194</note>
        <note priority="1">templates\base.html.twig:222</note>
      </notes>
      <segment state="translated">
        <source>reduceAll</source>
        <target>Alle einklappen</target>
      </segment>
    </unit>
    <unit id="a5.CFfq" name="edit.caption">
      <notes>
        <note category="file-source" priority="1">Part-DB1\templates\AdminPages\EntityAdminBase.html.twig:45</note>
        <note priority="1">Part-DB1\templates\AdminPages\EntityAdminBase.html.twig:45</note>
        <note priority="1">templates\AdminPages\EntityAdminBase.html.twig:35</note>
      </notes>
      <segment state="translated">
        <source>edit.caption</source>
        <target>Bearbeite Element "%name"</target>
      </segment>
    </unit>
    <unit id="bblk5.r" name="new.caption">
      <notes>
        <note category="file-source" priority="1">Part-DB1\templates\AdminPages\EntityAdminBase.html.twig:50</note>
        <note priority="1">Part-DB1\templates\AdminPages\EntityAdminBase.html.twig:50</note>
        <note priority="1">templates\AdminPages\EntityAdminBase.html.twig:37</note>
      </notes>
      <segment state="translated">
        <source>new.caption</source>
        <target>Neues Element</target>
      </segment>
    </unit>
    <unit id="tagdXMa" name="part.info.timetravel_hint">
      <notes>
        <note category="file-source" priority="1">Part-DB1\templates\AdminPages\EntityAdminBase.html.twig:54</note>
        <note category="file-source" priority="1">Part-DB1\templates\Parts\info\_sidebar.html.twig:4</note>
        <note priority="1">Part-DB1\templates\AdminPages\EntityAdminBase.html.twig:54</note>
        <note priority="1">Part-DB1\templates\Parts\info\_sidebar.html.twig:4</note>
      </notes>
<<<<<<< HEAD
      <segment>
=======
      <segment state="initial">
>>>>>>> f06b49cd
        <source>part.info.timetravel_hint</source>
        <target>part.info.timetravel_hint</target>
      </segment>
    </unit>
    <unit id="7uawYY6" name="standard.label">
      <notes>
        <note category="file-source" priority="1">Part-DB1\templates\AdminPages\EntityAdminBase.html.twig:60</note>
        <note priority="1">Part-DB1\templates\AdminPages\EntityAdminBase.html.twig:60</note>
        <note priority="1">templates\AdminPages\EntityAdminBase.html.twig:42</note>
      </notes>
      <segment state="translated">
        <source>standard.label</source>
        <target>Eigenschaften</target>
      </segment>
    </unit>
    <unit id="Fe5ax26" name="infos.label">
      <notes>
        <note category="file-source" priority="1">Part-DB1\templates\AdminPages\EntityAdminBase.html.twig:61</note>
        <note priority="1">Part-DB1\templates\AdminPages\EntityAdminBase.html.twig:61</note>
        <note priority="1">templates\AdminPages\EntityAdminBase.html.twig:43</note>
      </notes>
      <segment state="translated">
        <source>infos.label</source>
        <target>Informationen</target>
      </segment>
    </unit>
    <unit id="PNqzf_X" name="history.label">
      <notes>
        <note category="file-source" priority="1">Part-DB1\templates\AdminPages\EntityAdminBase.html.twig:63</note>
        <note priority="1">Part-DB1\templates\AdminPages\EntityAdminBase.html.twig:63</note>
        <note priority="1">new</note>
      </notes>
      <segment state="translated">
        <source>history.label</source>
        <target>Historie</target>
      </segment>
    </unit>
    <unit id="Y2QKWU9" name="export.label">
      <notes>
        <note category="file-source" priority="1">Part-DB1\templates\AdminPages\EntityAdminBase.html.twig:66</note>
        <note priority="1">Part-DB1\templates\AdminPages\EntityAdminBase.html.twig:66</note>
        <note priority="1">templates\AdminPages\EntityAdminBase.html.twig:45</note>
      </notes>
      <segment state="translated">
        <source>export.label</source>
        <target>Exportieren</target>
      </segment>
    </unit>
    <unit id="k5fWSN4" name="import_export.label">
      <notes>
        <note category="file-source" priority="1">Part-DB1\templates\AdminPages\EntityAdminBase.html.twig:68</note>
        <note priority="1">Part-DB1\templates\AdminPages\EntityAdminBase.html.twig:68</note>
        <note priority="1">templates\AdminPages\EntityAdminBase.html.twig:47</note>
      </notes>
      <segment state="translated">
        <source>import_export.label</source>
        <target>Import / Export</target>
      </segment>
    </unit>
    <unit id="sOYxh4M" name="mass_creation.label">
      <notes>
        <note category="file-source" priority="1">Part-DB1\templates\AdminPages\EntityAdminBase.html.twig:69</note>
        <note priority="1">Part-DB1\templates\AdminPages\EntityAdminBase.html.twig:69</note>
      </notes>
      <segment state="translated">
        <source>mass_creation.label</source>
        <target>Masseneingabe</target>
      </segment>
    </unit>
    <unit id="wTQX7oE" name="admin.common">
      <notes>
        <note category="file-source" priority="1">Part-DB1\templates\AdminPages\EntityAdminBase.html.twig:82</note>
        <note priority="1">Part-DB1\templates\AdminPages\EntityAdminBase.html.twig:82</note>
        <note priority="1">templates\AdminPages\EntityAdminBase.html.twig:59</note>
      </notes>
      <segment state="translated">
        <source>admin.common</source>
        <target>Allgemein</target>
      </segment>
    </unit>
    <unit id="NmnCJhH" name="admin.attachments">
      <notes>
        <note category="file-source" priority="1">Part-DB1\templates\AdminPages\EntityAdminBase.html.twig:86</note>
        <note priority="1">Part-DB1\templates\AdminPages\EntityAdminBase.html.twig:86</note>
      </notes>
      <segment state="translated">
        <source>admin.attachments</source>
        <target>Dateianhänge</target>
      </segment>
    </unit>
    <unit id="R949JGz" name="export_all.label">
      <notes>
        <note category="file-source" priority="1">Part-DB1\templates\AdminPages\EntityAdminBase.html.twig:167</note>
        <note priority="1">Part-DB1\templates\AdminPages\EntityAdminBase.html.twig:167</note>
        <note priority="1">templates\AdminPages\EntityAdminBase.html.twig:142</note>
      </notes>
      <segment state="translated">
        <source>export_all.label</source>
        <target>Alles exportieren</target>
      </segment>
    </unit>
    <unit id="zPSdxU4" name="mass_creation.help">
      <notes>
        <note category="file-source" priority="1">Part-DB1\templates\AdminPages\EntityAdminBase.html.twig:173</note>
        <note priority="1">Part-DB1\templates\AdminPages\EntityAdminBase.html.twig:173</note>
      </notes>
      <segment state="translated">
        <source>mass_creation.help</source>
        <target>Jede Zeile wird als Name für ein neues Element interpretiert und angelegt.</target>
      </segment>
    </unit>
    <unit id="ZJ9SPOS" name="footprint.labelp">
      <notes>
        <note category="file-source" priority="1">Part-DB1\templates\AdminPages\FootprintAdmin.html.twig:4</note>
        <note category="file-source" priority="1">Part-DB1\templates\_sidebar.html.twig:9</note>
        <note priority="1">Part-DB1\templates\AdminPages\FootprintAdmin.html.twig:4</note>
        <note priority="1">Part-DB1\templates\_sidebar.html.twig:9</note>
        <note priority="1">templates\base.html.twig:172</note>
        <note priority="1">templates\base.html.twig:199</note>
        <note priority="1">templates\base.html.twig:227</note>
      </notes>
      <segment state="translated">
        <source>footprint.labelp</source>
        <target>Footprints</target>
      </segment>
    </unit>
    <unit id="ZOZqHeB" name="group.edit.caption">
      <notes>
        <note category="file-source" priority="1">Part-DB1\templates\AdminPages\GroupAdmin.html.twig:4</note>
        <note priority="1">Part-DB1\templates\AdminPages\GroupAdmin.html.twig:4</note>
      </notes>
      <segment state="translated">
        <source>group.edit.caption</source>
        <target>Gruppen</target>
      </segment>
    </unit>
    <unit id="iK5P0V5" name="user.edit.permissions">
      <notes>
        <note category="file-source" priority="1">Part-DB1\templates\AdminPages\GroupAdmin.html.twig:9</note>
        <note category="file-source" priority="1">Part-DB1\templates\AdminPages\UserAdmin.html.twig:16</note>
        <note priority="1">Part-DB1\templates\AdminPages\GroupAdmin.html.twig:9</note>
        <note priority="1">Part-DB1\templates\AdminPages\UserAdmin.html.twig:16</note>
      </notes>
      <segment state="translated">
        <source>user.edit.permissions</source>
        <target>Berechtigungen</target>
      </segment>
    </unit>
    <unit id="Fum_mCX" name="manufacturer.caption">
      <notes>
        <note category="file-source" priority="1">Part-DB1\templates\AdminPages\ManufacturerAdmin.html.twig:4</note>
        <note priority="1">Part-DB1\templates\AdminPages\ManufacturerAdmin.html.twig:4</note>
        <note priority="1">templates\AdminPages\ManufacturerAdmin.html.twig:4</note>
      </notes>
      <segment state="translated">
        <source>manufacturer.caption</source>
        <target>Hersteller</target>
      </segment>
    </unit>
    <unit id="6tFKnGD" name="measurement_unit.caption">
      <notes>
        <note category="file-source" priority="1">Part-DB1\templates\AdminPages\MeasurementUnitAdmin.html.twig:4</note>
        <note priority="1">Part-DB1\templates\AdminPages\MeasurementUnitAdmin.html.twig:4</note>
      </notes>
      <segment state="translated">
        <source>measurement_unit.caption</source>
        <target>Maßeinheit</target>
      </segment>
    </unit>
    <unit id="vZGwiMS" name="storelocation.labelp">
      <notes>
        <note category="file-source" priority="1">Part-DB1\templates\AdminPages\StorelocationAdmin.html.twig:4</note>
        <note category="file-source" priority="1">Part-DB1\templates\_sidebar.html.twig:8</note>
        <note priority="1">Part-DB1\templates\AdminPages\StorelocationAdmin.html.twig:4</note>
        <note priority="1">Part-DB1\templates\_sidebar.html.twig:8</note>
        <note priority="1">templates\base.html.twig:171</note>
        <note priority="1">templates\base.html.twig:198</note>
        <note priority="1">templates\base.html.twig:226</note>
      </notes>
      <segment state="translated">
        <source>storelocation.labelp</source>
        <target>Lagerorte</target>
      </segment>
    </unit>
    <unit id="ykqfBBp" name="supplier.caption">
      <notes>
        <note category="file-source" priority="1">Part-DB1\templates\AdminPages\SupplierAdmin.html.twig:4</note>
        <note priority="1">Part-DB1\templates\AdminPages\SupplierAdmin.html.twig:4</note>
        <note priority="1">templates\AdminPages\SupplierAdmin.html.twig:4</note>
      </notes>
      <segment state="translated">
        <source>supplier.caption</source>
        <target>Lieferanten</target>
      </segment>
    </unit>
    <unit id=".YoS4pi" name="user.edit.caption">
      <notes>
        <note category="file-source" priority="1">Part-DB1\templates\AdminPages\UserAdmin.html.twig:8</note>
        <note priority="1">Part-DB1\templates\AdminPages\UserAdmin.html.twig:8</note>
      </notes>
      <segment state="translated">
        <source>user.edit.caption</source>
        <target>Benutzer</target>
      </segment>
    </unit>
    <unit id="eDE4Z9X" name="user.edit.configuration">
      <notes>
        <note category="file-source" priority="1">Part-DB1\templates\AdminPages\UserAdmin.html.twig:14</note>
        <note priority="1">Part-DB1\templates\AdminPages\UserAdmin.html.twig:14</note>
      </notes>
      <segment state="translated">
        <source>user.edit.configuration</source>
        <target>Konfiguration</target>
      </segment>
    </unit>
    <unit id="3HIFZxy" name="user.edit.password">
      <notes>
        <note category="file-source" priority="1">Part-DB1\templates\AdminPages\UserAdmin.html.twig:15</note>
        <note priority="1">Part-DB1\templates\AdminPages\UserAdmin.html.twig:15</note>
      </notes>
      <segment state="translated">
        <source>user.edit.password</source>
        <target>Passwort</target>
      </segment>
    </unit>
    <unit id="CpSdWDM" name="user.edit.tfa.caption">
      <notes>
        <note category="file-source" priority="1">Part-DB1\templates\AdminPages\UserAdmin.html.twig:45</note>
        <note priority="1">Part-DB1\templates\AdminPages\UserAdmin.html.twig:45</note>
      </notes>
      <segment state="translated">
        <source>user.edit.tfa.caption</source>
        <target>Zwei-Faktor-Authentifizierung</target>
      </segment>
    </unit>
    <unit id="QAuf3JI" name="user.edit.tfa.google_active">
      <notes>
        <note category="file-source" priority="1">Part-DB1\templates\AdminPages\UserAdmin.html.twig:47</note>
        <note priority="1">Part-DB1\templates\AdminPages\UserAdmin.html.twig:47</note>
      </notes>
      <segment state="translated">
        <source>user.edit.tfa.google_active</source>
        <target>Authentifizierungsapp aktiv</target>
      </segment>
    </unit>
    <unit id="7v_PSOf" name="tfa_backup.remaining_tokens">
      <notes>
        <note category="file-source" priority="1">Part-DB1\templates\AdminPages\UserAdmin.html.twig:48</note>
        <note category="file-source" priority="1">Part-DB1\templates\Users\backup_codes.html.twig:15</note>
        <note category="file-source" priority="1">Part-DB1\templates\Users\_2fa_settings.html.twig:95</note>
        <note priority="1">Part-DB1\templates\AdminPages\UserAdmin.html.twig:48</note>
        <note priority="1">Part-DB1\templates\Users\backup_codes.html.twig:15</note>
        <note priority="1">Part-DB1\templates\Users\_2fa_settings.html.twig:95</note>
      </notes>
      <segment state="translated">
        <source>tfa_backup.remaining_tokens</source>
        <target>Verbleibende Backupcodes</target>
      </segment>
    </unit>
    <unit id="xhNIm7L" name="tfa_backup.generation_date">
      <notes>
        <note category="file-source" priority="1">Part-DB1\templates\AdminPages\UserAdmin.html.twig:49</note>
        <note category="file-source" priority="1">Part-DB1\templates\Users\backup_codes.html.twig:17</note>
        <note category="file-source" priority="1">Part-DB1\templates\Users\_2fa_settings.html.twig:96</note>
        <note priority="1">Part-DB1\templates\AdminPages\UserAdmin.html.twig:49</note>
        <note priority="1">Part-DB1\templates\Users\backup_codes.html.twig:17</note>
        <note priority="1">Part-DB1\templates\Users\_2fa_settings.html.twig:96</note>
      </notes>
      <segment state="translated">
        <source>tfa_backup.generation_date</source>
        <target>Erzeugungsdatum der Backupcodes</target>
      </segment>
    </unit>
    <unit id="_m6S_4Y" name="user.edit.tfa.disabled">
      <notes>
        <note category="file-source" priority="1">Part-DB1\templates\AdminPages\UserAdmin.html.twig:53</note>
        <note category="file-source" priority="1">Part-DB1\templates\AdminPages\UserAdmin.html.twig:60</note>
        <note priority="1">Part-DB1\templates\AdminPages\UserAdmin.html.twig:53</note>
        <note priority="1">Part-DB1\templates\AdminPages\UserAdmin.html.twig:60</note>
      </notes>
      <segment state="translated">
        <source>user.edit.tfa.disabled</source>
        <target>Methode deaktiviert</target>
      </segment>
    </unit>
    <unit id="TagZ6I5" name="user.edit.tfa.u2f_keys_count">
      <notes>
        <note category="file-source" priority="1">Part-DB1\templates\AdminPages\UserAdmin.html.twig:56</note>
        <note priority="1">Part-DB1\templates\AdminPages\UserAdmin.html.twig:56</note>
      </notes>
      <segment state="translated">
        <source>user.edit.tfa.u2f_keys_count</source>
        <target>Aktive Sicherheitsschlüssel</target>
      </segment>
    </unit>
    <unit id=".K9hu_c" name="user.edit.tfa.disable_tfa_title">
      <notes>
        <note category="file-source" priority="1">Part-DB1\templates\AdminPages\UserAdmin.html.twig:72</note>
        <note priority="1">Part-DB1\templates\AdminPages\UserAdmin.html.twig:72</note>
      </notes>
      <segment state="translated">
        <source>user.edit.tfa.disable_tfa_title</source>
        <target>Wirklich fortfahren?</target>
      </segment>
    </unit>
    <unit id="xORuIU4" name="user.edit.tfa.disable_tfa_message">
      <notes>
        <note category="file-source" priority="1">Part-DB1\templates\AdminPages\UserAdmin.html.twig:72</note>
        <note priority="1">Part-DB1\templates\AdminPages\UserAdmin.html.twig:72</note>
      </notes>
      <segment state="translated">
        <source>user.edit.tfa.disable_tfa_message</source>
        <target>Dies wird &lt;b&gt;alle aktiven Zwei-Faktor-Authentifizierungsmethoden des Nutzers deaktivieren&lt;/b&gt; und die &lt;b&gt;Backupcodes löschen&lt;/b&gt;! &lt;br&gt;
Der Benutzer wird alle Zwei-Faktor-Authentifizierungmethoden neu einrichten müssen und neue Backupcodes ausdrucken müssen! &lt;br&gt;&lt;br&gt;
&lt;b&gt;Führen sie dies nur durch, wenn Sie über die Identität des (um Hilfe suchenden) Benutzers absolut sicher sind, da ansonsten eine Kompromittierung des Accounts durch einen Angreifer erfolgen könnte!&lt;/b&gt;</target>
      </segment>
    </unit>
    <unit id="02HvwiS" name="user.edit.tfa.disable_tfa.btn">
      <notes>
        <note category="file-source" priority="1">Part-DB1\templates\AdminPages\UserAdmin.html.twig:73</note>
        <note priority="1">Part-DB1\templates\AdminPages\UserAdmin.html.twig:73</note>
      </notes>
      <segment state="translated">
        <source>user.edit.tfa.disable_tfa.btn</source>
        <target>Alle Zwei-Faktor-Authentifizierungsmethoden deaktivieren</target>
      </segment>
    </unit>
    <unit id="0EjI8FY" name="attachment.delete">
      <notes>
        <note category="file-source" priority="1">Part-DB1\templates\AdminPages\_attachments.html.twig:4</note>
        <note category="file-source" priority="1">Part-DB1\templates\Parts\edit\_attachments.html.twig:4</note>
        <note category="file-source" priority="1">Part-DB1\templates\Parts\info\_attachments_info.html.twig:63</note>
        <note priority="1">Part-DB1\templates\AdminPages\_attachments.html.twig:4</note>
        <note priority="1">Part-DB1\templates\Parts\edit\_attachments.html.twig:4</note>
        <note priority="1">Part-DB1\templates\Parts\info\_attachments_info.html.twig:63</note>
      </notes>
      <segment state="translated">
        <source>attachment.delete</source>
        <target>Löschen</target>
      </segment>
    </unit>
    <unit id="ffvhms1" name="attachment.external">
      <notes>
        <note category="file-source" priority="1">Part-DB1\templates\AdminPages\_attachments.html.twig:41</note>
        <note category="file-source" priority="1">Part-DB1\templates\Parts\edit\_attachments.html.twig:38</note>
        <note category="file-source" priority="1">Part-DB1\src\DataTables\AttachmentDataTable.php:159</note>
        <note priority="1">Part-DB1\templates\AdminPages\_attachments.html.twig:41</note>
        <note priority="1">Part-DB1\templates\Parts\edit\_attachments.html.twig:38</note>
        <note priority="1">Part-DB1\src\DataTables\AttachmentDataTable.php:159</note>
      </notes>
      <segment state="translated">
        <source>attachment.external</source>
        <target>Extern</target>
      </segment>
    </unit>
    <unit id="vTU.j2g" name="attachment.preview.alt">
      <notes>
        <note category="file-source" priority="1">Part-DB1\templates\AdminPages\_attachments.html.twig:47</note>
        <note category="file-source" priority="1">Part-DB1\templates\Parts\edit\_attachments.html.twig:45</note>
        <note priority="1">Part-DB1\templates\AdminPages\_attachments.html.twig:47</note>
        <note priority="1">Part-DB1\templates\Parts\edit\_attachments.html.twig:45</note>
      </notes>
      <segment state="translated">
        <source>attachment.preview.alt</source>
        <target>Thumbnail des Dateianhanges</target>
      </segment>
    </unit>
    <unit id="CNqXx.c" name="attachment.view">
      <notes>
        <note category="file-source" priority="1">Part-DB1\templates\AdminPages\_attachments.html.twig:50</note>
        <note category="file-source" priority="1">Part-DB1\templates\Parts\edit\_attachments.html.twig:48</note>
        <note category="file-source" priority="1">Part-DB1\templates\Parts\info\_attachments_info.html.twig:45</note>
        <note priority="1">Part-DB1\templates\AdminPages\_attachments.html.twig:50</note>
        <note priority="1">Part-DB1\templates\Parts\edit\_attachments.html.twig:48</note>
        <note priority="1">Part-DB1\templates\Parts\info\_attachments_info.html.twig:45</note>
      </notes>
      <segment state="translated">
        <source>attachment.view</source>
        <target>Anzeigen</target>
      </segment>
    </unit>
    <unit id="HnHc.HV" name="attachment.file_not_found">
      <notes>
        <note category="file-source" priority="1">Part-DB1\templates\AdminPages\_attachments.html.twig:56</note>
        <note category="file-source" priority="1">Part-DB1\templates\Parts\edit\_attachments.html.twig:54</note>
        <note category="file-source" priority="1">Part-DB1\templates\Parts\info\_attachments_info.html.twig:38</note>
        <note category="file-source" priority="1">Part-DB1\src\DataTables\AttachmentDataTable.php:166</note>
        <note priority="1">Part-DB1\templates\AdminPages\_attachments.html.twig:56</note>
        <note priority="1">Part-DB1\templates\Parts\edit\_attachments.html.twig:54</note>
        <note priority="1">Part-DB1\templates\Parts\info\_attachments_info.html.twig:38</note>
        <note priority="1">Part-DB1\src\DataTables\AttachmentDataTable.php:166</note>
      </notes>
      <segment state="translated">
        <source>attachment.file_not_found</source>
        <target>Datei nicht gefunden</target>
      </segment>
    </unit>
    <unit id="vnfQKjk" name="attachment.secure">
      <notes>
        <note category="file-source" priority="1">Part-DB1\templates\AdminPages\_attachments.html.twig:64</note>
        <note category="file-source" priority="1">Part-DB1\templates\Parts\edit\_attachments.html.twig:62</note>
        <note priority="1">Part-DB1\templates\AdminPages\_attachments.html.twig:64</note>
        <note priority="1">Part-DB1\templates\Parts\edit\_attachments.html.twig:62</note>
      </notes>
      <segment state="translated">
        <source>attachment.secure</source>
        <target>Privat</target>
      </segment>
    </unit>
    <unit id="NCjSwVs" name="attachment.create">
      <notes>
        <note category="file-source" priority="1">Part-DB1\templates\AdminPages\_attachments.html.twig:77</note>
        <note category="file-source" priority="1">Part-DB1\templates\Parts\edit\_attachments.html.twig:75</note>
        <note priority="1">Part-DB1\templates\AdminPages\_attachments.html.twig:77</note>
        <note priority="1">Part-DB1\templates\Parts\edit\_attachments.html.twig:75</note>
      </notes>
      <segment state="translated">
        <source>attachment.create</source>
        <target>Dateianhang hinzufügen</target>
      </segment>
    </unit>
    <unit id="kxhr8KP" name="part_lot.edit.delete.confirm">
      <notes>
        <note category="file-source" priority="1">Part-DB1\templates\AdminPages\_attachments.html.twig:82</note>
        <note category="file-source" priority="1">Part-DB1\templates\Parts\edit\_attachments.html.twig:80</note>
        <note category="file-source" priority="1">Part-DB1\templates\Parts\edit\_lots.html.twig:33</note>
        <note priority="1">Part-DB1\templates\AdminPages\_attachments.html.twig:82</note>
        <note priority="1">Part-DB1\templates\Parts\edit\_attachments.html.twig:80</note>
        <note priority="1">Part-DB1\templates\Parts\edit\_lots.html.twig:33</note>
      </notes>
      <segment state="translated">
        <source>part_lot.edit.delete.confirm</source>
        <target>Möchten Sie diesen Bestand wirklich löschen? Dies kann nicht rückgängig gemacht werden!</target>
      </segment>
    </unit>
    <unit id="RqM7iAG" name="entity.delete.confirm_title">
      <notes>
        <note category="file-source" priority="1">Part-DB1\templates\AdminPages\_delete_form.html.twig:2</note>
        <note priority="1">Part-DB1\templates\AdminPages\_delete_form.html.twig:2</note>
        <note priority="1">templates\AdminPages\_delete_form.html.twig:2</note>
      </notes>
      <segment state="translated">
        <source>entity.delete.confirm_title</source>
        <target>Wollen sie das Element %name% wirklich löschen?</target>
      </segment>
    </unit>
    <unit id="0B3xeO2" name="entity.delete.message">
      <notes>
        <note category="file-source" priority="1">Part-DB1\templates\AdminPages\_delete_form.html.twig:3</note>
        <note priority="1">Part-DB1\templates\AdminPages\_delete_form.html.twig:3</note>
        <note priority="1">templates\AdminPages\_delete_form.html.twig:3</note>
      </notes>
      <segment state="translated">
        <source>entity.delete.message</source>
        <target>Diese Aktion lässt sich nicht rückgängig machen!

Subelemente werden beim Löschen nach oben verschoben.</target>
      </segment>
    </unit>
    <unit id="eyyICVM" name="entity.delete">
      <notes>
        <note category="file-source" priority="1">Part-DB1\templates\AdminPages\_delete_form.html.twig:11</note>
        <note priority="1">Part-DB1\templates\AdminPages\_delete_form.html.twig:11</note>
        <note priority="1">templates\AdminPages\_delete_form.html.twig:9</note>
      </notes>
      <segment state="translated">
        <source>entity.delete</source>
        <target>Element löschen</target>
      </segment>
    </unit>
    <unit id="jix.mo1" name="edit.log_comment">
      <notes>
        <note category="file-source" priority="1">Part-DB1\templates\AdminPages\_delete_form.html.twig:16</note>
        <note category="file-source" priority="1">Part-DB1\templates\Parts\info\_tools.html.twig:43</note>
        <note category="file-source" priority="1">Part-DB1\src\Form\Part\PartBaseType.php:267</note>
        <note priority="1">Part-DB1\templates\AdminPages\_delete_form.html.twig:16</note>
        <note priority="1">Part-DB1\templates\Parts\info\_tools.html.twig:43</note>
        <note priority="1">Part-DB1\src\Form\Part\PartBaseType.php:267</note>
        <note priority="1">new</note>
      </notes>
      <segment state="translated">
        <source>edit.log_comment</source>
        <target>Änderungskommentar</target>
      </segment>
    </unit>
    <unit id="A15hzUY" name="entity.delete.recursive">
      <notes>
        <note category="file-source" priority="1">Part-DB1\templates\AdminPages\_delete_form.html.twig:24</note>
        <note priority="1">Part-DB1\templates\AdminPages\_delete_form.html.twig:24</note>
        <note priority="1">templates\AdminPages\_delete_form.html.twig:12</note>
      </notes>
      <segment state="translated">
        <source>entity.delete.recursive</source>
        <target>Rekursiv (alle Unterelemente) löschen</target>
      </segment>
    </unit>
    <unit id="4_pqNGT" name="export.format">
      <notes>
        <note category="file-source" priority="1">Part-DB1\templates\AdminPages\_export_form.html.twig:4</note>
        <note category="file-source" priority="1">Part-DB1\src\Form\AdminPages\ImportType.php:76</note>
        <note priority="1">Part-DB1\templates\AdminPages\_export_form.html.twig:4</note>
        <note priority="1">Part-DB1\src\Form\AdminPages\ImportType.php:76</note>
        <note priority="1">templates\AdminPages\_export_form.html.twig:4</note>
        <note priority="1">src\Form\ImportType.php:67</note>
      </notes>
      <segment state="translated">
        <source>export.format</source>
        <target>Dateiformat</target>
      </segment>
    </unit>
    <unit id="FlGXF7u" name="export.level">
      <notes>
        <note category="file-source" priority="1">Part-DB1\templates\AdminPages\_export_form.html.twig:16</note>
        <note priority="1">Part-DB1\templates\AdminPages\_export_form.html.twig:16</note>
        <note priority="1">templates\AdminPages\_export_form.html.twig:16</note>
      </notes>
      <segment state="translated">
        <source>export.level</source>
        <target>Ausführlichkeit</target>
      </segment>
    </unit>
    <unit id="dA2Gh6w" name="export.level.simple">
      <notes>
        <note category="file-source" priority="1">Part-DB1\templates\AdminPages\_export_form.html.twig:19</note>
        <note priority="1">Part-DB1\templates\AdminPages\_export_form.html.twig:19</note>
        <note priority="1">templates\AdminPages\_export_form.html.twig:19</note>
      </notes>
      <segment state="translated">
        <source>export.level.simple</source>
        <target>Einfach</target>
      </segment>
    </unit>
    <unit id="0UfNFxx" name="export.level.extended">
      <notes>
        <note category="file-source" priority="1">Part-DB1\templates\AdminPages\_export_form.html.twig:20</note>
        <note priority="1">Part-DB1\templates\AdminPages\_export_form.html.twig:20</note>
        <note priority="1">templates\AdminPages\_export_form.html.twig:20</note>
      </notes>
      <segment state="translated">
        <source>export.level.extended</source>
        <target>Erweitert</target>
      </segment>
    </unit>
    <unit id="dLPhjKy" name="export.level.full">
      <notes>
        <note category="file-source" priority="1">Part-DB1\templates\AdminPages\_export_form.html.twig:21</note>
        <note priority="1">Part-DB1\templates\AdminPages\_export_form.html.twig:21</note>
        <note priority="1">templates\AdminPages\_export_form.html.twig:21</note>
      </notes>
      <segment state="translated">
        <source>export.level.full</source>
        <target>Vollständig</target>
      </segment>
    </unit>
    <unit id="5c8F8f2" name="export.include_children">
      <notes>
        <note category="file-source" priority="1">Part-DB1\templates\AdminPages\_export_form.html.twig:31</note>
        <note priority="1">Part-DB1\templates\AdminPages\_export_form.html.twig:31</note>
        <note priority="1">templates\AdminPages\_export_form.html.twig:31</note>
      </notes>
      <segment state="translated">
        <source>export.include_children</source>
        <target>Unterelemente auch exportieren</target>
      </segment>
    </unit>
    <unit id="G8WtNph" name="export.btn">
      <notes>
        <note category="file-source" priority="1">Part-DB1\templates\AdminPages\_export_form.html.twig:39</note>
        <note priority="1">Part-DB1\templates\AdminPages\_export_form.html.twig:39</note>
        <note priority="1">templates\AdminPages\_export_form.html.twig:39</note>
      </notes>
      <segment state="translated">
        <source>export.btn</source>
        <target>Exportieren</target>
      </segment>
    </unit>
    <unit id="2y0kouO" name="id.label">
      <notes>
        <note category="file-source" priority="1">Part-DB1\templates\AdminPages\_info.html.twig:4</note>
        <note category="file-source" priority="1">Part-DB1\templates\Parts\edit\edit_part_info.html.twig:12</note>
        <note category="file-source" priority="1">Part-DB1\templates\Parts\info\show_part_info.html.twig:24</note>
        <note category="file-source" priority="1">Part-DB1\templates\Parts\info\_extended_infos.html.twig:36</note>
        <note priority="1">Part-DB1\templates\AdminPages\_info.html.twig:4</note>
        <note priority="1">Part-DB1\templates\Parts\edit\edit_part_info.html.twig:12</note>
        <note priority="1">Part-DB1\templates\Parts\info\show_part_info.html.twig:24</note>
        <note priority="1">Part-DB1\templates\Parts\info\_extended_infos.html.twig:36</note>
        <note priority="1">templates\AdminPages\EntityAdminBase.html.twig:94</note>
        <note priority="1">templates\Parts\edit_part_info.html.twig:12</note>
        <note priority="1">templates\Parts\show_part_info.html.twig:11</note>
      </notes>
      <segment state="translated">
        <source>id.label</source>
        <target>ID</target>
      </segment>
    </unit>
    <unit id="cMLFYZw" name="createdAt">
      <notes>
        <note category="file-source" priority="1">Part-DB1\templates\AdminPages\_info.html.twig:11</note>
        <note category="file-source" priority="1">Part-DB1\templates\Parts\info\_attachments_info.html.twig:59</note>
        <note category="file-source" priority="1">Part-DB1\templates\Parts\info\_attachments_info.html.twig:60</note>
        <note category="file-source" priority="1">Part-DB1\templates\Parts\info\_extended_infos.html.twig:6</note>
        <note category="file-source" priority="1">Part-DB1\templates\Parts\info\_order_infos.html.twig:69</note>
        <note category="file-source" priority="1">Part-DB1\templates\Parts\info\_sidebar.html.twig:12</note>
        <note category="file-source" priority="1">Part-DB1\templates\Parts\lists\_info_card.html.twig:53</note>
        <note priority="1">Part-DB1\templates\AdminPages\_info.html.twig:11</note>
        <note priority="1">Part-DB1\templates\Parts\info\_attachments_info.html.twig:59</note>
        <note priority="1">Part-DB1\templates\Parts\info\_attachments_info.html.twig:60</note>
        <note priority="1">Part-DB1\templates\Parts\info\_extended_infos.html.twig:6</note>
        <note priority="1">Part-DB1\templates\Parts\info\_order_infos.html.twig:69</note>
        <note priority="1">Part-DB1\templates\Parts\info\_sidebar.html.twig:12</note>
        <note priority="1">Part-DB1\templates\Parts\lists\_info_card.html.twig:53</note>
        <note priority="1">templates\AdminPages\EntityAdminBase.html.twig:101</note>
        <note priority="1">templates\Parts\show_part_info.html.twig:248</note>
      </notes>
      <segment state="translated">
        <source>createdAt</source>
        <target>Erstellt am</target>
      </segment>
    </unit>
    <unit id="ZcUFNEJ" name="lastModified">
      <notes>
        <note category="file-source" priority="1">Part-DB1\templates\AdminPages\_info.html.twig:25</note>
        <note category="file-source" priority="1">Part-DB1\templates\Parts\info\_extended_infos.html.twig:21</note>
        <note category="file-source" priority="1">Part-DB1\templates\Parts\info\_sidebar.html.twig:8</note>
        <note category="file-source" priority="1">Part-DB1\templates\Parts\lists\_info_card.html.twig:49</note>
        <note priority="1">Part-DB1\templates\AdminPages\_info.html.twig:25</note>
        <note priority="1">Part-DB1\templates\Parts\info\_extended_infos.html.twig:21</note>
        <note priority="1">Part-DB1\templates\Parts\info\_sidebar.html.twig:8</note>
        <note priority="1">Part-DB1\templates\Parts\lists\_info_card.html.twig:49</note>
        <note priority="1">templates\AdminPages\EntityAdminBase.html.twig:114</note>
        <note priority="1">templates\Parts\show_part_info.html.twig:263</note>
      </notes>
      <segment state="translated">
        <source>lastModified</source>
        <target>Zuletzt bearbeitet</target>
      </segment>
    </unit>
    <unit id="noZi5aQ" name="entity.info.parts_count">
      <notes>
        <note category="file-source" priority="1">Part-DB1\templates\AdminPages\_info.html.twig:38</note>
        <note priority="1">Part-DB1\templates\AdminPages\_info.html.twig:38</note>
      </notes>
      <segment state="translated">
        <source>entity.info.parts_count</source>
        <target>Bauteile mit diesem Element</target>
      </segment>
    </unit>
    <unit id="rpzRyMx" name="attachment.list.title">
      <notes>
        <note category="file-source" priority="1">Part-DB1\templates\attachment_list.html.twig:3</note>
        <note priority="1">Part-DB1\templates\attachment_list.html.twig:3</note>
      </notes>
      <segment state="translated">
        <source>attachment.list.title</source>
        <target>Dateianhänge</target>
      </segment>
    </unit>
    <unit id="79bMpjW" name="part_list.loading.caption">
      <notes>
        <note category="file-source" priority="1">Part-DB1\templates\attachment_list.html.twig:10</note>
        <note category="file-source" priority="1">Part-DB1\templates\LogSystem\_log_table.html.twig:8</note>
        <note category="file-source" priority="1">Part-DB1\templates\Parts\lists\_parts_list.html.twig:6</note>
        <note priority="1">Part-DB1\templates\attachment_list.html.twig:10</note>
        <note priority="1">Part-DB1\templates\LogSystem\_log_table.html.twig:8</note>
        <note priority="1">Part-DB1\templates\Parts\lists\_parts_list.html.twig:6</note>
      </notes>
      <segment state="translated">
        <source>part_list.loading.caption</source>
        <target>Lade</target>
      </segment>
    </unit>
    <unit id="dJ3yFo4" name="part_list.loading.message">
      <notes>
        <note category="file-source" priority="1">Part-DB1\templates\attachment_list.html.twig:11</note>
        <note category="file-source" priority="1">Part-DB1\templates\LogSystem\_log_table.html.twig:9</note>
        <note category="file-source" priority="1">Part-DB1\templates\Parts\lists\_parts_list.html.twig:7</note>
        <note priority="1">Part-DB1\templates\attachment_list.html.twig:11</note>
        <note priority="1">Part-DB1\templates\LogSystem\_log_table.html.twig:9</note>
        <note priority="1">Part-DB1\templates\Parts\lists\_parts_list.html.twig:7</note>
      </notes>
      <segment state="translated">
        <source>part_list.loading.message</source>
        <target>Dies kann einen Moment dauern. Wenn diese Nachricht längere Zeit bestehen bleibt, versuchen sie die Seite erneut zu laden.</target>
      </segment>
    </unit>
    <unit id="ZQMol4U" name="vendor.base.javascript_hint">
      <notes>
        <note category="file-source" priority="1">Part-DB1\templates\base.html.twig:68</note>
        <note priority="1">Part-DB1\templates\base.html.twig:68</note>
        <note priority="1">templates\base.html.twig:246</note>
      </notes>
      <segment state="translated">
        <source>vendor.base.javascript_hint</source>
        <target>Aktivieren Sie Javascript um alle Features zu nutzen!</target>
      </segment>
    </unit>
    <unit id="0rLRD9e" name="sidebar.big.toggle">
      <notes>
        <note category="file-source" priority="1">Part-DB1\templates\base.html.twig:73</note>
        <note priority="1">Part-DB1\templates\base.html.twig:73</note>
      </notes>
      <segment state="translated">
        <source>sidebar.big.toggle</source>
        <target>Seitenleiste ein/ausblenden</target>
      </segment>
    </unit>
    <unit id="jgfKRbc" name="loading.caption">
      <notes>
        <note category="file-source" priority="1">Part-DB1\templates\base.html.twig:95</note>
        <note priority="1">Part-DB1\templates\base.html.twig:95</note>
        <note priority="1">templates\base.html.twig:271</note>
      </notes>
      <segment state="translated">
        <source>loading.caption</source>
        <target>Lade:</target>
      </segment>
    </unit>
    <unit id="PbxPO3f" name="loading.message">
      <notes>
        <note category="file-source" priority="1">Part-DB1\templates\base.html.twig:96</note>
        <note priority="1">Part-DB1\templates\base.html.twig:96</note>
        <note priority="1">templates\base.html.twig:272</note>
      </notes>
      <segment state="translated">
        <source>loading.message</source>
        <target>Dies kann einen Moment dauern. Sollte diese Nachricht bestehen bleiben, dann laden sie die Seite erneut.</target>
      </segment>
    </unit>
    <unit id="g3Hp.cE" name="loading.bar">
      <notes>
        <note category="file-source" priority="1">Part-DB1\templates\base.html.twig:101</note>
        <note priority="1">Part-DB1\templates\base.html.twig:101</note>
        <note priority="1">templates\base.html.twig:277</note>
      </notes>
      <segment state="translated">
        <source>loading.bar</source>
        <target>Lade...</target>
      </segment>
    </unit>
    <unit id="rIod4Xs" name="back_to_top">
      <notes>
        <note category="file-source" priority="1">Part-DB1\templates\base.html.twig:112</note>
        <note priority="1">Part-DB1\templates\base.html.twig:112</note>
        <note priority="1">templates\base.html.twig:288</note>
      </notes>
      <segment state="translated">
        <source>back_to_top</source>
        <target>Zurück zum Seitenbeginn</target>
      </segment>
    </unit>
    <unit id="yXZ1kdn" name="permission.edit.permission">
      <notes>
        <note category="file-source" priority="1">Part-DB1\templates\Form\permissionLayout.html.twig:35</note>
        <note priority="1">Part-DB1\templates\Form\permissionLayout.html.twig:35</note>
      </notes>
      <segment state="translated">
        <source>permission.edit.permission</source>
        <target>Berechtigung</target>
      </segment>
    </unit>
    <unit id="tFYZZcS" name="permission.edit.value">
      <notes>
        <note category="file-source" priority="1">Part-DB1\templates\Form\permissionLayout.html.twig:36</note>
        <note priority="1">Part-DB1\templates\Form\permissionLayout.html.twig:36</note>
      </notes>
      <segment state="translated">
        <source>permission.edit.value</source>
        <target>Wert</target>
      </segment>
    </unit>
    <unit id="KzyDL60" name="permission.legend.title">
      <notes>
        <note category="file-source" priority="1">Part-DB1\templates\Form\permissionLayout.html.twig:53</note>
        <note priority="1">Part-DB1\templates\Form\permissionLayout.html.twig:53</note>
      </notes>
      <segment state="translated">
        <source>permission.legend.title</source>
        <target>Erläuterung der Zustände</target>
      </segment>
    </unit>
    <unit id="owrJ0Qw" name="permission.legend.disallow">
      <notes>
        <note category="file-source" priority="1">Part-DB1\templates\Form\permissionLayout.html.twig:57</note>
        <note priority="1">Part-DB1\templates\Form\permissionLayout.html.twig:57</note>
      </notes>
      <segment state="translated">
        <source>permission.legend.disallow</source>
        <target>Verboten</target>
      </segment>
    </unit>
    <unit id="1nY8d_O" name="permission.legend.allow">
      <notes>
        <note category="file-source" priority="1">Part-DB1\templates\Form\permissionLayout.html.twig:61</note>
        <note priority="1">Part-DB1\templates\Form\permissionLayout.html.twig:61</note>
      </notes>
      <segment state="translated">
        <source>permission.legend.allow</source>
        <target>Erlaubt</target>
      </segment>
    </unit>
    <unit id="uNMtwn9" name="permission.legend.inherit">
      <notes>
        <note category="file-source" priority="1">Part-DB1\templates\Form\permissionLayout.html.twig:65</note>
        <note priority="1">Part-DB1\templates\Form\permissionLayout.html.twig:65</note>
      </notes>
      <segment state="translated">
        <source>permission.legend.inherit</source>
        <target>Erbe von (übergeordneter) Gruppe</target>
      </segment>
    </unit>
    <unit id="QSE9MT9" name="bool.true">
      <notes>
        <note category="file-source" priority="1">Part-DB1\templates\helper.twig:3</note>
        <note priority="1">Part-DB1\templates\helper.twig:3</note>
      </notes>
      <segment state="translated">
        <source>bool.true</source>
        <target>Ja</target>
      </segment>
    </unit>
    <unit id="UlrxUmI" name="bool.false">
      <notes>
        <note category="file-source" priority="1">Part-DB1\templates\helper.twig:5</note>
        <note priority="1">Part-DB1\templates\helper.twig:5</note>
      </notes>
      <segment state="translated">
        <source>bool.false</source>
        <target>Nein</target>
      </segment>
    </unit>
    <unit id="haOas0X" name="Yes">
      <notes>
        <note category="file-source" priority="1">Part-DB1\templates\helper.twig:87</note>
        <note priority="1">Part-DB1\templates\helper.twig:87</note>
      </notes>
      <segment state="translated">
        <source>Yes</source>
        <target>Ja</target>
      </segment>
    </unit>
    <unit id="HqRCoTS" name="No">
      <notes>
        <note category="file-source" priority="1">Part-DB1\templates\helper.twig:89</note>
        <note priority="1">Part-DB1\templates\helper.twig:89</note>
      </notes>
      <segment state="translated">
        <source>No</source>
        <target>Nein</target>
      </segment>
    </unit>
    <unit id="Qj.Hpb." name="version.caption">
      <notes>
        <note category="file-source" priority="1">Part-DB1\templates\homepage.html.twig:7</note>
        <note priority="1">Part-DB1\templates\homepage.html.twig:7</note>
        <note priority="1">templates\homepage.html.twig:7</note>
      </notes>
      <segment state="translated">
        <source>version.caption</source>
        <target>Version</target>
      </segment>
    </unit>
    <unit id="GDYG7.b" name="homepage.license">
      <notes>
        <note category="file-source" priority="1">Part-DB1\templates\homepage.html.twig:22</note>
        <note priority="1">Part-DB1\templates\homepage.html.twig:22</note>
        <note priority="1">templates\homepage.html.twig:19</note>
      </notes>
      <segment state="translated">
        <source>homepage.license</source>
        <target>Lizenzinformation</target>
      </segment>
    </unit>
    <unit id="5nDb2pj" name="homepage.github.caption">
      <notes>
        <note category="file-source" priority="1">Part-DB1\templates\homepage.html.twig:31</note>
        <note priority="1">Part-DB1\templates\homepage.html.twig:31</note>
        <note priority="1">templates\homepage.html.twig:28</note>
      </notes>
      <segment state="translated">
        <source>homepage.github.caption</source>
        <target>Projektseite</target>
      </segment>
    </unit>
    <unit id="7nCeHg7" name="homepage.github.text">
      <notes>
        <note category="file-source" priority="1">Part-DB1\templates\homepage.html.twig:31</note>
        <note priority="1">Part-DB1\templates\homepage.html.twig:31</note>
        <note priority="1">templates\homepage.html.twig:28</note>
      </notes>
      <segment state="translated">
        <source>homepage.github.text</source>
<<<<<<< HEAD
        <target><![CDATA[Quellcode, Downloads, Bugreports, ToDo-Liste usw. gibts auf der <a class="link-external" target="_blank" href="%href%">GitHub Projektseite</a>]]></target>
=======
        <target>Quellcode, Downloads, Bugreports, ToDo-Liste usw. gibts auf der &lt;a class="link-external" target="_blank" href="%href%"&gt;GitHub Projektseite&lt;/a&gt;</target>
>>>>>>> f06b49cd
      </segment>
    </unit>
    <unit id="9pp.6vF" name="homepage.help.caption">
      <notes>
        <note category="file-source" priority="1">Part-DB1\templates\homepage.html.twig:32</note>
        <note priority="1">Part-DB1\templates\homepage.html.twig:32</note>
        <note priority="1">templates\homepage.html.twig:29</note>
      </notes>
      <segment state="translated">
        <source>homepage.help.caption</source>
        <target>Hilfe</target>
      </segment>
    </unit>
    <unit id="exp3iqv" name="homepage.help.text">
      <notes>
        <note category="file-source" priority="1">Part-DB1\templates\homepage.html.twig:32</note>
        <note priority="1">Part-DB1\templates\homepage.html.twig:32</note>
        <note priority="1">templates\homepage.html.twig:29</note>
      </notes>
      <segment state="translated">
        <source>homepage.help.text</source>
        <target>Hilfe und Tipps finden sie im &lt;a class="link-external" rel="noopener" target="_blank" href="%href%"&gt;Wiki&lt;/a&gt; der GitHub Seite.</target>
      </segment>
    </unit>
    <unit id="R2g.45a" name="homepage.forum.caption">
      <notes>
        <note category="file-source" priority="1">Part-DB1\templates\homepage.html.twig:33</note>
        <note priority="1">Part-DB1\templates\homepage.html.twig:33</note>
        <note priority="1">templates\homepage.html.twig:30</note>
      </notes>
      <segment state="translated">
        <source>homepage.forum.caption</source>
        <target>Forum</target>
      </segment>
    </unit>
    <unit id="nfBdkzp" name="homepage.forum.text">
      <notes>
        <note category="file-source" priority="1">Part-DB1\templates\homepage.html.twig:33</note>
        <note priority="1">Part-DB1\templates\homepage.html.twig:33</note>
        <note priority="1">templates\homepage.html.twig:30</note>
      </notes>
      <segment state="translated">
        <source>homepage.forum.text</source>
        <target>Für Fragen rund um die Part-DB gibt es einen Thread auf &lt;a class="link-external" rel="noopener" target="_blank" href="%href%"&gt;mikrocontroller.net&lt;/a&gt;</target>
      </segment>
    </unit>
    <unit id="exDsVQ3" name="homepage.wiki.caption">
      <notes>
        <note category="file-source" priority="1">Part-DB1\templates\homepage.html.twig:34</note>
        <note priority="1">Part-DB1\templates\homepage.html.twig:34</note>
        <note priority="1">templates\homepage.html.twig:31</note>
      </notes>
      <segment state="translated">
        <source>homepage.wiki.caption</source>
        <target>Wiki</target>
      </segment>
    </unit>
    <unit id="tdI0IlW" name="homepage.wiki.text">
      <notes>
        <note category="file-source" priority="1">Part-DB1\templates\homepage.html.twig:34</note>
        <note priority="1">Part-DB1\templates\homepage.html.twig:34</note>
        <note priority="1">templates\homepage.html.twig:31</note>
      </notes>
      <segment state="translated">
        <source>homepage.wiki.text</source>
        <target>Weitere Informationen gibt es im &lt;a class="link-external" rel="noopener" target="_blank" href="%href%"&gt;mikrocontroller.net Artikel&lt;/a&gt;</target>
      </segment>
    </unit>
    <unit id="SV0IxK0" name=" homepage.basedOn ">
      <notes>
        <note category="file-source" priority="1">Part-DB1\templates\homepage.html.twig:36</note>
        <note priority="1">Part-DB1\templates\homepage.html.twig:36</note>
        <note priority="1">templates\homepage.html.twig:33</note>
      </notes>
      <segment state="translated">
        <source> homepage.basedOn </source>
        <target> Basierend auf dem originale Part-DB von </target>
      </segment>
    </unit>
    <unit id="Qw1sChr" name=" homepage.others ">
      <notes>
        <note category="file-source" priority="1">Part-DB1\templates\homepage.html.twig:39</note>
        <note priority="1">Part-DB1\templates\homepage.html.twig:39</note>
        <note priority="1">templates\homepage.html.twig:36</note>
      </notes>
      <segment state="translated">
        <source> homepage.others </source>
        <target> und anderen </target>
      </segment>
    </unit>
    <unit id="jOOAjnK" name="homepage.last_activity">
      <notes>
        <note category="file-source" priority="1">Part-DB1\templates\homepage.html.twig:45</note>
        <note priority="1">Part-DB1\templates\homepage.html.twig:45</note>
        <note priority="1">new</note>
      </notes>
      <segment state="translated">
        <source>homepage.last_activity</source>
        <target>Letzte Aktivitäten</target>
      </segment>
    </unit>
    <unit id="uKTMZBs" name="log.list.title">
      <notes>
        <note category="file-source" priority="1">Part-DB1\templates\LogSystem\log_list.html.twig:3</note>
        <note priority="1">Part-DB1\templates\LogSystem\log_list.html.twig:3</note>
      </notes>
      <segment state="translated">
        <source>log.list.title</source>
        <target>Systemlog</target>
      </segment>
    </unit>
    <unit id="_1bnAgm" name="log.undo.confirm_title">
      <notes>
        <note category="file-source" priority="1">Part-DB1\templates\LogSystem\_log_table.html.twig:1</note>
        <note priority="1">Part-DB1\templates\LogSystem\_log_table.html.twig:1</note>
        <note priority="1">new</note>
      </notes>
      <segment state="translated">
        <source>log.undo.confirm_title</source>
        <target>Änderung wirklich rückgängig machen / Element wirklich zurücksetzen?</target>
      </segment>
    </unit>
    <unit id="ATlnZ1T" name="log.undo.confirm_message">
      <notes>
        <note category="file-source" priority="1">Part-DB1\templates\LogSystem\_log_table.html.twig:2</note>
        <note priority="1">Part-DB1\templates\LogSystem\_log_table.html.twig:2</note>
        <note priority="1">new</note>
      </notes>
      <segment state="translated">
        <source>log.undo.confirm_message</source>
        <target>Wollen Sie wirklich die gegebene Änderung rückgängig machen / Das Element auf einen alten Versionsstand zurücksetzen?</target>
      </segment>
    </unit>
    <unit id="jOOAjnK" name="homepage.last_activity">
      <notes>
        <note category="file-source" priority="1">Part-DB1\templates\homepage.html.twig:45</note>
        <note priority="1">Part-DB1\templates\homepage.html.twig:45</note>
        <note priority="1">new</note>
      </notes>
      <segment state="translated">
        <source>homepage.last_activity</source>
        <target>Letzte Aktivitäten</target>
      </segment>
    </unit>
    <unit id="uKTMZBs" name="log.list.title">
      <notes>
        <note category="file-source" priority="1">Part-DB1\templates\LogSystem\log_list.html.twig:3</note>
        <note priority="1">Part-DB1\templates\LogSystem\log_list.html.twig:3</note>
      </notes>
      <segment>
        <source>log.list.title</source>
        <target>Systemlog</target>
      </segment>
    </unit>
    <unit id="_1bnAgm" name="log.undo.confirm_title">
      <notes>
        <note category="file-source" priority="1">Part-DB1\templates\LogSystem\_log_table.html.twig:1</note>
        <note priority="1">Part-DB1\templates\LogSystem\_log_table.html.twig:1</note>
        <note priority="1">new</note>
      </notes>
      <segment state="translated">
        <source>log.undo.confirm_title</source>
        <target>Änderung wirklich rückgängig machen / Element wirklich zurücksetzen?</target>
      </segment>
    </unit>
    <unit id="ATlnZ1T" name="log.undo.confirm_message">
      <notes>
        <note category="file-source" priority="1">Part-DB1\templates\LogSystem\_log_table.html.twig:2</note>
        <note priority="1">Part-DB1\templates\LogSystem\_log_table.html.twig:2</note>
        <note priority="1">new</note>
      </notes>
      <segment state="translated">
        <source>log.undo.confirm_message</source>
        <target>Wollen Sie wirklich die gegebene Änderung rückgängig machen / Das Element auf einen alten Versionsstand zurücksetzen?</target>
      </segment>
    </unit>
    <unit id="Rc1M3PN" name="mail.footer.email_sent_by">
      <notes>
        <note category="file-source" priority="1">Part-DB1\templates\mail\base.html.twig:24</note>
        <note priority="1">Part-DB1\templates\mail\base.html.twig:24</note>
      </notes>
      <segment state="translated">
        <source>mail.footer.email_sent_by</source>
        <target>Diese Email wurde automatisch erstellt von</target>
      </segment>
    </unit>
    <unit id="AchaWxK" name="mail.footer.dont_reply">
      <notes>
        <note category="file-source" priority="1">Part-DB1\templates\mail\base.html.twig:24</note>
        <note priority="1">Part-DB1\templates\mail\base.html.twig:24</note>
      </notes>
      <segment state="translated">
        <source>mail.footer.dont_reply</source>
        <target>Antworten Sie nicht auf diese Email.</target>
      </segment>
    </unit>
    <unit id="S6Fot75" name="email.hi %name%">
      <notes>
        <note category="file-source" priority="1">Part-DB1\templates\mail\pw_reset.html.twig:6</note>
        <note priority="1">Part-DB1\templates\mail\pw_reset.html.twig:6</note>
      </notes>
      <segment state="translated">
        <source>email.hi %name%</source>
        <target>Hallo %name%</target>
      </segment>
    </unit>
    <unit id="VKSPbrb" name="email.pw_reset.message">
      <notes>
        <note category="file-source" priority="1">Part-DB1\templates\mail\pw_reset.html.twig:7</note>
        <note priority="1">Part-DB1\templates\mail\pw_reset.html.twig:7</note>
      </notes>
      <segment state="translated">
        <source>email.pw_reset.message</source>
        <target>jemand (hoffentlich Sie) hat ein Reset ihres Passwortes angefordert. Wenn diese Anfrage nicht von Ihnen stammt, ignorieren sie diese Email.</target>
      </segment>
    </unit>
    <unit id="lu8bcCN" name="email.pw_reset.button">
      <notes>
        <note category="file-source" priority="1">Part-DB1\templates\mail\pw_reset.html.twig:9</note>
        <note priority="1">Part-DB1\templates\mail\pw_reset.html.twig:9</note>
      </notes>
      <segment state="translated">
        <source>email.pw_reset.button</source>
        <target>Passwort zurücksetzen</target>
      </segment>
    </unit>
    <unit id="tS_htiy" name="email.pw_reset.fallback">
      <notes>
        <note category="file-source" priority="1">Part-DB1\templates\mail\pw_reset.html.twig:11</note>
        <note priority="1">Part-DB1\templates\mail\pw_reset.html.twig:11</note>
      </notes>
      <segment state="translated">
        <source>email.pw_reset.fallback</source>
        <target>Wenn dies nicht funktioniert, rufen Sie &lt;a href="%url%"&gt;%url%&lt;/a&gt; auf und geben Sie die folgenden Daten ein</target>
      </segment>
    </unit>
    <unit id="QBTV5KP" name="email.pw_reset.username">
      <notes>
        <note category="file-source" priority="1">Part-DB1\templates\mail\pw_reset.html.twig:16</note>
        <note priority="1">Part-DB1\templates\mail\pw_reset.html.twig:16</note>
      </notes>
      <segment state="translated">
        <source>email.pw_reset.username</source>
        <target>Benutzername</target>
      </segment>
    </unit>
    <unit id="6UyKd6G" name="email.pw_reset.token">
      <notes>
        <note category="file-source" priority="1">Part-DB1\templates\mail\pw_reset.html.twig:19</note>
        <note priority="1">Part-DB1\templates\mail\pw_reset.html.twig:19</note>
      </notes>
      <segment state="translated">
        <source>email.pw_reset.token</source>
        <target>Token</target>
      </segment>
    </unit>
    <unit id="3Rl4ELy" name="email.pw_reset.valid_unit %date%">
      <notes>
        <note category="file-source" priority="1">Part-DB1\templates\mail\pw_reset.html.twig:24</note>
        <note priority="1">Part-DB1\templates\mail\pw_reset.html.twig:24</note>
      </notes>
      <segment state="translated">
        <source>email.pw_reset.valid_unit %date%</source>
        <target>Das Reset Token ist gültig bis &lt;i&gt;%date%&lt;/i&gt;</target>
      </segment>
    </unit>
    <unit id="ItQbhLs" name="orderdetail.delete">
      <notes>
        <note category="file-source" priority="1">Part-DB1\templates\Parts\edit\edit_form_styles.html.twig:18</note>
        <note category="file-source" priority="1">Part-DB1\templates\Parts\edit\edit_form_styles.html.twig:58</note>
        <note priority="1">Part-DB1\templates\Parts\edit\edit_form_styles.html.twig:18</note>
        <note priority="1">Part-DB1\templates\Parts\edit\edit_form_styles.html.twig:58</note>
      </notes>
      <segment state="translated">
        <source>orderdetail.delete</source>
        <target>Löschen</target>
      </segment>
    </unit>
    <unit id="uUvRF8P" name="pricedetails.edit.min_qty">
      <notes>
        <note category="file-source" priority="1">Part-DB1\templates\Parts\edit\edit_form_styles.html.twig:39</note>
        <note priority="1">Part-DB1\templates\Parts\edit\edit_form_styles.html.twig:39</note>
      </notes>
      <segment state="translated">
        <source>pricedetails.edit.min_qty</source>
        <target>Mindestbestellmenge</target>
      </segment>
    </unit>
    <unit id="3meOpdA" name="pricedetails.edit.price">
      <notes>
        <note category="file-source" priority="1">Part-DB1\templates\Parts\edit\edit_form_styles.html.twig:40</note>
        <note priority="1">Part-DB1\templates\Parts\edit\edit_form_styles.html.twig:40</note>
      </notes>
      <segment state="translated">
        <source>pricedetails.edit.price</source>
        <target>Preis</target>
      </segment>
    </unit>
    <unit id="1gzHhnJ" name="pricedetails.edit.price_qty">
      <notes>
        <note category="file-source" priority="1">Part-DB1\templates\Parts\edit\edit_form_styles.html.twig:41</note>
        <note priority="1">Part-DB1\templates\Parts\edit\edit_form_styles.html.twig:41</note>
      </notes>
      <segment state="translated">
        <source>pricedetails.edit.price_qty</source>
        <target>für Menge</target>
      </segment>
    </unit>
    <unit id="8BF.OZR" name="pricedetail.create">
      <notes>
        <note category="file-source" priority="1">Part-DB1\templates\Parts\edit\edit_form_styles.html.twig:54</note>
        <note priority="1">Part-DB1\templates\Parts\edit\edit_form_styles.html.twig:54</note>
      </notes>
      <segment state="translated">
        <source>pricedetail.create</source>
        <target>Preis hinzufügen</target>
      </segment>
    </unit>
    <unit id="nS44Iqv" name="part.edit.title">
      <notes>
        <note category="file-source" priority="1">Part-DB1\templates\Parts\edit\edit_part_info.html.twig:4</note>
        <note priority="1">Part-DB1\templates\Parts\edit\edit_part_info.html.twig:4</note>
        <note priority="1">templates\Parts\edit_part_info.html.twig:4</note>
      </notes>
      <segment state="translated">
        <source>part.edit.title</source>
        <target>Bearbeite Bauteil %name%</target>
      </segment>
    </unit>
    <unit id="Ko2G29K" name="part.edit.card_title">
      <notes>
        <note category="file-source" priority="1">Part-DB1\templates\Parts\edit\edit_part_info.html.twig:9</note>
        <note priority="1">Part-DB1\templates\Parts\edit\edit_part_info.html.twig:9</note>
        <note priority="1">templates\Parts\edit_part_info.html.twig:9</note>
      </notes>
      <segment state="translated">
        <source>part.edit.card_title</source>
        <target>Bearbeite Bauteileinformationen von</target>
      </segment>
    </unit>
    <unit id="MvJvWIA" name="part.edit.tab.common">
      <notes>
        <note category="file-source" priority="1">Part-DB1\templates\Parts\edit\edit_part_info.html.twig:22</note>
        <note priority="1">Part-DB1\templates\Parts\edit\edit_part_info.html.twig:22</note>
      </notes>
      <segment state="translated">
        <source>part.edit.tab.common</source>
        <target>Allgemein</target>
      </segment>
    </unit>
    <unit id="RjPp2bd" name="part.edit.tab.manufacturer">
      <notes>
        <note category="file-source" priority="1">Part-DB1\templates\Parts\edit\edit_part_info.html.twig:28</note>
        <note priority="1">Part-DB1\templates\Parts\edit\edit_part_info.html.twig:28</note>
      </notes>
      <segment state="translated">
        <source>part.edit.tab.manufacturer</source>
        <target>Hersteller</target>
      </segment>
    </unit>
    <unit id="e9FzmOU" name="part.edit.tab.advanced">
      <notes>
        <note category="file-source" priority="1">Part-DB1\templates\Parts\edit\edit_part_info.html.twig:34</note>
        <note priority="1">Part-DB1\templates\Parts\edit\edit_part_info.html.twig:34</note>
      </notes>
      <segment state="translated">
        <source>part.edit.tab.advanced</source>
        <target>Erweiterte Optionen</target>
      </segment>
    </unit>
    <unit id="uc9NwcF" name="part.edit.tab.part_lots">
      <notes>
        <note category="file-source" priority="1">Part-DB1\templates\Parts\edit\edit_part_info.html.twig:40</note>
        <note priority="1">Part-DB1\templates\Parts\edit\edit_part_info.html.twig:40</note>
      </notes>
      <segment state="translated">
        <source>part.edit.tab.part_lots</source>
        <target>Lagerbestände</target>
      </segment>
    </unit>
    <unit id="9HrMrf1" name="part.edit.tab.attachments">
      <notes>
        <note category="file-source" priority="1">Part-DB1\templates\Parts\edit\edit_part_info.html.twig:46</note>
        <note priority="1">Part-DB1\templates\Parts\edit\edit_part_info.html.twig:46</note>
      </notes>
      <segment state="translated">
        <source>part.edit.tab.attachments</source>
        <target>Dateianhänge</target>
      </segment>
    </unit>
    <unit id="tkdBTwZ" name="part.edit.tab.orderdetails">
      <notes>
        <note category="file-source" priority="1">Part-DB1\templates\Parts\edit\edit_part_info.html.twig:52</note>
        <note priority="1">Part-DB1\templates\Parts\edit\edit_part_info.html.twig:52</note>
      </notes>
      <segment state="translated">
        <source>part.edit.tab.orderdetails</source>
        <target>Bestellinformationen</target>
      </segment>
    </unit>
    <unit id="LgSgFFj" name="part.edit.tab.comment">
      <notes>
        <note category="file-source" priority="1">Part-DB1\templates\Parts\edit\edit_part_info.html.twig:58</note>
        <note priority="1">Part-DB1\templates\Parts\edit\edit_part_info.html.twig:58</note>
      </notes>
      <segment state="translated">
        <source>part.edit.tab.comment</source>
        <target>Kommentar</target>
      </segment>
    </unit>
    <unit id="h0g53U_" name="part.new.card_title">
      <notes>
        <note category="file-source" priority="1">Part-DB1\templates\Parts\edit\new_part.html.twig:8</note>
        <note priority="1">Part-DB1\templates\Parts\edit\new_part.html.twig:8</note>
        <note priority="1">templates\Parts\new_part.html.twig:8</note>
      </notes>
      <segment state="translated">
        <source>part.new.card_title</source>
        <target>Neues Bauteil erstellen</target>
      </segment>
    </unit>
    <unit id="X.m4tR7" name="part_lot.delete">
      <notes>
        <note category="file-source" priority="1">Part-DB1\templates\Parts\edit\_lots.html.twig:5</note>
        <note priority="1">Part-DB1\templates\Parts\edit\_lots.html.twig:5</note>
      </notes>
      <segment state="translated">
        <source>part_lot.delete</source>
        <target>Löschen</target>
      </segment>
    </unit>
    <unit id="Ey2BEY6" name="part_lot.create">
      <notes>
        <note category="file-source" priority="1">Part-DB1\templates\Parts\edit\_lots.html.twig:28</note>
        <note priority="1">Part-DB1\templates\Parts\edit\_lots.html.twig:28</note>
      </notes>
      <segment state="translated">
        <source>part_lot.create</source>
        <target>Bestand anlegen</target>
      </segment>
    </unit>
    <unit id="D7h1rMv" name="orderdetail.create">
      <notes>
        <note category="file-source" priority="1">Part-DB1\templates\Parts\edit\_orderdetails.html.twig:13</note>
        <note priority="1">Part-DB1\templates\Parts\edit\_orderdetails.html.twig:13</note>
      </notes>
      <segment state="translated">
        <source>orderdetail.create</source>
        <target>Lieferant hinzufügen</target>
      </segment>
    </unit>
    <unit id="uKZiiFJ" name="pricedetails.edit.delete.confirm">
      <notes>
        <note category="file-source" priority="1">Part-DB1\templates\Parts\edit\_orderdetails.html.twig:18</note>
        <note priority="1">Part-DB1\templates\Parts\edit\_orderdetails.html.twig:18</note>
      </notes>
      <segment state="translated">
        <source>pricedetails.edit.delete.confirm</source>
        <target>Möchten Sie diesen Preis wirklich löschen? Das kann nicht rückgängig gemacht werden!</target>
      </segment>
    </unit>
    <unit id="FIw9JVr" name="orderdetails.edit.delete.confirm">
      <notes>
        <note category="file-source" priority="1">Part-DB1\templates\Parts\edit\_orderdetails.html.twig:61</note>
        <note priority="1">Part-DB1\templates\Parts\edit\_orderdetails.html.twig:61</note>
      </notes>
      <segment state="translated">
        <source>orderdetails.edit.delete.confirm</source>
        <target>Möchten Sie diesen Lieferanten wirklich löschen? Dies kann nicht rückgängig gemacht werden!</target>
      </segment>
    </unit>
    <unit id="UoflU8w" name="part.info.title">
      <notes>
        <note category="file-source" priority="1">Part-DB1\templates\Parts\info\show_part_info.html.twig:4</note>
        <note category="file-source" priority="1">Part-DB1\templates\Parts\info\show_part_info.html.twig:19</note>
        <note priority="1">Part-DB1\templates\Parts\info\show_part_info.html.twig:4</note>
        <note priority="1">Part-DB1\templates\Parts\info\show_part_info.html.twig:19</note>
        <note priority="1">templates\Parts\show_part_info.html.twig:4</note>
        <note priority="1">templates\Parts\show_part_info.html.twig:9</note>
      </notes>
      <segment state="translated">
        <source>part.info.title</source>
        <target>Detailinfo für</target>
      </segment>
    </unit>
    <unit id="ZrzEsc_" name="part.part_lots.label">
      <notes>
        <note category="file-source" priority="1">Part-DB1\templates\Parts\info\show_part_info.html.twig:47</note>
        <note priority="1">Part-DB1\templates\Parts\info\show_part_info.html.twig:47</note>
      </notes>
      <segment state="translated">
        <source>part.part_lots.label</source>
        <target>Lagerbestände</target>
      </segment>
    </unit>
    <unit id="BWS7Lck" name="comment.label">
      <notes>
        <note category="file-source" priority="1">Part-DB1\templates\Parts\info\show_part_info.html.twig:56</note>
        <note category="file-source" priority="1">Part-DB1\templates\_navbar_search.html.twig:26</note>
        <note priority="1">Part-DB1\templates\Parts\info\show_part_info.html.twig:56</note>
        <note priority="1">Part-DB1\templates\_navbar_search.html.twig:26</note>
        <note priority="1">templates\base.html.twig:62</note>
        <note priority="1">templates\Parts\show_part_info.html.twig:74</note>
        <note priority="1">src\Form\PartType.php:86</note>
      </notes>
      <segment state="translated">
        <source>comment.label</source>
        <target>Kommentar</target>
      </segment>
    </unit>
    <unit id="MZz0rtU" name="attachment.labelp">
      <notes>
        <note category="file-source" priority="1">Part-DB1\templates\Parts\info\show_part_info.html.twig:64</note>
        <note priority="1">Part-DB1\templates\Parts\info\show_part_info.html.twig:64</note>
        <note priority="1">templates\Parts\show_part_info.html.twig:82</note>
      </notes>
      <segment state="translated">
        <source>attachment.labelp</source>
        <target>Dateianhänge</target>
      </segment>
    </unit>
    <unit id="b5.SSzx" name="vendor.partinfo.shopping_infos">
      <notes>
        <note category="file-source" priority="1">Part-DB1\templates\Parts\info\show_part_info.html.twig:71</note>
        <note priority="1">Part-DB1\templates\Parts\info\show_part_info.html.twig:71</note>
        <note priority="1">templates\Parts\show_part_info.html.twig:88</note>
      </notes>
      <segment state="translated">
        <source>vendor.partinfo.shopping_infos</source>
        <target>Einkaufsinformationen</target>
      </segment>
    </unit>
    <unit id="1Soir6U" name="vendor.partinfo.history">
      <notes>
        <note category="file-source" priority="1">Part-DB1\templates\Parts\info\show_part_info.html.twig:78</note>
        <note priority="1">Part-DB1\templates\Parts\info\show_part_info.html.twig:78</note>
        <note priority="1">templates\Parts\show_part_info.html.twig:94</note>
      </notes>
      <segment state="translated">
        <source>vendor.partinfo.history</source>
        <target>Historie</target>
      </segment>
    </unit>
    <unit id="__OuWRw" name="tools.label">
      <notes>
        <note category="file-source" priority="1">Part-DB1\templates\Parts\info\show_part_info.html.twig:84</note>
        <note category="file-source" priority="1">Part-DB1\templates\_sidebar.html.twig:54</note>
        <note category="file-source" priority="1">Part-DB1\templates\_sidebar.html.twig:13</note>
        <note priority="1">Part-DB1\templates\Parts\info\show_part_info.html.twig:84</note>
        <note priority="1">Part-DB1\templates\_sidebar.html.twig:54</note>
        <note priority="1">Part-DB1\templates\_sidebar.html.twig:13</note>
        <note priority="1">templates\base.html.twig:176</note>
        <note priority="1">templates\base.html.twig:203</note>
        <note priority="1">templates\base.html.twig:217</note>
        <note priority="1">templates\base.html.twig:231</note>
        <note priority="1">templates\Parts\show_part_info.html.twig:100</note>
      </notes>
      <segment state="translated">
        <source>tools.label</source>
        <target>Tools</target>
      </segment>
    </unit>
    <unit id="BnHnqwK" name="extended_info.label">
      <notes>
        <note category="file-source" priority="1">Part-DB1\templates\Parts\info\show_part_info.html.twig:90</note>
        <note priority="1">Part-DB1\templates\Parts\info\show_part_info.html.twig:90</note>
      </notes>
      <segment state="translated">
        <source>extended_info.label</source>
        <target>Erweiterte Informationen</target>
      </segment>
    </unit>
    <unit id="vMya34Z" name="attachment.name">
      <notes>
        <note category="file-source" priority="1">Part-DB1\templates\Parts\info\_attachments_info.html.twig:7</note>
        <note priority="1">Part-DB1\templates\Parts\info\_attachments_info.html.twig:7</note>
      </notes>
      <segment state="translated">
        <source>attachment.name</source>
        <target>Name</target>
      </segment>
    </unit>
    <unit id="wFzihuM" name="attachment.attachment_type">
      <notes>
        <note category="file-source" priority="1">Part-DB1\templates\Parts\info\_attachments_info.html.twig:8</note>
        <note priority="1">Part-DB1\templates\Parts\info\_attachments_info.html.twig:8</note>
      </notes>
      <segment state="translated">
        <source>attachment.attachment_type</source>
        <target>Anhangstyp</target>
      </segment>
    </unit>
    <unit id="qbywfNk" name="attachment.file_name">
      <notes>
        <note category="file-source" priority="1">Part-DB1\templates\Parts\info\_attachments_info.html.twig:9</note>
        <note priority="1">Part-DB1\templates\Parts\info\_attachments_info.html.twig:9</note>
      </notes>
      <segment state="translated">
        <source>attachment.file_name</source>
        <target>Dateiname</target>
      </segment>
    </unit>
    <unit id="MUTx89j" name="attachment.file_size">
      <notes>
        <note category="file-source" priority="1">Part-DB1\templates\Parts\info\_attachments_info.html.twig:10</note>
        <note priority="1">Part-DB1\templates\Parts\info\_attachments_info.html.twig:10</note>
      </notes>
      <segment state="translated">
        <source>attachment.file_size</source>
        <target>Dateigröße</target>
      </segment>
    </unit>
    <unit id="3Vc5_D2" name="attachment.external_file">
      <notes>
        <note category="file-source" priority="1">Part-DB1\templates\Parts\info\_attachments_info.html.twig:34</note>
        <note priority="1">Part-DB1\templates\Parts\info\_attachments_info.html.twig:34</note>
      </notes>
      <segment state="translated">
        <source>attachment.external_file</source>
        <target>Externe Datei</target>
      </segment>
    </unit>
    <unit id="GSjs0LU" name="attachment.download">
      <notes>
        <note category="file-source" priority="1">Part-DB1\templates\Parts\info\_attachments_info.html.twig:50</note>
        <note priority="1">Part-DB1\templates\Parts\info\_attachments_info.html.twig:50</note>
      </notes>
      <segment state="translated">
        <source>attachment.download</source>
        <target>Herunterladen</target>
      </segment>
    </unit>
    <unit id="gexfRxf" name="attachment.edit">
      <notes>
        <note category="file-source" priority="1">Part-DB1\templates\Parts\info\_attachments_info.html.twig:62</note>
        <note priority="1">Part-DB1\templates\Parts\info\_attachments_info.html.twig:62</note>
      </notes>
      <segment state="translated">
        <source>attachment.edit</source>
        <target>Bearbeiten</target>
      </segment>
    </unit>
    <unit id="5PiNnoA" name="user.creating_user">
<<<<<<< HEAD
      <notes>
        <note category="file-source" priority="1">Part-DB1\templates\Parts\info\_extended_infos.html.twig:11</note>
        <note priority="1">Part-DB1\templates\Parts\info\_extended_infos.html.twig:11</note>
        <note priority="1">new</note>
      </notes>
      <segment state="translated">
        <source>user.creating_user</source>
        <target>Nutzer der dieses Bauteil erstellte</target>
      </segment>
    </unit>
    <unit id="t2TNwOq" name="Unknown">
      <notes>
        <note category="file-source" priority="1">Part-DB1\templates\Parts\info\_extended_infos.html.twig:13</note>
        <note category="file-source" priority="1">Part-DB1\templates\Parts\info\_extended_infos.html.twig:28</note>
        <note category="file-source" priority="1">Part-DB1\templates\Parts\info\_extended_infos.html.twig:50</note>
        <note priority="1">Part-DB1\templates\Parts\info\_extended_infos.html.twig:13</note>
        <note priority="1">Part-DB1\templates\Parts\info\_extended_infos.html.twig:28</note>
        <note priority="1">Part-DB1\templates\Parts\info\_extended_infos.html.twig:50</note>
      </notes>
      <segment>
        <source>Unknown</source>
        <target>Unbekannt</target>
=======
      <notes>
        <note category="file-source" priority="1">Part-DB1\templates\Parts\info\_extended_infos.html.twig:11</note>
        <note priority="1">Part-DB1\templates\Parts\info\_extended_infos.html.twig:11</note>
        <note priority="1">new</note>
      </notes>
      <segment state="translated">
        <source>user.creating_user</source>
        <target>Nutzer der dieses Bauteil erstellte</target>
      </segment>
    </unit>
    <unit id="t2TNwOq" name="Unknown">
      <notes>
        <note category="file-source" priority="1">Part-DB1\templates\Parts\info\_extended_infos.html.twig:13</note>
        <note category="file-source" priority="1">Part-DB1\templates\Parts\info\_extended_infos.html.twig:28</note>
        <note category="file-source" priority="1">Part-DB1\templates\Parts\info\_extended_infos.html.twig:50</note>
        <note priority="1">Part-DB1\templates\Parts\info\_extended_infos.html.twig:13</note>
        <note priority="1">Part-DB1\templates\Parts\info\_extended_infos.html.twig:28</note>
        <note priority="1">Part-DB1\templates\Parts\info\_extended_infos.html.twig:50</note>
      </notes>
      <segment state="translated">
        <source>Unknown</source>
        <target>Unbekannt</target>
      </segment>
    </unit>
    <unit id="n4o6jKZ" name="accessDenied">
      <notes>
        <note category="file-source" priority="1">Part-DB1\templates\Parts\info\_extended_infos.html.twig:15</note>
        <note category="file-source" priority="1">Part-DB1\templates\Parts\info\_extended_infos.html.twig:30</note>
        <note priority="1">Part-DB1\templates\Parts\info\_extended_infos.html.twig:15</note>
        <note priority="1">Part-DB1\templates\Parts\info\_extended_infos.html.twig:30</note>
        <note priority="1">new</note>
      </notes>
      <segment state="translated">
        <source>accessDenied</source>
        <target>Zugriff verboten</target>
      </segment>
    </unit>
    <unit id="uaxA.n." name="user.last_editing_user">
      <notes>
        <note category="file-source" priority="1">Part-DB1\templates\Parts\info\_extended_infos.html.twig:26</note>
        <note priority="1">Part-DB1\templates\Parts\info\_extended_infos.html.twig:26</note>
        <note priority="1">new</note>
      </notes>
      <segment state="translated">
        <source>user.last_editing_user</source>
        <target>Nutzer der dieses Bauteil zu Letzt bearbeitete</target>
      </segment>
    </unit>
    <unit id="xQkqdM5" name="part.isFavorite">
      <notes>
        <note category="file-source" priority="1">Part-DB1\templates\Parts\info\_extended_infos.html.twig:41</note>
        <note priority="1">Part-DB1\templates\Parts\info\_extended_infos.html.twig:41</note>
      </notes>
      <segment state="translated">
        <source>part.isFavorite</source>
        <target>Favorit</target>
>>>>>>> f06b49cd
      </segment>
    </unit>
    <unit id="n4o6jKZ" name="accessDenied">
      <notes>
        <note category="file-source" priority="1">Part-DB1\templates\Parts\info\_extended_infos.html.twig:15</note>
        <note category="file-source" priority="1">Part-DB1\templates\Parts\info\_extended_infos.html.twig:30</note>
        <note priority="1">Part-DB1\templates\Parts\info\_extended_infos.html.twig:15</note>
        <note priority="1">Part-DB1\templates\Parts\info\_extended_infos.html.twig:30</note>
        <note priority="1">new</note>
      </notes>
      <segment state="translated">
        <source>accessDenied</source>
        <target>Zugriff verboten</target>
      </segment>
    </unit>
    <unit id="uaxA.n." name="user.last_editing_user">
      <notes>
<<<<<<< HEAD
        <note category="file-source" priority="1">Part-DB1\templates\Parts\info\_extended_infos.html.twig:26</note>
        <note priority="1">Part-DB1\templates\Parts\info\_extended_infos.html.twig:26</note>
        <note priority="1">new</note>
      </notes>
      <segment state="translated">
        <source>user.last_editing_user</source>
        <target>Nutzer der dieses Bauteil zu Letzt bearbeitete</target>
      </segment>
    </unit>
    <unit id="xQkqdM5" name="part.isFavorite">
      <notes>
        <note category="file-source" priority="1">Part-DB1\templates\Parts\info\_extended_infos.html.twig:41</note>
        <note priority="1">Part-DB1\templates\Parts\info\_extended_infos.html.twig:41</note>
      </notes>
      <segment>
        <source>part.isFavorite</source>
        <target>Favorit</target>
      </segment>
    </unit>
    <unit id="qwRgUmm" name="part.minOrderAmount">
      <notes>
        <note category="file-source" priority="1">Part-DB1\templates\Parts\info\_extended_infos.html.twig:46</note>
        <note priority="1">Part-DB1\templates\Parts\info\_extended_infos.html.twig:46</note>
      </notes>
      <segment>
        <source>part.minOrderAmount</source>
        <target>Mindestbestellmenge</target>
      </segment>
    </unit>
=======
        <note category="file-source" priority="1">Part-DB1\templates\Parts\info\_extended_infos.html.twig:46</note>
        <note priority="1">Part-DB1\templates\Parts\info\_extended_infos.html.twig:46</note>
      </notes>
      <segment state="translated">
        <source>part.minOrderAmount</source>
        <target>Mindestbestellmenge</target>
      </segment>
    </unit>
>>>>>>> f06b49cd
    <unit id="WB3sH1G" name="manufacturer.label">
      <notes>
        <note category="file-source" priority="1">Part-DB1\templates\Parts\info\_main_infos.html.twig:8</note>
        <note category="file-source" priority="1">Part-DB1\templates\_navbar_search.html.twig:41</note>
        <note category="file-source" priority="1">Part-DB1\src\Services\ElementTypeNameGenerator.php:84</note>
        <note priority="1">Part-DB1\templates\Parts\info\_main_infos.html.twig:8</note>
        <note priority="1">Part-DB1\templates\_navbar_search.html.twig:41</note>
        <note priority="1">Part-DB1\src\Services\ElementTypeNameGenerator.php:84</note>
        <note priority="1">templates\base.html.twig:70</note>
        <note priority="1">templates\Parts\show_part_info.html.twig:24</note>
        <note priority="1">src\Form\PartType.php:80</note>
      </notes>
      <segment state="translated">
        <source>manufacturer.label</source>
        <target>Hersteller</target>
      </segment>
    </unit>
    <unit id="xaKzTBt" name="part.back_to_info">
      <notes>
        <note category="file-source" priority="1">Part-DB1\templates\Parts\info\_main_infos.html.twig:27</note>
        <note priority="1">Part-DB1\templates\Parts\info\_main_infos.html.twig:27</note>
        <note priority="1">new</note>
      </notes>
      <segment state="translated">
        <source>part.back_to_info</source>
        <target>Zurück zum aktuellen Versionsstand</target>
      </segment>
    </unit>
    <unit id="LSnWIG7" name="description.label">
      <notes>
        <note category="file-source" priority="1">Part-DB1\templates\Parts\info\_main_infos.html.twig:32</note>
        <note category="file-source" priority="1">Part-DB1\templates\_navbar_search.html.twig:18</note>
        <note priority="1">Part-DB1\templates\Parts\info\_main_infos.html.twig:32</note>
        <note priority="1">Part-DB1\templates\_navbar_search.html.twig:18</note>
        <note priority="1">templates\base.html.twig:58</note>
        <note priority="1">templates\Parts\show_part_info.html.twig:31</note>
        <note priority="1">src\Form\PartType.php:65</note>
      </notes>
      <segment state="translated">
        <source>description.label</source>
        <target>Beschreibung</target>
      </segment>
    </unit>
    <unit id="ZY57BXc" name="category.label">
      <notes>
        <note category="file-source" priority="1">Part-DB1\templates\Parts\info\_main_infos.html.twig:34</note>
        <note category="file-source" priority="1">Part-DB1\templates\_navbar_search.html.twig:14</note>
        <note category="file-source" priority="1">Part-DB1\src\Services\ElementTypeNameGenerator.php:80</note>
        <note priority="1">Part-DB1\templates\Parts\info\_main_infos.html.twig:34</note>
        <note priority="1">Part-DB1\templates\_navbar_search.html.twig:14</note>
        <note priority="1">Part-DB1\src\Services\ElementTypeNameGenerator.php:80</note>
        <note priority="1">templates\base.html.twig:56</note>
        <note priority="1">templates\Parts\show_part_info.html.twig:32</note>
        <note priority="1">src\Form\PartType.php:74</note>
      </notes>
      <segment state="translated">
        <source>category.label</source>
        <target>Kategorie</target>
      </segment>
    </unit>
    <unit id="J.AXbaM" name="instock.label">
      <notes>
        <note category="file-source" priority="1">Part-DB1\templates\Parts\info\_main_infos.html.twig:39</note>
        <note priority="1">Part-DB1\templates\Parts\info\_main_infos.html.twig:39</note>
        <note priority="1">templates\Parts\show_part_info.html.twig:42</note>
        <note priority="1">src\Form\PartType.php:69</note>
      </notes>
      <segment state="translated">
        <source>instock.label</source>
        <target>Im Lager</target>
      </segment>
    </unit>
    <unit id="VYcxdrz" name="mininstock.label">
      <notes>
        <note category="file-source" priority="1">Part-DB1\templates\Parts\info\_main_infos.html.twig:41</note>
        <note priority="1">Part-DB1\templates\Parts\info\_main_infos.html.twig:41</note>
        <note priority="1">templates\Parts\show_part_info.html.twig:44</note>
        <note priority="1">src\Form\PartType.php:72</note>
      </notes>
      <segment state="translated">
        <source>mininstock.label</source>
        <target>Mindestbestand</target>
      </segment>
    </unit>
    <unit id="griVyRf" name="footprint.label">
      <notes>
        <note category="file-source" priority="1">Part-DB1\templates\Parts\info\_main_infos.html.twig:45</note>
        <note category="file-source" priority="1">Part-DB1\templates\_navbar_search.html.twig:47</note>
        <note category="file-source" priority="1">Part-DB1\src\Services\ElementTypeNameGenerator.php:83</note>
        <note priority="1">Part-DB1\templates\Parts\info\_main_infos.html.twig:45</note>
        <note priority="1">Part-DB1\templates\_navbar_search.html.twig:47</note>
        <note priority="1">Part-DB1\src\Services\ElementTypeNameGenerator.php:83</note>
        <note priority="1">templates\base.html.twig:73</note>
        <note priority="1">templates\Parts\show_part_info.html.twig:47</note>
      </notes>
      <segment state="translated">
        <source>footprint.label</source>
        <target>Footprint</target>
      </segment>
    </unit>
    <unit id="LL2dt8U" name="part.avg_price.label">
      <notes>
        <note category="file-source" priority="1">Part-DB1\templates\Parts\info\_main_infos.html.twig:57</note>
        <note category="file-source" priority="1">Part-DB1\templates\Parts\info\_main_infos.html.twig:60</note>
        <note priority="1">Part-DB1\templates\Parts\info\_main_infos.html.twig:57</note>
        <note priority="1">Part-DB1\templates\Parts\info\_main_infos.html.twig:60</note>
        <note priority="1">templates\Parts\show_part_info.html.twig:51</note>
      </notes>
      <segment state="translated">
        <source>part.avg_price.label</source>
        <target>Durchschnittspreis</target>
      </segment>
    </unit>
    <unit id="3tdTZVD" name="part.supplier.name">
      <notes>
        <note category="file-source" priority="1">Part-DB1\templates\Parts\info\_order_infos.html.twig:5</note>
        <note priority="1">Part-DB1\templates\Parts\info\_order_infos.html.twig:5</note>
      </notes>
      <segment state="translated">
        <source>part.supplier.name</source>
        <target>Name</target>
      </segment>
    </unit>
    <unit id="RiciNp5" name="part.supplier.partnr">
      <notes>
        <note category="file-source" priority="1">Part-DB1\templates\Parts\info\_order_infos.html.twig:6</note>
        <note priority="1">Part-DB1\templates\Parts\info\_order_infos.html.twig:6</note>
      </notes>
      <segment state="translated">
        <source>part.supplier.partnr</source>
        <target>Bestellnr.</target>
      </segment>
    </unit>
    <unit id="_SpdO.3" name="part.order.minamount">
      <notes>
        <note category="file-source" priority="1">Part-DB1\templates\Parts\info\_order_infos.html.twig:28</note>
        <note priority="1">Part-DB1\templates\Parts\info\_order_infos.html.twig:28</note>
      </notes>
      <segment state="translated">
        <source>part.order.minamount</source>
        <target>Mindestanzahl</target>
      </segment>
    </unit>
    <unit id="4RsODVR" name="part.order.price">
      <notes>
        <note category="file-source" priority="1">Part-DB1\templates\Parts\info\_order_infos.html.twig:29</note>
        <note priority="1">Part-DB1\templates\Parts\info\_order_infos.html.twig:29</note>
      </notes>
      <segment state="translated">
        <source>part.order.price</source>
        <target>Preis</target>
      </segment>
    </unit>
    <unit id="Lr0c8K3" name="part.order.single_price">
      <notes>
        <note category="file-source" priority="1">Part-DB1\templates\Parts\info\_order_infos.html.twig:31</note>
        <note priority="1">Part-DB1\templates\Parts\info\_order_infos.html.twig:31</note>
      </notes>
      <segment state="translated">
        <source>part.order.single_price</source>
        <target>Stückpreis</target>
      </segment>
    </unit>
    <unit id="EKnfKFl" name="edit.caption_short">
      <notes>
        <note category="file-source" priority="1">Part-DB1\templates\Parts\info\_order_infos.html.twig:71</note>
        <note priority="1">Part-DB1\templates\Parts\info\_order_infos.html.twig:71</note>
      </notes>
      <segment state="translated">
        <source>edit.caption_short</source>
        <target>Bearbeiten</target>
      </segment>
    </unit>
    <unit id="qNZM46r" name="delete.caption">
      <notes>
        <note category="file-source" priority="1">Part-DB1\templates\Parts\info\_order_infos.html.twig:72</note>
        <note priority="1">Part-DB1\templates\Parts\info\_order_infos.html.twig:72</note>
      </notes>
      <segment state="translated">
        <source>delete.caption</source>
        <target>Löschen</target>
      </segment>
    </unit>
    <unit id="aUihK3c" name="part_lots.description">
      <notes>
        <note category="file-source" priority="1">Part-DB1\templates\Parts\info\_part_lots.html.twig:6</note>
        <note priority="1">Part-DB1\templates\Parts\info\_part_lots.html.twig:6</note>
      </notes>
      <segment state="translated">
        <source>part_lots.description</source>
        <target>Beschreibung</target>
      </segment>
    </unit>
    <unit id="SOcXkyd" name="part_lots.storage_location">
      <notes>
        <note category="file-source" priority="1">Part-DB1\templates\Parts\info\_part_lots.html.twig:7</note>
        <note priority="1">Part-DB1\templates\Parts\info\_part_lots.html.twig:7</note>
      </notes>
      <segment state="translated">
        <source>part_lots.storage_location</source>
        <target>Lagerort</target>
      </segment>
    </unit>
    <unit id="jVYrm0U" name="part_lots.amount">
      <notes>
        <note category="file-source" priority="1">Part-DB1\templates\Parts\info\_part_lots.html.twig:8</note>
        <note priority="1">Part-DB1\templates\Parts\info\_part_lots.html.twig:8</note>
      </notes>
      <segment state="translated">
        <source>part_lots.amount</source>
        <target>Menge</target>
      </segment>
    </unit>
    <unit id="upshmqD" name="part_lots.location_unknown">
      <notes>
        <note category="file-source" priority="1">Part-DB1\templates\Parts\info\_part_lots.html.twig:22</note>
        <note priority="1">Part-DB1\templates\Parts\info\_part_lots.html.twig:22</note>
      </notes>
      <segment state="translated">
        <source>part_lots.location_unknown</source>
        <target>Lagerort unbekannt</target>
      </segment>
    </unit>
    <unit id="BTUni9r" name="part_lots.instock_unknown">
      <notes>
        <note category="file-source" priority="1">Part-DB1\templates\Parts\info\_part_lots.html.twig:29</note>
        <note priority="1">Part-DB1\templates\Parts\info\_part_lots.html.twig:29</note>
      </notes>
      <segment state="translated">
        <source>part_lots.instock_unknown</source>
        <target>Menge unbekannt</target>
      </segment>
    </unit>
    <unit id="NFa2bFQ" name="part_lots.expiration_date">
      <notes>
        <note category="file-source" priority="1">Part-DB1\templates\Parts\info\_part_lots.html.twig:38</note>
        <note priority="1">Part-DB1\templates\Parts\info\_part_lots.html.twig:38</note>
      </notes>
      <segment state="translated">
        <source>part_lots.expiration_date</source>
        <target>Ablaufdatum</target>
      </segment>
    </unit>
    <unit id="axp.g13" name="part_lots.is_expired">
      <notes>
        <note category="file-source" priority="1">Part-DB1\templates\Parts\info\_part_lots.html.twig:46</note>
        <note priority="1">Part-DB1\templates\Parts\info\_part_lots.html.twig:46</note>
      </notes>
      <segment state="translated">
        <source>part_lots.is_expired</source>
        <target>Abgelaufen</target>
      </segment>
    </unit>
    <unit id="EWX1Sti" name="part_lots.need_refill">
      <notes>
        <note category="file-source" priority="1">Part-DB1\templates\Parts\info\_part_lots.html.twig:53</note>
        <note priority="1">Part-DB1\templates\Parts\info\_part_lots.html.twig:53</note>
      </notes>
      <segment state="translated">
        <source>part_lots.need_refill</source>
        <target>Muss aufgefüllt werden</target>
      </segment>
    </unit>
    <unit id="E4S6Pvg" name="part.info.prev_picture">
      <notes>
        <note category="file-source" priority="1">Part-DB1\templates\Parts\info\_picture.html.twig:15</note>
        <note priority="1">Part-DB1\templates\Parts\info\_picture.html.twig:15</note>
      </notes>
      <segment state="translated">
        <source>part.info.prev_picture</source>
        <target>Vorheriges Bild</target>
      </segment>
    </unit>
    <unit id="2PpQKL9" name="part.info.next_picture">
      <notes>
        <note category="file-source" priority="1">Part-DB1\templates\Parts\info\_picture.html.twig:19</note>
        <note priority="1">Part-DB1\templates\Parts\info\_picture.html.twig:19</note>
      </notes>
      <segment state="translated">
        <source>part.info.next_picture</source>
        <target>Nächstes Bild</target>
      </segment>
    </unit>
    <unit id="8zIQiUL" name="part.mass.tooltip">
      <notes>
        <note category="file-source" priority="1">Part-DB1\templates\Parts\info\_sidebar.html.twig:21</note>
        <note priority="1">Part-DB1\templates\Parts\info\_sidebar.html.twig:21</note>
      </notes>
      <segment state="translated">
        <source>part.mass.tooltip</source>
        <target>Gewicht</target>
      </segment>
    </unit>
    <unit id="9o2FQD1" name="part.needs_review.badge">
      <notes>
        <note category="file-source" priority="1">Part-DB1\templates\Parts\info\_sidebar.html.twig:30</note>
        <note priority="1">Part-DB1\templates\Parts\info\_sidebar.html.twig:30</note>
      </notes>
      <segment state="translated">
        <source>part.needs_review.badge</source>
        <target>Review benötigt</target>
      </segment>
    </unit>
    <unit id="dF6ZXKR" name="part.favorite.badge">
      <notes>
        <note category="file-source" priority="1">Part-DB1\templates\Parts\info\_sidebar.html.twig:39</note>
        <note priority="1">Part-DB1\templates\Parts\info\_sidebar.html.twig:39</note>
      </notes>
      <segment state="translated">
        <source>part.favorite.badge</source>
        <target>Favorit</target>
      </segment>
    </unit>
    <unit id="EgLR013" name="part.obsolete.badge">
      <notes>
        <note category="file-source" priority="1">Part-DB1\templates\Parts\info\_sidebar.html.twig:47</note>
        <note priority="1">Part-DB1\templates\Parts\info\_sidebar.html.twig:47</note>
      </notes>
      <segment state="translated">
        <source>part.obsolete.badge</source>
        <target>Nicht mehr lieferbar</target>
      </segment>
    </unit>
    <unit id="cTsojYo" name="part.edit.btn">
      <notes>
        <note category="file-source" priority="1">Part-DB1\templates\Parts\info\_tools.html.twig:4</note>
        <note priority="1">Part-DB1\templates\Parts\info\_tools.html.twig:4</note>
        <note priority="1">templates\Parts\show_part_info.html.twig:125</note>
      </notes>
      <segment state="translated">
        <source>part.edit.btn</source>
        <target>Bauteil bearbeiten</target>
      </segment>
    </unit>
    <unit id="XGGYjnA" name="part.clone.btn">
      <notes>
        <note category="file-source" priority="1">Part-DB1\templates\Parts\info\_tools.html.twig:14</note>
        <note priority="1">Part-DB1\templates\Parts\info\_tools.html.twig:14</note>
        <note priority="1">templates\Parts\show_part_info.html.twig:135</note>
      </notes>
      <segment state="translated">
        <source>part.clone.btn</source>
        <target>Bauteil kopieren</target>
      </segment>
    </unit>
    <unit id="WzQH7wQ" name="part.create.btn">
      <notes>
        <note category="file-source" priority="1">Part-DB1\templates\Parts\info\_tools.html.twig:22</note>
        <note priority="1">Part-DB1\templates\Parts\info\_tools.html.twig:22</note>
        <note priority="1">templates\Parts\show_part_info.html.twig:143</note>
      </notes>
      <segment state="translated">
        <source>part.create.btn</source>
        <target>Neues Bauteil anlegen</target>
      </segment>
    </unit>
    <unit id="GayDkXI" name="part.delete.confirm_title">
      <notes>
        <note category="file-source" priority="1">Part-DB1\templates\Parts\info\_tools.html.twig:29</note>
        <note priority="1">Part-DB1\templates\Parts\info\_tools.html.twig:29</note>
      </notes>
      <segment state="translated">
        <source>part.delete.confirm_title</source>
        <target>Möchten Sie dieses Bauteil wirklich löschen?</target>
      </segment>
    </unit>
    <unit id="v4cgmfN" name="part.delete.message">
      <notes>
        <note category="file-source" priority="1">Part-DB1\templates\Parts\info\_tools.html.twig:30</note>
        <note priority="1">Part-DB1\templates\Parts\info\_tools.html.twig:30</note>
      </notes>
      <segment state="translated">
        <source>part.delete.message</source>
        <target>Das Bauteil und alle zugehörigen Informationen (Bestände, Dateianhänge, etc.) werden gelöscht. Dies kann nicht rückgängig gemacht werden.</target>
      </segment>
    </unit>
    <unit id="CJHxw_e" name="part.delete">
      <notes>
        <note category="file-source" priority="1">Part-DB1\templates\Parts\info\_tools.html.twig:37</note>
        <note priority="1">Part-DB1\templates\Parts\info\_tools.html.twig:37</note>
      </notes>
      <segment state="translated">
        <source>part.delete</source>
        <target>Bauteil löschen</target>
      </segment>
    </unit>
    <unit id="7BufWRt" name="parts_list.all.title">
      <notes>
        <note category="file-source" priority="1">Part-DB1\templates\Parts\lists\all_list.html.twig:4</note>
        <note priority="1">Part-DB1\templates\Parts\lists\all_list.html.twig:4</note>
      </notes>
      <segment state="translated">
        <source>parts_list.all.title</source>
        <target>Alle Bauteile</target>
      </segment>
    </unit>
    <unit id="TOD4O3j" name="parts_list.category.title">
      <notes>
        <note category="file-source" priority="1">Part-DB1\templates\Parts\lists\category_list.html.twig:4</note>
        <note priority="1">Part-DB1\templates\Parts\lists\category_list.html.twig:4</note>
      </notes>
      <segment state="translated">
        <source>parts_list.category.title</source>
        <target>Bauteile mit Kategorie</target>
      </segment>
    </unit>
    <unit id="yCsUZQZ" name="parts_list.footprint.title">
      <notes>
        <note category="file-source" priority="1">Part-DB1\templates\Parts\lists\footprint_list.html.twig:4</note>
        <note priority="1">Part-DB1\templates\Parts\lists\footprint_list.html.twig:4</note>
      </notes>
      <segment state="translated">
        <source>parts_list.footprint.title</source>
        <target>Bauteile mit Footprint</target>
      </segment>
    </unit>
    <unit id="j4vXh3o" name="parts_list.manufacturer.title">
      <notes>
        <note category="file-source" priority="1">Part-DB1\templates\Parts\lists\manufacturer_list.html.twig:4</note>
        <note priority="1">Part-DB1\templates\Parts\lists\manufacturer_list.html.twig:4</note>
      </notes>
      <segment state="translated">
        <source>parts_list.manufacturer.title</source>
        <target>Bauteile mit Hersteller</target>
      </segment>
    </unit>
    <unit id="6uogzri" name="parts_list.search.title">
      <notes>
        <note category="file-source" priority="1">Part-DB1\templates\Parts\lists\search_list.html.twig:4</note>
        <note priority="1">Part-DB1\templates\Parts\lists\search_list.html.twig:4</note>
      </notes>
      <segment state="translated">
        <source>parts_list.search.title</source>
        <target>Bauteilesuche</target>
      </segment>
    </unit>
    <unit id="gwE_D3w" name="parts_list.storelocation.title">
      <notes>
        <note category="file-source" priority="1">Part-DB1\templates\Parts\lists\store_location_list.html.twig:4</note>
        <note priority="1">Part-DB1\templates\Parts\lists\store_location_list.html.twig:4</note>
      </notes>
      <segment state="translated">
        <source>parts_list.storelocation.title</source>
        <target>Bauteile mit Lagerort</target>
      </segment>
    </unit>
    <unit id="K3Nj1UQ" name="parts_list.supplier.title">
      <notes>
        <note category="file-source" priority="1">Part-DB1\templates\Parts\lists\supplier_list.html.twig:4</note>
        <note priority="1">Part-DB1\templates\Parts\lists\supplier_list.html.twig:4</note>
      </notes>
      <segment state="translated">
        <source>parts_list.supplier.title</source>
        <target>Bauteile mit Lieferant</target>
      </segment>
    </unit>
    <unit id="DBlWwba" name="parts_list.tags.title">
      <notes>
        <note category="file-source" priority="1">Part-DB1\templates\Parts\lists\tags_list.html.twig:4</note>
        <note priority="1">Part-DB1\templates\Parts\lists\tags_list.html.twig:4</note>
      </notes>
      <segment state="translated">
        <source>parts_list.tags.title</source>
        <target>Bauteile mit Tag</target>
      </segment>
    </unit>
    <unit id="5tFcxpX" name="entity.info.common.tab">
      <notes>
        <note category="file-source" priority="1">Part-DB1\templates\Parts\lists\_info_card.html.twig:17</note>
        <note priority="1">Part-DB1\templates\Parts\lists\_info_card.html.twig:17</note>
      </notes>
      <segment state="translated">
        <source>entity.info.common.tab</source>
        <target>Allgemein</target>
      </segment>
    </unit>
    <unit id="F0da8x0" name="entity.info.statistics.tab">
      <notes>
        <note category="file-source" priority="1">Part-DB1\templates\Parts\lists\_info_card.html.twig:20</note>
        <note priority="1">Part-DB1\templates\Parts\lists\_info_card.html.twig:20</note>
      </notes>
      <segment state="translated">
        <source>entity.info.statistics.tab</source>
        <target>Statistik</target>
      </segment>
    </unit>
    <unit id="a0Bt1My" name="entity.info.name">
      <notes>
        <note category="file-source" priority="1">Part-DB1\templates\Parts\lists\_info_card.html.twig:30</note>
        <note priority="1">Part-DB1\templates\Parts\lists\_info_card.html.twig:30</note>
      </notes>
      <segment state="translated">
        <source>entity.info.name</source>
        <target>Name</target>
      </segment>
    </unit>
    <unit id="pqMTPTv" name="entity.info.parent">
      <notes>
        <note category="file-source" priority="1">Part-DB1\templates\Parts\lists\_info_card.html.twig:34</note>
        <note category="file-source" priority="1">Part-DB1\templates\Parts\lists\_info_card.html.twig:67</note>
        <note priority="1">Part-DB1\templates\Parts\lists\_info_card.html.twig:34</note>
        <note priority="1">Part-DB1\templates\Parts\lists\_info_card.html.twig:67</note>
      </notes>
      <segment state="translated">
        <source>entity.info.parent</source>
        <target>Übergeordnetes Element</target>
      </segment>
    </unit>
    <unit id="nDEGgY0" name="entity.edit.btn">
      <notes>
        <note category="file-source" priority="1">Part-DB1\templates\Parts\lists\_info_card.html.twig:46</note>
        <note priority="1">Part-DB1\templates\Parts\lists\_info_card.html.twig:46</note>
      </notes>
      <segment state="translated">
        <source>entity.edit.btn</source>
        <target>Bearbeiten</target>
      </segment>
    </unit>
    <unit id="Rsrawma" name="entity.info.children_count">
      <notes>
        <note category="file-source" priority="1">Part-DB1\templates\Parts\lists\_info_card.html.twig:63</note>
        <note priority="1">Part-DB1\templates\Parts\lists\_info_card.html.twig:63</note>
      </notes>
      <segment state="translated">
        <source>entity.info.children_count</source>
        <target>Anzahl an Unterelementen</target>
      </segment>
    </unit>
    <unit id="3WtQFdr" name="tfa.check.title">
      <notes>
        <note category="file-source" priority="1">Part-DB1\templates\security\2fa_base_form.html.twig:3</note>
        <note category="file-source" priority="1">Part-DB1\templates\security\2fa_base_form.html.twig:5</note>
        <note priority="1">Part-DB1\templates\security\2fa_base_form.html.twig:3</note>
        <note priority="1">Part-DB1\templates\security\2fa_base_form.html.twig:5</note>
      </notes>
      <segment state="translated">
        <source>tfa.check.title</source>
        <target>Zwei-Faktor-Authentifizierung benötigt</target>
      </segment>
    </unit>
    <unit id="FPvJfPr" name="tfa.code.trusted_pc">
      <notes>
        <note category="file-source" priority="1">Part-DB1\templates\security\2fa_base_form.html.twig:39</note>
        <note priority="1">Part-DB1\templates\security\2fa_base_form.html.twig:39</note>
      </notes>
      <segment state="translated">
        <source>tfa.code.trusted_pc</source>
        <target>Dies ist ein vertrauenswürdiger Computer (wenn dies aktiviert ist, werden auf diesem Computer keine weiteren Zwei-Faktor-Abfragen durchgeführt)</target>
      </segment>
    </unit>
    <unit id="XtrGxkd" name="login.btn">
      <notes>
        <note category="file-source" priority="1">Part-DB1\templates\security\2fa_base_form.html.twig:52</note>
        <note category="file-source" priority="1">Part-DB1\templates\security\login.html.twig:58</note>
        <note priority="1">Part-DB1\templates\security\2fa_base_form.html.twig:52</note>
        <note priority="1">Part-DB1\templates\security\login.html.twig:58</note>
      </notes>
      <segment state="translated">
        <source>login.btn</source>
        <target>Login</target>
      </segment>
    </unit>
    <unit id="okzpfQC" name="user.logout">
      <notes>
        <note category="file-source" priority="1">Part-DB1\templates\security\2fa_base_form.html.twig:53</note>
        <note category="file-source" priority="1">Part-DB1\templates\security\U2F\u2f_login.html.twig:13</note>
        <note category="file-source" priority="1">Part-DB1\templates\_navbar.html.twig:40</note>
        <note priority="1">Part-DB1\templates\security\2fa_base_form.html.twig:53</note>
        <note priority="1">Part-DB1\templates\security\U2F\u2f_login.html.twig:13</note>
        <note priority="1">Part-DB1\templates\_navbar.html.twig:40</note>
      </notes>
      <segment state="translated">
        <source>user.logout</source>
        <target>Ausloggen</target>
      </segment>
    </unit>
    <unit id="INlwXoR" name="tfa.check.code.label">
      <notes>
        <note category="file-source" priority="1">Part-DB1\templates\security\2fa_form.html.twig:6</note>
        <note priority="1">Part-DB1\templates\security\2fa_form.html.twig:6</note>
      </notes>
      <segment state="translated">
        <source>tfa.check.code.label</source>
        <target>Authenticator App Code</target>
      </segment>
    </unit>
    <unit id="TUbr0_A" name="tfa.check.code.help">
      <notes>
        <note category="file-source" priority="1">Part-DB1\templates\security\2fa_form.html.twig:10</note>
        <note priority="1">Part-DB1\templates\security\2fa_form.html.twig:10</note>
      </notes>
      <segment state="translated">
        <source>tfa.check.code.help</source>
        <target>Geben Sie hier den 6-stelligen Code aus ihrer Authenticator App ein oder einen ihrer Backupcodes, wenn der Authenticator nicht verfügbar ist.</target>
      </segment>
    </unit>
    <unit id="Kd99AFq" name="login.title">
      <notes>
        <note category="file-source" priority="1">Part-DB1\templates\security\login.html.twig:3</note>
        <note priority="1">Part-DB1\templates\security\login.html.twig:3</note>
        <note priority="1">templates\security\login.html.twig:3</note>
      </notes>
      <segment state="translated">
        <source>login.title</source>
        <target>Login</target>
      </segment>
    </unit>
    <unit id="nDK0G.T" name="login.card_title">
      <notes>
        <note category="file-source" priority="1">Part-DB1\templates\security\login.html.twig:7</note>
        <note priority="1">Part-DB1\templates\security\login.html.twig:7</note>
        <note priority="1">templates\security\login.html.twig:7</note>
      </notes>
      <segment state="translated">
        <source>login.card_title</source>
        <target>Login</target>
      </segment>
    </unit>
    <unit id="6Ks0rFM" name="login.username.label">
      <notes>
        <note category="file-source" priority="1">Part-DB1\templates\security\login.html.twig:31</note>
        <note priority="1">Part-DB1\templates\security\login.html.twig:31</note>
        <note priority="1">templates\security\login.html.twig:31</note>
      </notes>
      <segment state="translated">
        <source>login.username.label</source>
        <target>Benutzername</target>
      </segment>
    </unit>
    <unit id="JUuJUUV" name="login.username.placeholder">
      <notes>
        <note category="file-source" priority="1">Part-DB1\templates\security\login.html.twig:34</note>
        <note priority="1">Part-DB1\templates\security\login.html.twig:34</note>
        <note priority="1">templates\security\login.html.twig:34</note>
      </notes>
      <segment state="translated">
        <source>login.username.placeholder</source>
        <target>Benutzername</target>
      </segment>
    </unit>
    <unit id="HJtrGOc" name="login.password.label">
      <notes>
        <note category="file-source" priority="1">Part-DB1\templates\security\login.html.twig:38</note>
        <note priority="1">Part-DB1\templates\security\login.html.twig:38</note>
        <note priority="1">templates\security\login.html.twig:38</note>
      </notes>
      <segment state="translated">
        <source>login.password.label</source>
        <target>Passwort</target>
      </segment>
    </unit>
    <unit id="8SD.6EK" name="login.password.placeholder">
      <notes>
        <note category="file-source" priority="1">Part-DB1\templates\security\login.html.twig:40</note>
        <note priority="1">Part-DB1\templates\security\login.html.twig:40</note>
        <note priority="1">templates\security\login.html.twig:40</note>
      </notes>
      <segment state="translated">
        <source>login.password.placeholder</source>
        <target>Passwort</target>
      </segment>
    </unit>
    <unit id="BSn76q_" name="login.rememberme">
      <notes>
        <note category="file-source" priority="1">Part-DB1\templates\security\login.html.twig:50</note>
        <note priority="1">Part-DB1\templates\security\login.html.twig:50</note>
        <note priority="1">templates\security\login.html.twig:50</note>
      </notes>
      <segment state="translated">
        <source>login.rememberme</source>
        <target>Eingeloggt bleiben (nicht empfohlen auf geteilten Computern)</target>
      </segment>
    </unit>
    <unit id="GO.ZhTX" name="pw_reset.password_forget">
      <notes>
        <note category="file-source" priority="1">Part-DB1\templates\security\login.html.twig:64</note>
        <note priority="1">Part-DB1\templates\security\login.html.twig:64</note>
      </notes>
      <segment state="translated">
        <source>pw_reset.password_forget</source>
        <target>Nutzername/Passwort vergessen?</target>
      </segment>
    </unit>
    <unit id="hbW2JJr" name="pw_reset.new_pw.header.title">
      <notes>
        <note category="file-source" priority="1">Part-DB1\templates\security\pw_reset_new_pw.html.twig:5</note>
        <note priority="1">Part-DB1\templates\security\pw_reset_new_pw.html.twig:5</note>
      </notes>
      <segment state="translated">
        <source>pw_reset.new_pw.header.title</source>
        <target>Neues Passwort setzen</target>
      </segment>
    </unit>
    <unit id="3Tgn6io" name="pw_reset.request.header.title">
      <notes>
        <note category="file-source" priority="1">Part-DB1\templates\security\pw_reset_request.html.twig:5</note>
        <note priority="1">Part-DB1\templates\security\pw_reset_request.html.twig:5</note>
      </notes>
      <segment state="translated">
        <source>pw_reset.request.header.title</source>
        <target>Neues Passwort anfordern</target>
      </segment>
    </unit>
    <unit id="J1aHED." name="tfa_u2f.http_warning">
      <notes>
        <note category="file-source" priority="1">Part-DB1\templates\security\U2F\u2f_login.html.twig:7</note>
        <note category="file-source" priority="1">Part-DB1\templates\security\U2F\u2f_register.html.twig:10</note>
        <note priority="1">Part-DB1\templates\security\U2F\u2f_login.html.twig:7</note>
        <note priority="1">Part-DB1\templates\security\U2F\u2f_register.html.twig:10</note>
      </notes>
      <segment state="translated">
        <source>tfa_u2f.http_warning</source>
        <target>Sie greifen auf diese Seite über das unsichere HTTP-Verfahren zu, daher wird U2F sehr wahrscheinlich nicht funktionieren (Fehlermeldung Bad Request). Bitten Sie einen Adminstrator das sichere HTTPS Verfahren einzurichten, wenn Sie Sicherheitsschlüssel benutzen möchten.</target>
      </segment>
    </unit>
    <unit id="Do6QuMa" name="r_u2f_two_factor.pressbutton">
      <notes>
        <note category="file-source" priority="1">Part-DB1\templates\security\U2F\u2f_login.html.twig:10</note>
        <note category="file-source" priority="1">Part-DB1\templates\security\U2F\u2f_register.html.twig:22</note>
        <note priority="1">Part-DB1\templates\security\U2F\u2f_login.html.twig:10</note>
        <note priority="1">Part-DB1\templates\security\U2F\u2f_register.html.twig:22</note>
      </notes>
      <segment state="translated">
        <source>r_u2f_two_factor.pressbutton</source>
        <target>Bitte Sicherheitsschlüssel einstecken und Button drücken!</target>
      </segment>
    </unit>
    <unit id="T4i5SE4" name="tfa_u2f.add_key.title">
      <notes>
        <note category="file-source" priority="1">Part-DB1\templates\security\U2F\u2f_register.html.twig:3</note>
        <note priority="1">Part-DB1\templates\security\U2F\u2f_register.html.twig:3</note>
      </notes>
      <segment state="translated">
        <source>tfa_u2f.add_key.title</source>
        <target>Sicherheitsschlüssel hinzufügen</target>
      </segment>
    </unit>
    <unit id="rIJ.Flq" name="tfa_u2f.explanation">
      <notes>
        <note category="file-source" priority="1">Part-DB1\templates\security\U2F\u2f_register.html.twig:6</note>
        <note category="file-source" priority="1">Part-DB1\templates\Users\_2fa_settings.html.twig:111</note>
        <note priority="1">Part-DB1\templates\security\U2F\u2f_register.html.twig:6</note>
        <note priority="1">Part-DB1\templates\Users\_2fa_settings.html.twig:111</note>
      </notes>
      <segment state="translated">
        <source>tfa_u2f.explanation</source>
        <target>Mithilfe eines U2F/FIDO kompatiblem Sicherheitsschlüssel (z.B. YubiKey oder NitroKey) kann eine benutzerfreundliche und sichere Zwei-Faktor-Authentifizierung ermöglicht. Die Sicherheitsschlüssel können hier registriert werden, und wird eine Zwei-Faktor-Überprüfung benötigt, so muss der Schlüssel nur per USB angesteckt oder per NFC gegen das Gerät getippt werden.</target>
      </segment>
    </unit>
    <unit id="DMC2yTT" name="tfa_u2f.add_key.backup_hint">
      <notes>
        <note category="file-source" priority="1">Part-DB1\templates\security\U2F\u2f_register.html.twig:7</note>
        <note priority="1">Part-DB1\templates\security\U2F\u2f_register.html.twig:7</note>
      </notes>
      <segment state="translated">
        <source>tfa_u2f.add_key.backup_hint</source>
        <target>Um den Zugang auch bei Verlust des Schlüssels zu gewährleisten, ist es empfehlenswert einen zweiten Schlüssel als Backup zu registrieren und diesen an einem sicherem Ort zu lagern!</target>
      </segment>
    </unit>
    <unit id="ktQ_kY9" name="r_u2f_two_factor.name">
      <notes>
        <note category="file-source" priority="1">Part-DB1\templates\security\U2F\u2f_register.html.twig:16</note>
        <note priority="1">Part-DB1\templates\security\U2F\u2f_register.html.twig:16</note>
      </notes>
      <segment state="translated">
        <source>r_u2f_two_factor.name</source>
        <target>Anzeigename des Schlüssels (z.B. Backup)</target>
      </segment>
    </unit>
    <unit id="HI4_6dF" name="tfa_u2f.add_key.add_button">
      <notes>
        <note category="file-source" priority="1">Part-DB1\templates\security\U2F\u2f_register.html.twig:19</note>
        <note priority="1">Part-DB1\templates\security\U2F\u2f_register.html.twig:19</note>
      </notes>
      <segment state="translated">
        <source>tfa_u2f.add_key.add_button</source>
        <target>Schlüssel hinzufügen</target>
      </segment>
    </unit>
    <unit id="JyEfylJ" name="tfa_u2f.add_key.back_to_settings">
      <notes>
        <note category="file-source" priority="1">Part-DB1\templates\security\U2F\u2f_register.html.twig:27</note>
        <note priority="1">Part-DB1\templates\security\U2F\u2f_register.html.twig:27</note>
      </notes>
      <segment state="translated">
        <source>tfa_u2f.add_key.back_to_settings</source>
        <target>Zurück zu den Einstellungen</target>
      </segment>
    </unit>
    <unit id="yD.UA07" name="statistics.title">
      <notes>
        <note category="file-source" priority="1">Part-DB1\templates\Statistics\statistics.html.twig:5</note>
        <note category="file-source" priority="1">Part-DB1\templates\Statistics\statistics.html.twig:8</note>
        <note priority="1">Part-DB1\templates\Statistics\statistics.html.twig:5</note>
        <note priority="1">Part-DB1\templates\Statistics\statistics.html.twig:8</note>
        <note priority="1">new</note>
      </notes>
      <segment state="translated">
        <source>statistics.title</source>
        <target>Statistik</target>
      </segment>
    </unit>
    <unit id="6l0Fwd2" name="statistics.parts">
      <notes>
        <note category="file-source" priority="1">Part-DB1\templates\Statistics\statistics.html.twig:14</note>
        <note priority="1">Part-DB1\templates\Statistics\statistics.html.twig:14</note>
        <note priority="1">new</note>
      </notes>
      <segment state="translated">
        <source>statistics.parts</source>
        <target>Bauteile</target>
      </segment>
    </unit>
    <unit id="QRdK9zd" name="statistics.data_structures">
      <notes>
        <note category="file-source" priority="1">Part-DB1\templates\Statistics\statistics.html.twig:19</note>
        <note priority="1">Part-DB1\templates\Statistics\statistics.html.twig:19</note>
        <note priority="1">new</note>
      </notes>
      <segment state="translated">
        <source>statistics.data_structures</source>
        <target>Datenstrukturen</target>
      </segment>
    </unit>
    <unit id="50kyfxA" name="statistics.attachments">
      <notes>
        <note category="file-source" priority="1">Part-DB1\templates\Statistics\statistics.html.twig:24</note>
        <note priority="1">Part-DB1\templates\Statistics\statistics.html.twig:24</note>
        <note priority="1">new</note>
      </notes>
      <segment state="translated">
        <source>statistics.attachments</source>
        <target>Dateianhänge</target>
      </segment>
    </unit>
    <unit id="Op0xko9" name="statistics.property">
      <notes>
        <note category="file-source" priority="1">Part-DB1\templates\Statistics\statistics.html.twig:34</note>
        <note category="file-source" priority="1">Part-DB1\templates\Statistics\statistics.html.twig:59</note>
        <note category="file-source" priority="1">Part-DB1\templates\Statistics\statistics.html.twig:104</note>
        <note priority="1">Part-DB1\templates\Statistics\statistics.html.twig:34</note>
        <note priority="1">Part-DB1\templates\Statistics\statistics.html.twig:59</note>
        <note priority="1">Part-DB1\templates\Statistics\statistics.html.twig:104</note>
        <note priority="1">new</note>
      </notes>
      <segment state="translated">
        <source>statistics.property</source>
        <target>Eigenschaft</target>
      </segment>
    </unit>
    <unit id="zn.PnJ2" name="statistics.value">
      <notes>
        <note category="file-source" priority="1">Part-DB1\templates\Statistics\statistics.html.twig:35</note>
        <note category="file-source" priority="1">Part-DB1\templates\Statistics\statistics.html.twig:60</note>
        <note category="file-source" priority="1">Part-DB1\templates\Statistics\statistics.html.twig:105</note>
        <note priority="1">Part-DB1\templates\Statistics\statistics.html.twig:35</note>
        <note priority="1">Part-DB1\templates\Statistics\statistics.html.twig:60</note>
        <note priority="1">Part-DB1\templates\Statistics\statistics.html.twig:105</note>
        <note priority="1">new</note>
      </notes>
      <segment state="translated">
        <source>statistics.value</source>
        <target>Wert</target>
      </segment>
    </unit>
    <unit id=".lLfExB" name="statistics.distinct_parts_count">
      <notes>
        <note category="file-source" priority="1">Part-DB1\templates\Statistics\statistics.html.twig:40</note>
        <note priority="1">Part-DB1\templates\Statistics\statistics.html.twig:40</note>
        <note priority="1">new</note>
      </notes>
      <segment state="translated">
        <source>statistics.distinct_parts_count</source>
        <target>Anzahl verschiedener Bauteile</target>
      </segment>
    </unit>
    <unit id="IjDWXUD" name="statistics.parts_instock_sum">
      <notes>
        <note category="file-source" priority="1">Part-DB1\templates\Statistics\statistics.html.twig:44</note>
        <note priority="1">Part-DB1\templates\Statistics\statistics.html.twig:44</note>
        <note priority="1">new</note>
      </notes>
      <segment state="translated">
        <source>statistics.parts_instock_sum</source>
        <target>Summe aller vorhanden Bauteilebestände</target>
      </segment>
    </unit>
    <unit id="OUVlqDZ" name="statistics.parts_with_price">
      <notes>
        <note category="file-source" priority="1">Part-DB1\templates\Statistics\statistics.html.twig:48</note>
        <note priority="1">Part-DB1\templates\Statistics\statistics.html.twig:48</note>
        <note priority="1">new</note>
      </notes>
      <segment state="translated">
        <source>statistics.parts_with_price</source>
        <target>Bauteile mit Preisinformationen</target>
      </segment>
    </unit>
    <unit id="VX9aZ2j" name="statistics.categories_count">
      <notes>
        <note category="file-source" priority="1">Part-DB1\templates\Statistics\statistics.html.twig:65</note>
        <note priority="1">Part-DB1\templates\Statistics\statistics.html.twig:65</note>
        <note priority="1">new</note>
      </notes>
      <segment state="translated">
        <source>statistics.categories_count</source>
        <target>Anzahl Kategorien</target>
      </segment>
    </unit>
    <unit id="Aks9a3Q" name="statistics.footprints_count">
      <notes>
        <note category="file-source" priority="1">Part-DB1\templates\Statistics\statistics.html.twig:69</note>
        <note priority="1">Part-DB1\templates\Statistics\statistics.html.twig:69</note>
        <note priority="1">new</note>
      </notes>
      <segment state="translated">
        <source>statistics.footprints_count</source>
        <target>Anzahl Footprints</target>
      </segment>
    </unit>
    <unit id="wvwDajm" name="statistics.manufacturers_count">
      <notes>
        <note category="file-source" priority="1">Part-DB1\templates\Statistics\statistics.html.twig:73</note>
        <note priority="1">Part-DB1\templates\Statistics\statistics.html.twig:73</note>
        <note priority="1">new</note>
      </notes>
      <segment state="translated">
        <source>statistics.manufacturers_count</source>
        <target>Anzahl Hersteller</target>
      </segment>
    </unit>
    <unit id="MDdSIU0" name="statistics.storelocations_count">
      <notes>
        <note category="file-source" priority="1">Part-DB1\templates\Statistics\statistics.html.twig:77</note>
        <note priority="1">Part-DB1\templates\Statistics\statistics.html.twig:77</note>
        <note priority="1">new</note>
      </notes>
      <segment state="translated">
        <source>statistics.storelocations_count</source>
        <target>Anzahl Lagerorte</target>
      </segment>
    </unit>
    <unit id="q9tLL7." name="statistics.suppliers_count">
      <notes>
        <note category="file-source" priority="1">Part-DB1\templates\Statistics\statistics.html.twig:81</note>
        <note priority="1">Part-DB1\templates\Statistics\statistics.html.twig:81</note>
        <note priority="1">new</note>
      </notes>
      <segment state="translated">
        <source>statistics.suppliers_count</source>
        <target>Anzahl Lieferanten</target>
      </segment>
    </unit>
    <unit id="xzr9lD3" name="statistics.currencies_count">
      <notes>
        <note category="file-source" priority="1">Part-DB1\templates\Statistics\statistics.html.twig:85</note>
        <note priority="1">Part-DB1\templates\Statistics\statistics.html.twig:85</note>
        <note priority="1">new</note>
      </notes>
      <segment state="translated">
        <source>statistics.currencies_count</source>
        <target>Anzahl Währungen</target>
      </segment>
    </unit>
    <unit id="AZ_PxJJ" name="statistics.measurement_units_count">
      <notes>
        <note category="file-source" priority="1">Part-DB1\templates\Statistics\statistics.html.twig:89</note>
        <note priority="1">Part-DB1\templates\Statistics\statistics.html.twig:89</note>
        <note priority="1">new</note>
      </notes>
      <segment state="translated">
        <source>statistics.measurement_units_count</source>
        <target>Anzahl Maßeinheiten</target>
      </segment>
    </unit>
    <unit id="T0BDQn_" name="statistics.devices_count">
      <notes>
        <note category="file-source" priority="1">Part-DB1\templates\Statistics\statistics.html.twig:93</note>
        <note priority="1">Part-DB1\templates\Statistics\statistics.html.twig:93</note>
        <note priority="1">new</note>
      </notes>
      <segment state="translated">
        <source>statistics.devices_count</source>
        <target>Anzahl Baugruppen</target>
      </segment>
    </unit>
    <unit id="8HKc.Yq" name="statistics.attachment_types_count">
      <notes>
        <note category="file-source" priority="1">Part-DB1\templates\Statistics\statistics.html.twig:110</note>
        <note priority="1">Part-DB1\templates\Statistics\statistics.html.twig:110</note>
        <note priority="1">new</note>
      </notes>
      <segment state="translated">
        <source>statistics.attachment_types_count</source>
        <target>Anzahl Anhangstypen</target>
      </segment>
    </unit>
    <unit id="S1UPbY3" name="statistics.all_attachments_count">
      <notes>
        <note category="file-source" priority="1">Part-DB1\templates\Statistics\statistics.html.twig:114</note>
        <note priority="1">Part-DB1\templates\Statistics\statistics.html.twig:114</note>
        <note priority="1">new</note>
      </notes>
      <segment state="translated">
        <source>statistics.all_attachments_count</source>
        <target>Anzahl aller Dateianhänge</target>
      </segment>
    </unit>
    <unit id="X68eHt0" name="statistics.user_uploaded_attachments_count">
      <notes>
        <note category="file-source" priority="1">Part-DB1\templates\Statistics\statistics.html.twig:118</note>
        <note priority="1">Part-DB1\templates\Statistics\statistics.html.twig:118</note>
        <note priority="1">new</note>
      </notes>
      <segment state="translated">
        <source>statistics.user_uploaded_attachments_count</source>
        <target>Anzahl aller vom Nutzer hochgeladener Anhänge</target>
      </segment>
    </unit>
    <unit id="PcACWnw" name="statistics.private_attachments_count">
      <notes>
        <note category="file-source" priority="1">Part-DB1\templates\Statistics\statistics.html.twig:122</note>
        <note priority="1">Part-DB1\templates\Statistics\statistics.html.twig:122</note>
        <note priority="1">new</note>
      </notes>
      <segment state="translated">
        <source>statistics.private_attachments_count</source>
        <target>Anzahl aller privaten Anhänge</target>
      </segment>
    </unit>
    <unit id="b2F2Gpk" name="statistics.external_attachments_count">
      <notes>
        <note category="file-source" priority="1">Part-DB1\templates\Statistics\statistics.html.twig:126</note>
        <note priority="1">Part-DB1\templates\Statistics\statistics.html.twig:126</note>
        <note priority="1">new</note>
      </notes>
      <segment state="translated">
        <source>statistics.external_attachments_count</source>
        <target>Anzahl aller externen Anhänge (URL)</target>
      </segment>
    </unit>
    <unit id="xd6VhOm" name="tfa_backup.codes.title">
      <notes>
        <note category="file-source" priority="1">Part-DB1\templates\Users\backup_codes.html.twig:3</note>
        <note category="file-source" priority="1">Part-DB1\templates\Users\backup_codes.html.twig:9</note>
        <note priority="1">Part-DB1\templates\Users\backup_codes.html.twig:3</note>
        <note priority="1">Part-DB1\templates\Users\backup_codes.html.twig:9</note>
      </notes>
      <segment state="translated">
        <source>tfa_backup.codes.title</source>
        <target>Backupcodes</target>
      </segment>
    </unit>
    <unit id="DE6_hcj" name="tfa_backup.codes.explanation">
      <notes>
        <note category="file-source" priority="1">Part-DB1\templates\Users\backup_codes.html.twig:12</note>
        <note priority="1">Part-DB1\templates\Users\backup_codes.html.twig:12</note>
      </notes>
      <segment state="translated">
        <source>tfa_backup.codes.explanation</source>
        <target>Drucken Sie diese Codes aus und bewahren Sie sie an einem sicherem Ort auf!</target>
      </segment>
    </unit>
    <unit id="q3Apy0z" name="tfa_backup.codes.help">
      <notes>
        <note category="file-source" priority="1">Part-DB1\templates\Users\backup_codes.html.twig:13</note>
        <note priority="1">Part-DB1\templates\Users\backup_codes.html.twig:13</note>
      </notes>
      <segment state="translated">
        <source>tfa_backup.codes.help</source>
        <target>Wenn Sie keinen Zugriff auf ihr Gerät mit der Authenticator App mehr haben sollten (Smartphone verloren, Datenverlust, etc.) können Sie einen dieser Codes benutzen, um Zugriff auf ihren Account zu erhalten und evtl. eine neue Authenticator App einzurichten. Jeder dieser Codes lässt sich einmal einsetzen, es empfiehlt sich benutzte Codes zu streichen. Jeder mit Zugriff auf diese Codes kann potentiell auf ihren Account zugreifen, daher bewahren Sie sie an einem sicheren Ort auf.</target>
      </segment>
    </unit>
    <unit id="iPcPo4t" name="tfa_backup.username">
      <notes>
        <note category="file-source" priority="1">Part-DB1\templates\Users\backup_codes.html.twig:16</note>
        <note priority="1">Part-DB1\templates\Users\backup_codes.html.twig:16</note>
      </notes>
      <segment state="translated">
        <source>tfa_backup.username</source>
        <target>Benutzername</target>
      </segment>
    </unit>
    <unit id="g7XKOBR" name="tfa_backup.codes.page_generated_on">
      <notes>
        <note category="file-source" priority="1">Part-DB1\templates\Users\backup_codes.html.twig:29</note>
        <note priority="1">Part-DB1\templates\Users\backup_codes.html.twig:29</note>
      </notes>
      <segment state="translated">
        <source>tfa_backup.codes.page_generated_on</source>
        <target>Codes abgerufen am %date%</target>
      </segment>
    </unit>
    <unit id="3Qg6WkA" name="tfa_backup.codes.print">
      <notes>
        <note category="file-source" priority="1">Part-DB1\templates\Users\backup_codes.html.twig:32</note>
        <note priority="1">Part-DB1\templates\Users\backup_codes.html.twig:32</note>
      </notes>
      <segment state="translated">
        <source>tfa_backup.codes.print</source>
        <target>Drucken</target>
      </segment>
    </unit>
    <unit id="CJiKz6Q" name="tfa_backup.codes.copy_clipboard">
      <notes>
        <note category="file-source" priority="1">Part-DB1\templates\Users\backup_codes.html.twig:35</note>
        <note priority="1">Part-DB1\templates\Users\backup_codes.html.twig:35</note>
      </notes>
      <segment state="translated">
        <source>tfa_backup.codes.copy_clipboard</source>
        <target>In die Zwischenablage kopieren</target>
      </segment>
    </unit>
    <unit id="_M8LV3f" name="user.info.label">
      <notes>
        <note category="file-source" priority="1">Part-DB1\templates\Users\user_info.html.twig:3</note>
        <note category="file-source" priority="1">Part-DB1\templates\Users\user_info.html.twig:6</note>
        <note category="file-source" priority="1">Part-DB1\templates\_navbar.html.twig:38</note>
        <note priority="1">Part-DB1\templates\Users\user_info.html.twig:3</note>
        <note priority="1">Part-DB1\templates\Users\user_info.html.twig:6</note>
        <note priority="1">Part-DB1\templates\_navbar.html.twig:38</note>
        <note priority="1">templates\base.html.twig:99</note>
        <note priority="1">templates\Users\user_info.html.twig:3</note>
        <note priority="1">templates\Users\user_info.html.twig:6</note>
      </notes>
      <segment state="translated">
        <source>user.info.label</source>
        <target>Benutzerinformationen</target>
      </segment>
    </unit>
    <unit id="PwI64fM" name="user.firstName.label">
      <notes>
        <note category="file-source" priority="1">Part-DB1\templates\Users\user_info.html.twig:18</note>
        <note category="file-source" priority="1">Part-DB1\src\Form\UserSettingsType.php:77</note>
        <note priority="1">Part-DB1\templates\Users\user_info.html.twig:18</note>
        <note priority="1">Part-DB1\src\Form\UserSettingsType.php:77</note>
        <note priority="1">templates\Users\user_info.html.twig:18</note>
        <note priority="1">src\Form\UserSettingsType.php:32</note>
      </notes>
      <segment state="translated">
        <source>user.firstName.label</source>
        <target>Vorname</target>
      </segment>
    </unit>
    <unit id="u2ayBIA" name="user.lastName.label">
      <notes>
        <note category="file-source" priority="1">Part-DB1\templates\Users\user_info.html.twig:24</note>
        <note category="file-source" priority="1">Part-DB1\src\Form\UserSettingsType.php:82</note>
        <note priority="1">Part-DB1\templates\Users\user_info.html.twig:24</note>
        <note priority="1">Part-DB1\src\Form\UserSettingsType.php:82</note>
        <note priority="1">templates\Users\user_info.html.twig:24</note>
        <note priority="1">src\Form\UserSettingsType.php:35</note>
      </notes>
      <segment state="translated">
        <source>user.lastName.label</source>
        <target>Nachname</target>
      </segment>
    </unit>
    <unit id="cDu6Rok" name="user.email.label">
      <notes>
        <note category="file-source" priority="1">Part-DB1\templates\Users\user_info.html.twig:30</note>
        <note category="file-source" priority="1">Part-DB1\src\Form\UserSettingsType.php:92</note>
        <note priority="1">Part-DB1\templates\Users\user_info.html.twig:30</note>
        <note priority="1">Part-DB1\src\Form\UserSettingsType.php:92</note>
        <note priority="1">templates\Users\user_info.html.twig:30</note>
        <note priority="1">src\Form\UserSettingsType.php:41</note>
      </notes>
      <segment state="translated">
        <source>user.email.label</source>
        <target>Email</target>
      </segment>
    </unit>
    <unit id="8GGUFm1" name="user.department.label">
      <notes>
        <note category="file-source" priority="1">Part-DB1\templates\Users\user_info.html.twig:37</note>
        <note category="file-source" priority="1">Part-DB1\src\Form\UserSettingsType.php:87</note>
        <note priority="1">Part-DB1\templates\Users\user_info.html.twig:37</note>
        <note priority="1">Part-DB1\src\Form\UserSettingsType.php:87</note>
        <note priority="1">templates\Users\user_info.html.twig:37</note>
        <note priority="1">src\Form\UserSettingsType.php:38</note>
      </notes>
      <segment state="translated">
        <source>user.department.label</source>
        <target>Abteilung</target>
      </segment>
    </unit>
    <unit id="oX4P2rM" name="user.username.label">
      <notes>
        <note category="file-source" priority="1">Part-DB1\templates\Users\user_info.html.twig:47</note>
        <note category="file-source" priority="1">Part-DB1\src\Form\UserSettingsType.php:73</note>
        <note priority="1">Part-DB1\templates\Users\user_info.html.twig:47</note>
        <note priority="1">Part-DB1\src\Form\UserSettingsType.php:73</note>
        <note priority="1">templates\Users\user_info.html.twig:47</note>
        <note priority="1">src\Form\UserSettingsType.php:30</note>
      </notes>
      <segment state="translated">
        <source>user.username.label</source>
        <target>Benutzername</target>
      </segment>
    </unit>
    <unit id="QK5x4IY" name="group.label">
      <notes>
        <note category="file-source" priority="1">Part-DB1\templates\Users\user_info.html.twig:53</note>
        <note category="file-source" priority="1">Part-DB1\src\Services\ElementTypeNameGenerator.php:93</note>
        <note priority="1">Part-DB1\templates\Users\user_info.html.twig:53</note>
        <note priority="1">Part-DB1\src\Services\ElementTypeNameGenerator.php:93</note>
        <note priority="1">templates\Users\user_info.html.twig:53</note>
      </notes>
      <segment state="translated">
        <source>group.label</source>
        <target>Group</target>
      </segment>
    </unit>
    <unit id="A7LFSdc" name="user.permissions">
      <notes>
        <note category="file-source" priority="1">Part-DB1\templates\Users\user_info.html.twig:67</note>
        <note priority="1">Part-DB1\templates\Users\user_info.html.twig:67</note>
      </notes>
      <segment state="translated">
        <source>user.permissions</source>
        <target>Berechtigungen</target>
      </segment>
    </unit>
    <unit id="4fEJHYJ" name="user.settings.label">
      <notes>
        <note category="file-source" priority="1">Part-DB1\templates\Users\user_settings.html.twig:3</note>
        <note category="file-source" priority="1">Part-DB1\templates\Users\user_settings.html.twig:6</note>
        <note category="file-source" priority="1">Part-DB1\templates\_navbar.html.twig:37</note>
        <note priority="1">Part-DB1\templates\Users\user_settings.html.twig:3</note>
        <note priority="1">Part-DB1\templates\Users\user_settings.html.twig:6</note>
        <note priority="1">Part-DB1\templates\_navbar.html.twig:37</note>
        <note priority="1">templates\base.html.twig:98</note>
        <note priority="1">templates\Users\user_settings.html.twig:3</note>
        <note priority="1">templates\Users\user_settings.html.twig:6</note>
      </notes>
      <segment state="translated">
        <source>user.settings.label</source>
        <target>Benutzereinstellungen</target>
      </segment>
    </unit>
    <unit id="zqcVMWA" name="user_settings.data.label">
      <notes>
        <note category="file-source" priority="1">Part-DB1\templates\Users\user_settings.html.twig:18</note>
        <note priority="1">Part-DB1\templates\Users\user_settings.html.twig:18</note>
        <note priority="1">templates\Users\user_settings.html.twig:14</note>
      </notes>
      <segment state="translated">
        <source>user_settings.data.label</source>
        <target>Persönliche Daten</target>
      </segment>
    </unit>
    <unit id="Dh.DwVa" name="user_settings.configuration.label">
      <notes>
        <note category="file-source" priority="1">Part-DB1\templates\Users\user_settings.html.twig:22</note>
        <note priority="1">Part-DB1\templates\Users\user_settings.html.twig:22</note>
        <note priority="1">templates\Users\user_settings.html.twig:18</note>
      </notes>
      <segment state="translated">
        <source>user_settings.configuration.label</source>
        <target>Konfiguration</target>
      </segment>
    </unit>
    <unit id="v3ayVni" name="user.settings.change_pw">
      <notes>
        <note category="file-source" priority="1">Part-DB1\templates\Users\user_settings.html.twig:55</note>
        <note priority="1">Part-DB1\templates\Users\user_settings.html.twig:55</note>
        <note priority="1">templates\Users\user_settings.html.twig:48</note>
      </notes>
      <segment state="translated">
        <source>user.settings.change_pw</source>
        <target>Passwort ändern</target>
      </segment>
    </unit>
    <unit id="2g9WpFv" name="user.settings.2fa_settings">
      <notes>
        <note category="file-source" priority="1">Part-DB1\templates\Users\_2fa_settings.html.twig:6</note>
        <note priority="1">Part-DB1\templates\Users\_2fa_settings.html.twig:6</note>
      </notes>
      <segment state="translated">
        <source>user.settings.2fa_settings</source>
        <target>Zwei-Faktor-Authentifizierung</target>
      </segment>
    </unit>
    <unit id="4Ubnv0V" name="tfa.settings.google.tab">
      <notes>
        <note category="file-source" priority="1">Part-DB1\templates\Users\_2fa_settings.html.twig:13</note>
        <note priority="1">Part-DB1\templates\Users\_2fa_settings.html.twig:13</note>
      </notes>
      <segment state="translated">
        <source>tfa.settings.google.tab</source>
        <target>Authenticator App</target>
      </segment>
    </unit>
    <unit id="A0dMe4r" name="tfa.settings.bakup.tab">
      <notes>
        <note category="file-source" priority="1">Part-DB1\templates\Users\_2fa_settings.html.twig:17</note>
        <note priority="1">Part-DB1\templates\Users\_2fa_settings.html.twig:17</note>
      </notes>
      <segment state="translated">
        <source>tfa.settings.bakup.tab</source>
        <target>Backupcodes</target>
      </segment>
    </unit>
    <unit id="dxSnk50" name="tfa.settings.u2f.tab">
      <notes>
        <note category="file-source" priority="1">Part-DB1\templates\Users\_2fa_settings.html.twig:21</note>
        <note priority="1">Part-DB1\templates\Users\_2fa_settings.html.twig:21</note>
      </notes>
      <segment state="translated">
        <source>tfa.settings.u2f.tab</source>
        <target>Sicherheitsschlüssel (U2F)</target>
      </segment>
    </unit>
    <unit id="6nafcsi" name="tfa.settings.trustedDevices.tab">
      <notes>
        <note category="file-source" priority="1">Part-DB1\templates\Users\_2fa_settings.html.twig:25</note>
        <note priority="1">Part-DB1\templates\Users\_2fa_settings.html.twig:25</note>
      </notes>
      <segment state="translated">
        <source>tfa.settings.trustedDevices.tab</source>
        <target>Vertrauenswürdige Geräte</target>
      </segment>
    </unit>
    <unit id="AYt4Z2k" name="tfa_google.disable.confirm_title">
      <notes>
        <note category="file-source" priority="1">Part-DB1\templates\Users\_2fa_settings.html.twig:33</note>
        <note priority="1">Part-DB1\templates\Users\_2fa_settings.html.twig:33</note>
      </notes>
      <segment state="translated">
        <source>tfa_google.disable.confirm_title</source>
        <target>Möchten Sie die Authenticator App wirklich deaktivieren?</target>
      </segment>
    </unit>
    <unit id="lTwm.J0" name="tfa_google.disable.confirm_message">
      <notes>
        <note category="file-source" priority="1">Part-DB1\templates\Users\_2fa_settings.html.twig:33</note>
        <note priority="1">Part-DB1\templates\Users\_2fa_settings.html.twig:33</note>
      </notes>
      <segment state="translated">
        <source>tfa_google.disable.confirm_message</source>
        <target>Wenn Sie die Authenticator App deaktivieren, werden alle Backupcodes gelöscht, daher sie müssen sie evtl. neu ausdrucken.&lt;br&gt;
Beachten Sie außerdem, dass ihr Account ohne Zwei-Faktor-Authentifizierung nicht mehr so gut gegen Angreifer geschützt ist!</target>
      </segment>
    </unit>
    <unit id="VYOAO2c" name="tfa_google.disabled_message">
      <notes>
        <note category="file-source" priority="1">Part-DB1\templates\Users\_2fa_settings.html.twig:39</note>
        <note priority="1">Part-DB1\templates\Users\_2fa_settings.html.twig:39</note>
      </notes>
      <segment state="translated">
        <source>tfa_google.disabled_message</source>
        <target>Authenticator App deaktiviert</target>
      </segment>
    </unit>
    <unit id="cW3GnIC" name="tfa_google.step.download">
      <notes>
        <note category="file-source" priority="1">Part-DB1\templates\Users\_2fa_settings.html.twig:48</note>
        <note priority="1">Part-DB1\templates\Users\_2fa_settings.html.twig:48</note>
      </notes>
      <segment state="translated">
        <source>tfa_google.step.download</source>
        <target>Laden Sie eine Authenticator App herunter (z.B. &lt;a class="link-external" target="_blank" href="https://play.google.com/store/apps/details?id=com.google.android.apps.authenticator2"&gt;Google Authenticator&lt;/a&gt; oder &lt;a class="link-external" target="_blank" href="https://play.google.com/store/apps/details?id=org.fedorahosted.freeotp"&gt;FreeOTP Authenticator&lt;/a&gt;)</target>
      </segment>
    </unit>
    <unit id="TXv.pXw" name="tfa_google.step.scan">
      <notes>
        <note category="file-source" priority="1">Part-DB1\templates\Users\_2fa_settings.html.twig:49</note>
        <note priority="1">Part-DB1\templates\Users\_2fa_settings.html.twig:49</note>
      </notes>
      <segment state="translated">
        <source>tfa_google.step.scan</source>
        <target>Scannen Sie den nebenstehenden QR-Code mit der App oder geben Sie die Daten manuell ein</target>
      </segment>
    </unit>
    <unit id="A9Ex8CO" name="tfa_google.step.input_code">
      <notes>
        <note category="file-source" priority="1">Part-DB1\templates\Users\_2fa_settings.html.twig:50</note>
        <note priority="1">Part-DB1\templates\Users\_2fa_settings.html.twig:50</note>
      </notes>
      <segment state="translated">
        <source>tfa_google.step.input_code</source>
        <target>Geben Sie den erzeugten Code in das untere Feld ein und bestätigen Sie</target>
      </segment>
    </unit>
    <unit id="RqoGsnx" name="tfa_google.step.download_backup">
      <notes>
        <note category="file-source" priority="1">Part-DB1\templates\Users\_2fa_settings.html.twig:51</note>
        <note priority="1">Part-DB1\templates\Users\_2fa_settings.html.twig:51</note>
      </notes>
      <segment state="translated">
        <source>tfa_google.step.download_backup</source>
        <target>Drucken Sie ihre Backupcodes aus und lagern sie an einem sicherem Ort</target>
      </segment>
    </unit>
    <unit id="EygadTb" name="tfa_google.manual_setup">
      <notes>
        <note category="file-source" priority="1">Part-DB1\templates\Users\_2fa_settings.html.twig:58</note>
        <note priority="1">Part-DB1\templates\Users\_2fa_settings.html.twig:58</note>
      </notes>
      <segment state="translated">
        <source>tfa_google.manual_setup</source>
        <target>Manuelle Einrichtung</target>
      </segment>
    </unit>
    <unit id="4jE4fvm" name="tfa_google.manual_setup.type">
      <notes>
        <note category="file-source" priority="1">Part-DB1\templates\Users\_2fa_settings.html.twig:62</note>
        <note priority="1">Part-DB1\templates\Users\_2fa_settings.html.twig:62</note>
      </notes>
      <segment state="translated">
        <source>tfa_google.manual_setup.type</source>
        <target>Typ</target>
      </segment>
    </unit>
    <unit id="NqQTgh6" name="tfa_google.manual_setup.username">
      <notes>
        <note category="file-source" priority="1">Part-DB1\templates\Users\_2fa_settings.html.twig:63</note>
        <note priority="1">Part-DB1\templates\Users\_2fa_settings.html.twig:63</note>
      </notes>
      <segment state="translated">
        <source>tfa_google.manual_setup.username</source>
        <target>Benutzername</target>
      </segment>
    </unit>
    <unit id="pkupOqy" name="tfa_google.manual_setup.secret">
      <notes>
        <note category="file-source" priority="1">Part-DB1\templates\Users\_2fa_settings.html.twig:64</note>
        <note priority="1">Part-DB1\templates\Users\_2fa_settings.html.twig:64</note>
      </notes>
      <segment state="translated">
        <source>tfa_google.manual_setup.secret</source>
        <target>Secret</target>
      </segment>
    </unit>
    <unit id="zabzs3X" name="tfa_google.manual_setup.digit_count">
      <notes>
        <note category="file-source" priority="1">Part-DB1\templates\Users\_2fa_settings.html.twig:65</note>
        <note priority="1">Part-DB1\templates\Users\_2fa_settings.html.twig:65</note>
      </notes>
      <segment state="translated">
        <source>tfa_google.manual_setup.digit_count</source>
        <target>Anzahl Stellen</target>
      </segment>
    </unit>
    <unit id="FvB0dIm" name="tfa_google.enabled_message">
      <notes>
        <note category="file-source" priority="1">Part-DB1\templates\Users\_2fa_settings.html.twig:74</note>
        <note priority="1">Part-DB1\templates\Users\_2fa_settings.html.twig:74</note>
      </notes>
      <segment state="translated">
        <source>tfa_google.enabled_message</source>
        <target>Authenticator App aktiv</target>
      </segment>
    </unit>
    <unit id="atzHEe7" name="tfa_backup.disabled">
      <notes>
        <note category="file-source" priority="1">Part-DB1\templates\Users\_2fa_settings.html.twig:83</note>
        <note priority="1">Part-DB1\templates\Users\_2fa_settings.html.twig:83</note>
      </notes>
      <segment state="translated">
        <source>tfa_backup.disabled</source>
        <target>Backupcodes deaktiviert. Authenticator App einrichten, um Backupcodes zu aktivieren.</target>
      </segment>
    </unit>
    <unit id=".T4.dPM" name="tfa_backup.explanation">
      <notes>
        <note category="file-source" priority="1">Part-DB1\templates\Users\_2fa_settings.html.twig:84</note>
        <note category="file-source" priority="1">Part-DB1\templates\Users\_2fa_settings.html.twig:92</note>
        <note priority="1">Part-DB1\templates\Users\_2fa_settings.html.twig:84</note>
        <note priority="1">Part-DB1\templates\Users\_2fa_settings.html.twig:92</note>
      </notes>
      <segment state="translated">
        <source>tfa_backup.explanation</source>
        <target>Mithilfe dieser Backupcodes können Sie auf ihren Account zugreifen, selbst wenn Sie das Gerät mit der Authenticator App verlieren sollten. Drucken Sie die Codes aus und bewahren Sie sie an einem sicherem Ort auf.</target>
      </segment>
    </unit>
    <unit id="H10CC4E" name="tfa_backup.reset_codes.confirm_title">
      <notes>
        <note category="file-source" priority="1">Part-DB1\templates\Users\_2fa_settings.html.twig:88</note>
        <note priority="1">Part-DB1\templates\Users\_2fa_settings.html.twig:88</note>
      </notes>
      <segment state="translated">
        <source>tfa_backup.reset_codes.confirm_title</source>
        <target>Codes wirklich zurücksetzen?</target>
      </segment>
    </unit>
    <unit id="5Fu2DpJ" name="tfa_backup.reset_codes.confirm_message">
      <notes>
        <note category="file-source" priority="1">Part-DB1\templates\Users\_2fa_settings.html.twig:88</note>
        <note priority="1">Part-DB1\templates\Users\_2fa_settings.html.twig:88</note>
      </notes>
      <segment state="translated">
        <source>tfa_backup.reset_codes.confirm_message</source>
        <target>Dies wird alle bisherigen Codes löschen und einen Satz neuer Codes generieren. Dies lässt sich nicht rückgängig machen. Denken Sie daran die neuen Codes auszudrucken und an einem sicheren Ort zu hinterlegen!</target>
      </segment>
    </unit>
    <unit id="o5LtJ9_" name="tfa_backup.enabled">
      <notes>
        <note category="file-source" priority="1">Part-DB1\templates\Users\_2fa_settings.html.twig:91</note>
        <note priority="1">Part-DB1\templates\Users\_2fa_settings.html.twig:91</note>
      </notes>
      <segment state="translated">
        <source>tfa_backup.enabled</source>
        <target>Backupcodes aktiviert</target>
      </segment>
    </unit>
    <unit id="kqmz5H_" name="tfa_backup.show_codes">
      <notes>
        <note category="file-source" priority="1">Part-DB1\templates\Users\_2fa_settings.html.twig:99</note>
        <note priority="1">Part-DB1\templates\Users\_2fa_settings.html.twig:99</note>
      </notes>
      <segment state="translated">
        <source>tfa_backup.show_codes</source>
        <target>Backupcodes anzeigen</target>
      </segment>
    </unit>
    <unit id="7g11_KD" name="tfa_u2f.table_caption">
      <notes>
        <note category="file-source" priority="1">Part-DB1\templates\Users\_2fa_settings.html.twig:114</note>
        <note priority="1">Part-DB1\templates\Users\_2fa_settings.html.twig:114</note>
      </notes>
      <segment state="translated">
        <source>tfa_u2f.table_caption</source>
        <target>Registrierte Sicherheitsschlüssel</target>
      </segment>
    </unit>
    <unit id="UUr4y_o" name="tfa_u2f.delete_u2f.confirm_title">
      <notes>
        <note category="file-source" priority="1">Part-DB1\templates\Users\_2fa_settings.html.twig:115</note>
        <note priority="1">Part-DB1\templates\Users\_2fa_settings.html.twig:115</note>
      </notes>
      <segment state="translated">
        <source>tfa_u2f.delete_u2f.confirm_title</source>
        <target>Diesen Sicherheitsschlüssel wirklich entfernen?</target>
      </segment>
    </unit>
    <unit id="5ggwjiF" name="tfa_u2f.delete_u2f.confirm_message">
      <notes>
        <note category="file-source" priority="1">Part-DB1\templates\Users\_2fa_settings.html.twig:116</note>
        <note priority="1">Part-DB1\templates\Users\_2fa_settings.html.twig:116</note>
      </notes>
      <segment state="translated">
        <source>tfa_u2f.delete_u2f.confirm_message</source>
        <target>Wenn Sie diesen Schlüssel entfernen, dann wird kein Login mehr mit diesem möglich sein. Wenn keine Sicherheitsschlüssel verleiben, wird die Zwei-Faktor-Authentifizierung deaktiviert.</target>
      </segment>
    </unit>
    <unit id="QS7fv4V" name="tfa_u2f.keys.name">
      <notes>
        <note category="file-source" priority="1">Part-DB1\templates\Users\_2fa_settings.html.twig:123</note>
        <note priority="1">Part-DB1\templates\Users\_2fa_settings.html.twig:123</note>
      </notes>
      <segment state="translated">
        <source>tfa_u2f.keys.name</source>
        <target>Name des Schlüssels</target>
      </segment>
    </unit>
    <unit id="4qB9rjg" name="tfa_u2f.keys.added_date">
      <notes>
        <note category="file-source" priority="1">Part-DB1\templates\Users\_2fa_settings.html.twig:124</note>
        <note priority="1">Part-DB1\templates\Users\_2fa_settings.html.twig:124</note>
      </notes>
      <segment state="translated">
        <source>tfa_u2f.keys.added_date</source>
        <target>Datum der Registrierung</target>
      </segment>
    </unit>
    <unit id="EDTcMLO" name="tfa_u2f.key_delete">
      <notes>
        <note category="file-source" priority="1">Part-DB1\templates\Users\_2fa_settings.html.twig:134</note>
        <note priority="1">Part-DB1\templates\Users\_2fa_settings.html.twig:134</note>
      </notes>
      <segment state="translated">
        <source>tfa_u2f.key_delete</source>
        <target>Schlüssel löschen</target>
      </segment>
    </unit>
    <unit id="h0wV1h2" name="tfa_u2f.no_keys_registered">
      <notes>
        <note category="file-source" priority="1">Part-DB1\templates\Users\_2fa_settings.html.twig:141</note>
        <note priority="1">Part-DB1\templates\Users\_2fa_settings.html.twig:141</note>
      </notes>
      <segment state="translated">
        <source>tfa_u2f.no_keys_registered</source>
        <target>Keine Sicherheitsschlüssel registriert</target>
      </segment>
    </unit>
    <unit id="HuO06yQ" name="tfa_u2f.add_new_key">
      <notes>
        <note category="file-source" priority="1">Part-DB1\templates\Users\_2fa_settings.html.twig:144</note>
        <note priority="1">Part-DB1\templates\Users\_2fa_settings.html.twig:144</note>
      </notes>
      <segment state="translated">
        <source>tfa_u2f.add_new_key</source>
        <target>Neuen Sicherheitsschlüssel registrieren</target>
      </segment>
    </unit>
    <unit id="JNqROE2" name="tfa_trustedDevices.explanation">
      <notes>
        <note category="file-source" priority="1">Part-DB1\templates\Users\_2fa_settings.html.twig:148</note>
        <note priority="1">Part-DB1\templates\Users\_2fa_settings.html.twig:148</note>
      </notes>
      <segment state="translated">
        <source>tfa_trustedDevices.explanation</source>
        <target>Bei der Überprüfung des zweiten Faktors, kann der aktuelle Computer als vertrauenswürdig gekennzeichnet werden, daher es werden keine Zwei-Faktor-Überprüfungen mehr an diesem Computer benötigt.
Wenn Sie dies fehlerhafterweise gemacht haben oder ein Computer nicht mehr vertrauenswürdig ist, können Sie hier den Status &lt;i&gt;aller &lt;/i&gt;Computer zurücksetzen.</target>
      </segment>
    </unit>
    <unit id="xRB9q2I" name="tfa_trustedDevices.invalidate.confirm_title">
      <notes>
        <note category="file-source" priority="1">Part-DB1\templates\Users\_2fa_settings.html.twig:149</note>
        <note priority="1">Part-DB1\templates\Users\_2fa_settings.html.twig:149</note>
      </notes>
      <segment state="translated">
        <source>tfa_trustedDevices.invalidate.confirm_title</source>
        <target>Wirklich alle vertrauenswürdigen Computer entfernen?</target>
      </segment>
    </unit>
    <unit id="r7Z3.L4" name="tfa_trustedDevices.invalidate.confirm_message">
      <notes>
        <note category="file-source" priority="1">Part-DB1\templates\Users\_2fa_settings.html.twig:150</note>
        <note priority="1">Part-DB1\templates\Users\_2fa_settings.html.twig:150</note>
      </notes>
      <segment state="translated">
        <source>tfa_trustedDevices.invalidate.confirm_message</source>
        <target>Sie werden auf allen Rechnern erneut eine Zwei-Faktor-Authentifizierung durchführen müssen. Achten Sie darauf, dass Sie ihr Zwei-Faktor-Gerät zur Hand haben.</target>
      </segment>
    </unit>
    <unit id="jiNvzqA" name="tfa_trustedDevices.invalidate.btn">
      <notes>
        <note category="file-source" priority="1">Part-DB1\templates\Users\_2fa_settings.html.twig:154</note>
        <note priority="1">Part-DB1\templates\Users\_2fa_settings.html.twig:154</note>
      </notes>
      <segment state="translated">
        <source>tfa_trustedDevices.invalidate.btn</source>
        <target>Alle vertrauenswürdigen Geräte entfernen</target>
      </segment>
    </unit>
    <unit id="cElTSD4" name="sidebar.toggle">
      <notes>
        <note category="file-source" priority="1">Part-DB1\templates\_navbar.html.twig:4</note>
        <note priority="1">Part-DB1\templates\_navbar.html.twig:4</note>
        <note priority="1">templates\base.html.twig:29</note>
      </notes>
      <segment state="translated">
        <source>sidebar.toggle</source>
        <target>Sidebar umschalten</target>
      </segment>
    </unit>
    <unit id="iqU5ScK" name="barcode.scan">
<<<<<<< HEAD
      <notes>
        <note category="file-source" priority="1">Part-DB1\templates\_navbar.html.twig:27</note>
        <note priority="1">Part-DB1\templates\_navbar.html.twig:27</note>
        <note priority="1">templates\base.html.twig:88</note>
      </notes>
      <segment>
        <source>barcode.scan</source>
        <target>Scanne Barcode</target>
      </segment>
    </unit>
    <unit id="PRvW.EI" name="user.loggedin.label">
      <notes>
        <note category="file-source" priority="1">Part-DB1\templates\_navbar.html.twig:36</note>
        <note priority="1">Part-DB1\templates\_navbar.html.twig:36</note>
        <note priority="1">templates\base.html.twig:97</note>
      </notes>
      <segment>
        <source>user.loggedin.label</source>
        <target>Eingeloggt als</target>
      </segment>
    </unit>
    <unit id="rruB2OR" name="user.login">
      <notes>
        <note category="file-source" priority="1">Part-DB1\templates\_navbar.html.twig:42</note>
        <note priority="1">Part-DB1\templates\_navbar.html.twig:42</note>
        <note priority="1">templates\base.html.twig:103</note>
      </notes>
      <segment>
        <source>user.login</source>
        <target>Einloggen</target>
      </segment>
    </unit>
    <unit id="Eorzg9b" name="ui.toggle_darkmode">
      <notes>
        <note category="file-source" priority="1">Part-DB1\templates\_navbar.html.twig:48</note>
        <note priority="1">Part-DB1\templates\_navbar.html.twig:48</note>
      </notes>
      <segment>
        <source>ui.toggle_darkmode</source>
        <target>Darkmode</target>
      </segment>
    </unit>
    <unit id="oabvQfM" name="user.language_select">
      <notes>
        <note category="file-source" priority="1">Part-DB1\templates\_navbar.html.twig:52</note>
        <note category="file-source" priority="1">Part-DB1\src\Form\UserSettingsType.php:97</note>
        <note priority="1">Part-DB1\templates\_navbar.html.twig:52</note>
        <note priority="1">Part-DB1\src\Form\UserSettingsType.php:97</note>
        <note priority="1">templates\base.html.twig:106</note>
        <note priority="1">src\Form\UserSettingsType.php:44</note>
      </notes>
      <segment>
        <source>user.language_select</source>
        <target>Sprache</target>
      </segment>
    </unit>
    <unit id="el2uFyW" name="search.options.label">
      <notes>
        <note category="file-source" priority="1">Part-DB1\templates\_navbar_search.html.twig:4</note>
        <note priority="1">Part-DB1\templates\_navbar_search.html.twig:4</note>
        <note priority="1">templates\base.html.twig:49</note>
=======
      <notes>
        <note category="file-source" priority="1">Part-DB1\templates\_navbar.html.twig:27</note>
        <note priority="1">Part-DB1\templates\_navbar.html.twig:27</note>
        <note priority="1">templates\base.html.twig:88</note>
>>>>>>> f06b49cd
      </notes>
      <segment state="translated">
        <source>barcode.scan</source>
        <target>Scanne Barcode</target>
      </segment>
    </unit>
    <unit id="PRvW.EI" name="user.loggedin.label">
      <notes>
<<<<<<< HEAD
        <note category="file-source" priority="1">Part-DB1\templates\_navbar_search.html.twig:10</note>
        <note priority="1">Part-DB1\templates\_navbar_search.html.twig:10</note>
        <note priority="1">templates\base.html.twig:54</note>
        <note priority="1">src\Form\PartType.php:62</note>
=======
        <note category="file-source" priority="1">Part-DB1\templates\_navbar.html.twig:36</note>
        <note priority="1">Part-DB1\templates\_navbar.html.twig:36</note>
        <note priority="1">templates\base.html.twig:97</note>
>>>>>>> f06b49cd
      </notes>
      <segment state="translated">
        <source>user.loggedin.label</source>
        <target>Eingeloggt als</target>
      </segment>
    </unit>
    <unit id="rruB2OR" name="user.login">
      <notes>
<<<<<<< HEAD
=======
        <note category="file-source" priority="1">Part-DB1\templates\_navbar.html.twig:42</note>
        <note priority="1">Part-DB1\templates\_navbar.html.twig:42</note>
        <note priority="1">templates\base.html.twig:103</note>
      </notes>
      <segment state="translated">
        <source>user.login</source>
        <target>Einloggen</target>
      </segment>
    </unit>
    <unit id="Eorzg9b" name="ui.toggle_darkmode">
      <notes>
        <note category="file-source" priority="1">Part-DB1\templates\_navbar.html.twig:48</note>
        <note priority="1">Part-DB1\templates\_navbar.html.twig:48</note>
      </notes>
      <segment state="translated">
        <source>ui.toggle_darkmode</source>
        <target>Darkmode</target>
      </segment>
    </unit>
    <unit id="oabvQfM" name="user.language_select">
      <notes>
        <note category="file-source" priority="1">Part-DB1\templates\_navbar.html.twig:52</note>
        <note category="file-source" priority="1">Part-DB1\src\Form\UserSettingsType.php:97</note>
        <note priority="1">Part-DB1\templates\_navbar.html.twig:52</note>
        <note priority="1">Part-DB1\src\Form\UserSettingsType.php:97</note>
        <note priority="1">templates\base.html.twig:106</note>
        <note priority="1">src\Form\UserSettingsType.php:44</note>
      </notes>
      <segment state="translated">
        <source>user.language_select</source>
        <target>Sprache</target>
      </segment>
    </unit>
    <unit id="el2uFyW" name="search.options.label">
      <notes>
        <note category="file-source" priority="1">Part-DB1\templates\_navbar_search.html.twig:4</note>
        <note priority="1">Part-DB1\templates\_navbar_search.html.twig:4</note>
        <note priority="1">templates\base.html.twig:49</note>
      </notes>
      <segment state="translated">
        <source>search.options.label</source>
        <target>Suchoptionen</target>
      </segment>
    </unit>
    <unit id="kTRK6H_" name="name.label">
      <notes>
        <note category="file-source" priority="1">Part-DB1\templates\_navbar_search.html.twig:10</note>
        <note priority="1">Part-DB1\templates\_navbar_search.html.twig:10</note>
        <note priority="1">templates\base.html.twig:54</note>
        <note priority="1">src\Form\PartType.php:62</note>
      </notes>
      <segment state="translated">
        <source>name.label</source>
        <target>Name</target>
      </segment>
    </unit>
    <unit id="RezjOdV" name="storelocation.label">
      <notes>
>>>>>>> f06b49cd
        <note category="file-source" priority="1">Part-DB1\templates\_navbar_search.html.twig:22</note>
        <note category="file-source" priority="1">Part-DB1\src\Services\ElementTypeNameGenerator.php:88</note>
        <note priority="1">Part-DB1\templates\_navbar_search.html.twig:22</note>
        <note priority="1">Part-DB1\src\Services\ElementTypeNameGenerator.php:88</note>
        <note priority="1">templates\base.html.twig:60</note>
        <note priority="1">templates\Parts\show_part_info.html.twig:36</note>
        <note priority="1">src\Form\PartType.php:77</note>
      </notes>
      <segment state="translated">
        <source>storelocation.label</source>
        <target>Lagerort</target>
      </segment>
    </unit>
    <unit id="z1DQ7QF" name="ordernumber.label.short">
      <notes>
        <note category="file-source" priority="1">Part-DB1\templates\_navbar_search.html.twig:31</note>
        <note priority="1">Part-DB1\templates\_navbar_search.html.twig:31</note>
        <note priority="1">templates\base.html.twig:65</note>
      </notes>
      <segment state="translated">
        <source>ordernumber.label.short</source>
        <target>Ordernr.</target>
      </segment>
    </unit>
    <unit id="zT4k8ZJ" name="supplier.label">
      <notes>
        <note category="file-source" priority="1">Part-DB1\templates\_navbar_search.html.twig:35</note>
        <note category="file-source" priority="1">Part-DB1\src\Services\ElementTypeNameGenerator.php:89</note>
        <note priority="1">Part-DB1\templates\_navbar_search.html.twig:35</note>
        <note priority="1">Part-DB1\src\Services\ElementTypeNameGenerator.php:89</note>
        <note priority="1">templates\base.html.twig:67</note>
      </notes>
      <segment state="translated">
        <source>supplier.label</source>
        <target>Lieferant</target>
      </segment>
    </unit>
    <unit id="Bs5QvO0" name="search.deactivateBarcode">
      <notes>
        <note category="file-source" priority="1">Part-DB1\templates\_navbar_search.html.twig:52</note>
        <note priority="1">Part-DB1\templates\_navbar_search.html.twig:52</note>
        <note priority="1">templates\base.html.twig:75</note>
      </notes>
      <segment state="translated">
        <source>search.deactivateBarcode</source>
        <target>Deakt. Barcode</target>
      </segment>
    </unit>
    <unit id="biFM.cv" name="search.regexmatching">
      <notes>
        <note category="file-source" priority="1">Part-DB1\templates\_navbar_search.html.twig:56</note>
        <note priority="1">Part-DB1\templates\_navbar_search.html.twig:56</note>
        <note priority="1">templates\base.html.twig:77</note>
      </notes>
      <segment state="translated">
        <source>search.regexmatching</source>
        <target>Reg.Ex. Matching</target>
      </segment>
    </unit>
    <unit id="N66qZeD" name="search.submit">
      <notes>
        <note category="file-source" priority="1">Part-DB1\templates\_navbar_search.html.twig:62</note>
        <note priority="1">Part-DB1\templates\_navbar_search.html.twig:62</note>
      </notes>
<<<<<<< HEAD
      <segment>
=======
      <segment state="translated">
>>>>>>> f06b49cd
        <source>search.submit</source>
        <target>Los!</target>
      </segment>
    </unit>
    <unit id="g6tt4u1" name="device.labelp">
      <notes>
        <note category="file-source" priority="1">Part-DB1\templates\_sidebar.html.twig:37</note>
        <note category="file-source" priority="1">Part-DB1\templates\_sidebar.html.twig:12</note>
        <note priority="1">Part-DB1\templates\_sidebar.html.twig:37</note>
        <note priority="1">Part-DB1\templates\_sidebar.html.twig:12</note>
        <note priority="1">templates\base.html.twig:175</note>
        <note priority="1">templates\base.html.twig:189</note>
        <note priority="1">templates\base.html.twig:202</note>
        <note priority="1">templates\base.html.twig:230</note>
      </notes>
      <segment state="translated">
        <source>device.labelp</source>
        <target>Baugruppen</target>
      </segment>
    </unit>
    <unit id="Kw3N1AA" name="actions">
      <notes>
        <note category="file-source" priority="1">Part-DB1\templates\_sidebar.html.twig:2</note>
        <note priority="1">Part-DB1\templates\_sidebar.html.twig:2</note>
        <note priority="1">templates\base.html.twig:165</note>
        <note priority="1">templates\base.html.twig:192</note>
        <note priority="1">templates\base.html.twig:220</note>
      </notes>
      <segment state="translated">
        <source>actions</source>
        <target>Aktionen</target>
      </segment>
    </unit>
    <unit id=".x0rFcf" name="datasource">
      <notes>
        <note category="file-source" priority="1">Part-DB1\templates\_sidebar.html.twig:6</note>
        <note priority="1">Part-DB1\templates\_sidebar.html.twig:6</note>
        <note priority="1">templates\base.html.twig:169</note>
        <note priority="1">templates\base.html.twig:196</note>
        <note priority="1">templates\base.html.twig:224</note>
      </notes>
      <segment state="translated">
        <source>datasource</source>
        <target>Datenquelle</target>
      </segment>
    </unit>
    <unit id="NSnSQf4" name="manufacturer.labelp">
      <notes>
        <note category="file-source" priority="1">Part-DB1\templates\_sidebar.html.twig:10</note>
        <note priority="1">Part-DB1\templates\_sidebar.html.twig:10</note>
        <note priority="1">templates\base.html.twig:173</note>
        <note priority="1">templates\base.html.twig:200</note>
        <note priority="1">templates\base.html.twig:228</note>
      </notes>
      <segment state="translated">
        <source>manufacturer.labelp</source>
        <target>Hersteller</target>
      </segment>
    </unit>
    <unit id="DQQjhS_" name="supplier.labelp">
      <notes>
        <note category="file-source" priority="1">Part-DB1\templates\_sidebar.html.twig:11</note>
        <note priority="1">Part-DB1\templates\_sidebar.html.twig:11</note>
        <note priority="1">templates\base.html.twig:174</note>
        <note priority="1">templates\base.html.twig:201</note>
        <note priority="1">templates\base.html.twig:229</note>
      </notes>
      <segment state="translated">
        <source>supplier.labelp</source>
        <target>Lieferanten</target>
      </segment>
    </unit>
    <unit id="V1QubEL" name="attachment.download_failed">
      <notes>
        <note category="file-source" priority="1">Part-DB1\src\Controller\AdminPages\BaseAdminController.php:181</note>
        <note category="file-source" priority="1">Part-DB1\src\Controller\AdminPages\BaseAdminController.php:243</note>
        <note category="file-source" priority="1">Part-DB1\src\Controller\PartController.php:173</note>
        <note category="file-source" priority="1">Part-DB1\src\Controller\PartController.php:268</note>
        <note priority="1">Part-DB1\src\Controller\AdminPages\BaseAdminController.php:181</note>
        <note priority="1">Part-DB1\src\Controller\AdminPages\BaseAdminController.php:243</note>
        <note priority="1">Part-DB1\src\Controller\PartController.php:173</note>
        <note priority="1">Part-DB1\src\Controller\PartController.php:268</note>
      </notes>
      <segment state="translated">
        <source>attachment.download_failed</source>
        <target>Download der externen Datei fehlgeschlagen!</target>
      </segment>
    </unit>
    <unit id="A7i8za4" name="entity.edit_flash">
      <notes>
        <note category="file-source" priority="1">Part-DB1\src\Controller\AdminPages\BaseAdminController.php:190</note>
        <note priority="1">Part-DB1\src\Controller\AdminPages\BaseAdminController.php:190</note>
      </notes>
      <segment state="translated">
        <source>entity.edit_flash</source>
        <target>Änderungen erfolgreich gespeichert.</target>
      </segment>
    </unit>
    <unit id="AoZHore" name="entity.edit_flash.invalid">
      <notes>
        <note category="file-source" priority="1">Part-DB1\src\Controller\AdminPages\BaseAdminController.php:196</note>
        <note priority="1">Part-DB1\src\Controller\AdminPages\BaseAdminController.php:196</note>
      </notes>
      <segment state="translated">
        <source>entity.edit_flash.invalid</source>
        <target>Änderungen konnten nicht gespeichert werden! Prüfen Sie ihre Eingaben!</target>
      </segment>
    </unit>
    <unit id="8MJvWmd" name="entity.created_flash">
      <notes>
        <note category="file-source" priority="1">Part-DB1\src\Controller\AdminPages\BaseAdminController.php:252</note>
        <note priority="1">Part-DB1\src\Controller\AdminPages\BaseAdminController.php:252</note>
      </notes>
      <segment state="translated">
        <source>entity.created_flash</source>
        <target>Element erfolgreich angelegt!</target>
      </segment>
    </unit>
    <unit id="zZdZuYS" name="entity.created_flash.invalid">
      <notes>
        <note category="file-source" priority="1">Part-DB1\src\Controller\AdminPages\BaseAdminController.php:258</note>
        <note priority="1">Part-DB1\src\Controller\AdminPages\BaseAdminController.php:258</note>
      </notes>
      <segment state="translated">
        <source>entity.created_flash.invalid</source>
        <target>Element konnte nicht angelegt werden! Prüfen Sie ihre Eingaben!</target>
      </segment>
    </unit>
    <unit id="lSfR7sD" name="attachment_type.deleted">
      <notes>
        <note category="file-source" priority="1">Part-DB1\src\Controller\AdminPages\BaseAdminController.php:352</note>
        <note priority="1">Part-DB1\src\Controller\AdminPages\BaseAdminController.php:352</note>
        <note priority="1">src\Controller\BaseAdminController.php:154</note>
      </notes>
      <segment state="translated">
        <source>attachment_type.deleted</source>
        <target>Element gelöscht!</target>
      </segment>
    </unit>
    <unit id="2bvWUoo" name="csfr_invalid">
      <notes>
        <note category="file-source" priority="1">Part-DB1\src\Controller\AdminPages\BaseAdminController.php:354</note>
        <note category="file-source" priority="1">Part-DB1\src\Controller\UserController.php:101</note>
        <note category="file-source" priority="1">Part-DB1\src\Controller\UserSettingsController.php:150</note>
        <note category="file-source" priority="1">Part-DB1\src\Controller\UserSettingsController.php:182</note>
        <note priority="1">Part-DB1\src\Controller\AdminPages\BaseAdminController.php:354</note>
        <note priority="1">Part-DB1\src\Controller\UserController.php:101</note>
        <note priority="1">Part-DB1\src\Controller\UserSettingsController.php:150</note>
        <note priority="1">Part-DB1\src\Controller\UserSettingsController.php:182</note>
      </notes>
      <segment state="translated">
        <source>csfr_invalid</source>
        <target>CSFR-Token ungültig! Laden Sie diese Seite erneut oder kontaktieren Sie einen Administrator, wenn das Problem bestehen bleibt!</target>
      </segment>
    </unit>
    <unit id="BeMACpw" name="log.undo.target_not_found">
      <notes>
        <note category="file-source" priority="1">Part-DB1\src\Controller\LogController.php:154</note>
        <note priority="1">Part-DB1\src\Controller\LogController.php:154</note>
        <note priority="1">new</note>
      </notes>
      <segment state="translated">
        <source>log.undo.target_not_found</source>
        <target>Zielelement nicht in Datenbank gefunden!</target>
      </segment>
    </unit>
    <unit id="sG2PEwi" name="log.undo.revert_success">
      <notes>
        <note category="file-source" priority="1">Part-DB1\src\Controller\LogController.php:160</note>
        <note priority="1">Part-DB1\src\Controller\LogController.php:160</note>
        <note priority="1">new</note>
      </notes>
      <segment state="translated">
        <source>log.undo.revert_success</source>
        <target>Bauteil erfolgreich zurückgesetzt.</target>
      </segment>
    </unit>
    <unit id="GMilP1t" name="log.undo.element_undelete_success">
      <notes>
        <note category="file-source" priority="1">Part-DB1\src\Controller\LogController.php:180</note>
        <note priority="1">Part-DB1\src\Controller\LogController.php:180</note>
        <note priority="1">new</note>
      </notes>
      <segment state="translated">
        <source>log.undo.element_undelete_success</source>
        <target>Bauteil erfolgreich wiederhergestellt.</target>
      </segment>
    </unit>
    <unit id="YJB8YZ6" name="log.undo.element_element_already_undeleted">
      <notes>
        <note category="file-source" priority="1">Part-DB1\src\Controller\LogController.php:182</note>
        <note priority="1">Part-DB1\src\Controller\LogController.php:182</note>
        <note priority="1">new</note>
      </notes>
      <segment state="translated">
        <source>log.undo.element_element_already_undeleted</source>
        <target>Bauteile wurde bereits wiederhergestellt!</target>
      </segment>
    </unit>
    <unit id="NI2CbLV" name="log.undo.element_delete_success">
      <notes>
        <note category="file-source" priority="1">Part-DB1\src\Controller\LogController.php:189</note>
        <note priority="1">Part-DB1\src\Controller\LogController.php:189</note>
        <note priority="1">new</note>
      </notes>
      <segment state="translated">
        <source>log.undo.element_delete_success</source>
        <target>Bauteil erfolgreich gelöscht.</target>
      </segment>
    </unit>
    <unit id=".D_N333" name="log.undo.element.element_already_delted">
      <notes>
        <note category="file-source" priority="1">Part-DB1\src\Controller\LogController.php:191</note>
        <note priority="1">Part-DB1\src\Controller\LogController.php:191</note>
        <note priority="1">new</note>
      </notes>
      <segment state="translated">
        <source>log.undo.element.element_already_delted</source>
        <target>Bauteil wurde bereits gelöscht</target>
      </segment>
    </unit>
    <unit id="Bz3n92Q" name="log.undo.element_change_undone">
      <notes>
        <note category="file-source" priority="1">Part-DB1\src\Controller\LogController.php:198</note>
        <note priority="1">Part-DB1\src\Controller\LogController.php:198</note>
        <note priority="1">new</note>
      </notes>
      <segment state="translated">
        <source>log.undo.element_change_undone</source>
        <target>Änderung erfolgreich rückgängig gemacht.</target>
      </segment>
    </unit>
    <unit id="Ne_xS01" name="log.undo.do_undelete_before">
      <notes>
        <note category="file-source" priority="1">Part-DB1\src\Controller\LogController.php:200</note>
        <note priority="1">Part-DB1\src\Controller\LogController.php:200</note>
        <note priority="1">new</note>
      </notes>
      <segment state="translated">
        <source>log.undo.do_undelete_before</source>
        <target>Sie müssen das Element zuerst wiederherstellen bevor sie diese Änderung rückgängig machen können!</target>
      </segment>
    </unit>
    <unit id="GswNRna" name="log.undo.log_type_invalid">
      <notes>
        <note category="file-source" priority="1">Part-DB1\src\Controller\LogController.php:203</note>
        <note priority="1">Part-DB1\src\Controller\LogController.php:203</note>
        <note priority="1">new</note>
      </notes>
      <segment state="translated">
        <source>log.undo.log_type_invalid</source>
        <target>Dieser Logtyp kann nicht rückgängig gemacht werden!</target>
      </segment>
    </unit>
    <unit id="6xOvKkk" name="part.edited_flash">
      <notes>
        <note category="file-source" priority="1">Part-DB1\src\Controller\PartController.php:182</note>
        <note priority="1">Part-DB1\src\Controller\PartController.php:182</note>
        <note priority="1">src\Controller\PartController.php:80</note>
      </notes>
      <segment state="translated">
        <source>part.edited_flash</source>
        <target>Änderungen gespeichert!</target>
      </segment>
    </unit>
    <unit id="w57VDWn" name="part.edited_flash.invalid">
      <notes>
        <note category="file-source" priority="1">Part-DB1\src\Controller\PartController.php:186</note>
        <note priority="1">Part-DB1\src\Controller\PartController.php:186</note>
      </notes>
      <segment state="translated">
        <source>part.edited_flash.invalid</source>
        <target>Fehler beim Speichern: Überprüfen Sie ihre Eingaben!</target>
      </segment>
    </unit>
    <unit id="suYw2UL" name="part.deleted">
      <notes>
        <note category="file-source" priority="1">Part-DB1\src\Controller\PartController.php:219</note>
        <note priority="1">Part-DB1\src\Controller\PartController.php:219</note>
      </notes>
      <segment state="translated">
        <source>part.deleted</source>
        <target>Bauteil erfolgreich gelöscht.</target>
      </segment>
    </unit>
    <unit id="tG.Jfwp" name="part.created_flash">
      <notes>
        <note category="file-source" priority="1">Part-DB1\src\Controller\PartController.php:277</note>
        <note category="file-source" priority="1">Part-DB1\src\Controller\PartController.php:317</note>
        <note priority="1">Part-DB1\src\Controller\PartController.php:277</note>
        <note priority="1">Part-DB1\src\Controller\PartController.php:317</note>
        <note priority="1">src\Controller\PartController.php:113</note>
        <note priority="1">src\Controller\PartController.php:142</note>
      </notes>
      <segment state="translated">
        <source>part.created_flash</source>
        <target>Bauteile erfolgreich angelegt!</target>
      </segment>
    </unit>
    <unit id="LOw_XJ." name="part.created_flash.invalid">
      <notes>
        <note category="file-source" priority="1">Part-DB1\src\Controller\PartController.php:283</note>
        <note priority="1">Part-DB1\src\Controller\PartController.php:283</note>
      </notes>
      <segment state="translated">
        <source>part.created_flash.invalid</source>
        <target>Fehler beim Anlegen: Überprüfen Sie ihre Eingaben!</target>
      </segment>
    </unit>
    <unit id="B1T9Kt6" name="pw_reset.user_or_email">
      <notes>
        <note category="file-source" priority="1">Part-DB1\src\Controller\SecurityController.php:109</note>
        <note priority="1">Part-DB1\src\Controller\SecurityController.php:109</note>
      </notes>
      <segment state="translated">
        <source>pw_reset.user_or_email</source>
        <target>Benutzername / Email</target>
      </segment>
    </unit>
    <unit id="C_43E5l" name="pw_reset.request.success">
      <notes>
        <note category="file-source" priority="1">Part-DB1\src\Controller\SecurityController.php:126</note>
        <note priority="1">Part-DB1\src\Controller\SecurityController.php:126</note>
      </notes>
      <segment state="translated">
        <source>pw_reset.request.success</source>
        <target>Passwort Anfrage erfolgreich! Überprüfen Sie Ihre Emails für weitere Informationen.</target>
      </segment>
    </unit>
    <unit id="Ytlen4L" name="pw_reset.username">
      <notes>
        <note category="file-source" priority="1">Part-DB1\src\Controller\SecurityController.php:160</note>
        <note priority="1">Part-DB1\src\Controller\SecurityController.php:160</note>
      </notes>
      <segment state="translated">
        <source>pw_reset.username</source>
        <target>Benutzername</target>
      </segment>
    </unit>
    <unit id="kCND5gR" name="pw_reset.token">
      <notes>
        <note category="file-source" priority="1">Part-DB1\src\Controller\SecurityController.php:163</note>
        <note priority="1">Part-DB1\src\Controller\SecurityController.php:163</note>
      </notes>
      <segment state="translated">
        <source>pw_reset.token</source>
        <target>Token</target>
      </segment>
    </unit>
    <unit id="Kz.sA0j" name="pw_reset.new_pw.error">
      <notes>
        <note category="file-source" priority="1">Part-DB1\src\Controller\SecurityController.php:192</note>
        <note priority="1">Part-DB1\src\Controller\SecurityController.php:192</note>
      </notes>
      <segment state="translated">
        <source>pw_reset.new_pw.error</source>
        <target>Benutzername oder Token ungültig! Überprüfen Sie ihre Eingaben.</target>
      </segment>
    </unit>
    <unit id="Uy8yPX1" name="pw_reset.new_pw.success">
      <notes>
        <note category="file-source" priority="1">Part-DB1\src\Controller\SecurityController.php:194</note>
        <note priority="1">Part-DB1\src\Controller\SecurityController.php:194</note>
      </notes>
      <segment state="translated">
        <source>pw_reset.new_pw.success</source>
        <target>Passwort wurde erfolgreich zurückgesetzt. Sie können sich nun mit dem neuen Passwort einloggen.</target>
      </segment>
    </unit>
    <unit id="L8g8bFy" name="user.edit.reset_success">
      <notes>
        <note category="file-source" priority="1">Part-DB1\src\Controller\UserController.php:99</note>
        <note priority="1">Part-DB1\src\Controller\UserController.php:99</note>
      </notes>
      <segment state="translated">
        <source>user.edit.reset_success</source>
        <target>Alle Zwei-Faktor-Authentisierungsmethoden wurden erfolgreich deaktiviert.</target>
      </segment>
    </unit>
    <unit id="_OcjXRe" name="tfa_backup.no_codes_enabled">
      <notes>
        <note category="file-source" priority="1">Part-DB1\src\Controller\UserSettingsController.php:92</note>
        <note priority="1">Part-DB1\src\Controller\UserSettingsController.php:92</note>
      </notes>
      <segment state="translated">
        <source>tfa_backup.no_codes_enabled</source>
        <target>Es sind keine Backupcodes aktiviert!</target>
      </segment>
    </unit>
    <unit id="9UBDL1p" name="tfa_u2f.u2f_delete.not_existing">
      <notes>
        <note category="file-source" priority="1">Part-DB1\src\Controller\UserSettingsController.php:132</note>
        <note priority="1">Part-DB1\src\Controller\UserSettingsController.php:132</note>
      </notes>
      <segment state="translated">
        <source>tfa_u2f.u2f_delete.not_existing</source>
        <target>Es existiert kein Sicherheitsschlüssel mit dieser ID!</target>
      </segment>
    </unit>
    <unit id="6waUw7j" name="tfa_u2f.u2f_delete.access_denied">
      <notes>
        <note category="file-source" priority="1">Part-DB1\src\Controller\UserSettingsController.php:139</note>
        <note priority="1">Part-DB1\src\Controller\UserSettingsController.php:139</note>
      </notes>
      <segment state="translated">
        <source>tfa_u2f.u2f_delete.access_denied</source>
        <target>Sie können nur ihre eigenen Sicherheitsschlüssel löschen!</target>
      </segment>
    </unit>
    <unit id="Kn9dPI5" name="tfa.u2f.u2f_delete.success">
      <notes>
        <note category="file-source" priority="1">Part-DB1\src\Controller\UserSettingsController.php:147</note>
        <note priority="1">Part-DB1\src\Controller\UserSettingsController.php:147</note>
      </notes>
      <segment state="translated">
        <source>tfa.u2f.u2f_delete.success</source>
        <target>Sicherheitsschlüssel erfolgreich entfernt.</target>
      </segment>
    </unit>
    <unit id="h.BcrtU" name="tfa_trustedDevice.invalidate.success">
      <notes>
        <note category="file-source" priority="1">Part-DB1\src\Controller\UserSettingsController.php:180</note>
        <note priority="1">Part-DB1\src\Controller\UserSettingsController.php:180</note>
      </notes>
      <segment state="translated">
        <source>tfa_trustedDevice.invalidate.success</source>
        <target>Vertrauenswürdige Geräte erfolgreich zurückgesetzt.</target>
      </segment>
    </unit>
    <unit id="PBKICdd" name="user.settings.saved_flash">
      <notes>
        <note category="file-source" priority="1">Part-DB1\src\Controller\UserSettingsController.php:226</note>
        <note priority="1">Part-DB1\src\Controller\UserSettingsController.php:226</note>
        <note priority="1">src\Controller\UserController.php:98</note>
      </notes>
      <segment state="translated">
        <source>user.settings.saved_flash</source>
        <target>Einstellungen gespeichert!</target>
      </segment>
    </unit>
    <unit id="mPAd5JY" name="user.settings.pw_changed_flash">
      <notes>
        <note category="file-source" priority="1">Part-DB1\src\Controller\UserSettingsController.php:288</note>
        <note priority="1">Part-DB1\src\Controller\UserSettingsController.php:288</note>
        <note priority="1">src\Controller\UserController.php:130</note>
      </notes>
      <segment state="translated">
        <source>user.settings.pw_changed_flash</source>
        <target>Passwort geändert!</target>
      </segment>
    </unit>
    <unit id="xy.2mkA" name="user.settings.2fa.google.activated">
      <notes>
        <note category="file-source" priority="1">Part-DB1\src\Controller\UserSettingsController.php:306</note>
        <note priority="1">Part-DB1\src\Controller\UserSettingsController.php:306</note>
      </notes>
      <segment state="translated">
        <source>user.settings.2fa.google.activated</source>
        <target>Authenticator App erfolgreich aktiviert.</target>
      </segment>
    </unit>
    <unit id="RXjFD7H" name="user.settings.2fa.google.disabled">
      <notes>
        <note category="file-source" priority="1">Part-DB1\src\Controller\UserSettingsController.php:315</note>
        <note priority="1">Part-DB1\src\Controller\UserSettingsController.php:315</note>
      </notes>
      <segment state="translated">
        <source>user.settings.2fa.google.disabled</source>
        <target>Authenticator App erfolgreich deaktiviert.</target>
      </segment>
    </unit>
    <unit id="4ZUxld3" name="user.settings.2fa.backup_codes.regenerated">
      <notes>
        <note category="file-source" priority="1">Part-DB1\src\Controller\UserSettingsController.php:332</note>
        <note priority="1">Part-DB1\src\Controller\UserSettingsController.php:332</note>
      </notes>
      <segment state="translated">
        <source>user.settings.2fa.backup_codes.regenerated</source>
        <target>Neue Backupcodes erfolgreich erzeugt.</target>
      </segment>
    </unit>
    <unit id="zC0oO.O" name="attachment.table.filename">
      <notes>
        <note category="file-source" priority="1">Part-DB1\src\DataTables\AttachmentDataTable.php:148</note>
        <note priority="1">Part-DB1\src\DataTables\AttachmentDataTable.php:148</note>
      </notes>
<<<<<<< HEAD
      <segment>
=======
      <segment state="translated">
>>>>>>> f06b49cd
        <source>attachment.table.filename</source>
        <target>Dateiname</target>
      </segment>
    </unit>
    <unit id="dNey6.4" name="attachment.table.filesize">
      <notes>
        <note category="file-source" priority="1">Part-DB1\src\DataTables\AttachmentDataTable.php:153</note>
        <note priority="1">Part-DB1\src\DataTables\AttachmentDataTable.php:153</note>
      </notes>
<<<<<<< HEAD
      <segment>
=======
      <segment state="translated">
>>>>>>> f06b49cd
        <source>attachment.table.filesize</source>
        <target>Dateigröße</target>
      </segment>
    </unit>
    <unit id="tb6kG2x" name="true">
      <notes>
        <note category="file-source" priority="1">Part-DB1\src\DataTables\AttachmentDataTable.php:183</note>
        <note category="file-source" priority="1">Part-DB1\src\DataTables\AttachmentDataTable.php:191</note>
        <note category="file-source" priority="1">Part-DB1\src\DataTables\AttachmentDataTable.php:200</note>
        <note category="file-source" priority="1">Part-DB1\src\DataTables\AttachmentDataTable.php:209</note>
        <note category="file-source" priority="1">Part-DB1\src\DataTables\PartsDataTable.php:193</note>
        <note category="file-source" priority="1">Part-DB1\src\DataTables\PartsDataTable.php:200</note>
        <note priority="1">Part-DB1\src\DataTables\AttachmentDataTable.php:183</note>
        <note priority="1">Part-DB1\src\DataTables\AttachmentDataTable.php:191</note>
        <note priority="1">Part-DB1\src\DataTables\AttachmentDataTable.php:200</note>
        <note priority="1">Part-DB1\src\DataTables\AttachmentDataTable.php:209</note>
        <note priority="1">Part-DB1\src\DataTables\PartsDataTable.php:193</note>
        <note priority="1">Part-DB1\src\DataTables\PartsDataTable.php:200</note>
<<<<<<< HEAD
      </notes>
      <segment>
        <source>true</source>
        <target>wahr</target>
      </segment>
    </unit>
    <unit id=".LzxZZC" name="false">
      <notes>
        <note category="file-source" priority="1">Part-DB1\src\DataTables\AttachmentDataTable.php:184</note>
        <note category="file-source" priority="1">Part-DB1\src\DataTables\AttachmentDataTable.php:192</note>
        <note category="file-source" priority="1">Part-DB1\src\DataTables\AttachmentDataTable.php:201</note>
        <note category="file-source" priority="1">Part-DB1\src\DataTables\AttachmentDataTable.php:210</note>
        <note category="file-source" priority="1">Part-DB1\src\DataTables\PartsDataTable.php:194</note>
        <note category="file-source" priority="1">Part-DB1\src\DataTables\PartsDataTable.php:201</note>
        <note category="file-source" priority="1">Part-DB1\src\Form\Type\SIUnitType.php:139</note>
        <note priority="1">Part-DB1\src\DataTables\AttachmentDataTable.php:184</note>
        <note priority="1">Part-DB1\src\DataTables\AttachmentDataTable.php:192</note>
        <note priority="1">Part-DB1\src\DataTables\AttachmentDataTable.php:201</note>
        <note priority="1">Part-DB1\src\DataTables\AttachmentDataTable.php:210</note>
        <note priority="1">Part-DB1\src\DataTables\PartsDataTable.php:194</note>
        <note priority="1">Part-DB1\src\DataTables\PartsDataTable.php:201</note>
        <note priority="1">Part-DB1\src\Form\Type\SIUnitType.php:139</note>
      </notes>
      <segment>
        <source>false</source>
        <target>falsch</target>
      </segment>
    </unit>
    <unit id="eTGx8tR" name="log.target_deleted">
      <notes>
        <note category="file-source" priority="1">Part-DB1\src\DataTables\Column\LogEntryTargetColumn.php:119</note>
        <note priority="1">Part-DB1\src\DataTables\Column\LogEntryTargetColumn.php:119</note>
      </notes>
      <segment>
        <source>log.target_deleted</source>
        <target>gelöscht</target>
      </segment>
    </unit>
    <unit id="mzQZ0My" name="log.undo.undelete">
      <notes>
        <note category="file-source" priority="1">Part-DB1\src\DataTables\Column\RevertLogColumn.php:60</note>
        <note priority="1">Part-DB1\src\DataTables\Column\RevertLogColumn.php:60</note>
        <note priority="1">new</note>
      </notes>
      <segment state="translated">
        <source>log.undo.undelete</source>
        <target>Bauteil wiederherstellen</target>
      </segment>
    </unit>
    <unit id="PI8faHR" name="log.undo.undo">
      <notes>
        <note category="file-source" priority="1">Part-DB1\src\DataTables\Column\RevertLogColumn.php:66</note>
        <note priority="1">Part-DB1\src\DataTables\Column\RevertLogColumn.php:66</note>
        <note priority="1">new</note>
      </notes>
      <segment state="translated">
        <source>log.undo.undo</source>
        <target>Änderung rückgängig machen</target>
      </segment>
    </unit>
=======
      </notes>
      <segment state="translated">
        <source>true</source>
        <target>wahr</target>
      </segment>
    </unit>
    <unit id=".LzxZZC" name="false">
      <notes>
        <note category="file-source" priority="1">Part-DB1\src\DataTables\AttachmentDataTable.php:184</note>
        <note category="file-source" priority="1">Part-DB1\src\DataTables\AttachmentDataTable.php:192</note>
        <note category="file-source" priority="1">Part-DB1\src\DataTables\AttachmentDataTable.php:201</note>
        <note category="file-source" priority="1">Part-DB1\src\DataTables\AttachmentDataTable.php:210</note>
        <note category="file-source" priority="1">Part-DB1\src\DataTables\PartsDataTable.php:194</note>
        <note category="file-source" priority="1">Part-DB1\src\DataTables\PartsDataTable.php:201</note>
        <note category="file-source" priority="1">Part-DB1\src\Form\Type\SIUnitType.php:139</note>
        <note priority="1">Part-DB1\src\DataTables\AttachmentDataTable.php:184</note>
        <note priority="1">Part-DB1\src\DataTables\AttachmentDataTable.php:192</note>
        <note priority="1">Part-DB1\src\DataTables\AttachmentDataTable.php:201</note>
        <note priority="1">Part-DB1\src\DataTables\AttachmentDataTable.php:210</note>
        <note priority="1">Part-DB1\src\DataTables\PartsDataTable.php:194</note>
        <note priority="1">Part-DB1\src\DataTables\PartsDataTable.php:201</note>
        <note priority="1">Part-DB1\src\Form\Type\SIUnitType.php:139</note>
      </notes>
      <segment state="translated">
        <source>false</source>
        <target>falsch</target>
      </segment>
    </unit>
    <unit id="eTGx8tR" name="log.target_deleted">
      <notes>
        <note category="file-source" priority="1">Part-DB1\src\DataTables\Column\LogEntryTargetColumn.php:119</note>
        <note priority="1">Part-DB1\src\DataTables\Column\LogEntryTargetColumn.php:119</note>
      </notes>
      <segment state="translated">
        <source>log.target_deleted</source>
        <target>gelöscht</target>
      </segment>
    </unit>
    <unit id="mzQZ0My" name="log.undo.undelete">
      <notes>
        <note category="file-source" priority="1">Part-DB1\src\DataTables\Column\RevertLogColumn.php:60</note>
        <note priority="1">Part-DB1\src\DataTables\Column\RevertLogColumn.php:60</note>
        <note priority="1">new</note>
      </notes>
      <segment state="translated">
        <source>log.undo.undelete</source>
        <target>Bauteil wiederherstellen</target>
      </segment>
    </unit>
    <unit id="PI8faHR" name="log.undo.undo">
      <notes>
        <note category="file-source" priority="1">Part-DB1\src\DataTables\Column\RevertLogColumn.php:66</note>
        <note priority="1">Part-DB1\src\DataTables\Column\RevertLogColumn.php:66</note>
        <note priority="1">new</note>
      </notes>
      <segment state="translated">
        <source>log.undo.undo</source>
        <target>Änderung rückgängig machen</target>
      </segment>
    </unit>
>>>>>>> f06b49cd
    <unit id="Q6mbDaS" name="log.undo.revert">
      <notes>
        <note category="file-source" priority="1">Part-DB1\src\DataTables\Column\RevertLogColumn.php:86</note>
        <note priority="1">Part-DB1\src\DataTables\Column\RevertLogColumn.php:86</note>
        <note priority="1">new</note>
<<<<<<< HEAD
      </notes>
      <segment state="translated">
        <source>log.undo.revert</source>
        <target>Element auf Stand dieses Zeitpunktes zurücksetzen!</target>
      </segment>
    </unit>
    <unit id="6DOZlwQ" name="log.id">
      <notes>
        <note category="file-source" priority="1">Part-DB1\src\DataTables\LogDataTable.php:161</note>
        <note priority="1">Part-DB1\src\DataTables\LogDataTable.php:161</note>
      </notes>
      <segment>
        <source>log.id</source>
        <target>ID</target>
      </segment>
    </unit>
    <unit id="cMZOrO7" name="log.timestamp">
      <notes>
        <note category="file-source" priority="1">Part-DB1\src\DataTables\LogDataTable.php:166</note>
        <note priority="1">Part-DB1\src\DataTables\LogDataTable.php:166</note>
      </notes>
      <segment>
        <source>log.timestamp</source>
        <target>Zeitstempel</target>
      </segment>
    </unit>
    <unit id="Z0BzGVJ" name="log.type">
      <notes>
        <note category="file-source" priority="1">Part-DB1\src\DataTables\LogDataTable.php:171</note>
        <note priority="1">Part-DB1\src\DataTables\LogDataTable.php:171</note>
      </notes>
      <segment>
        <source>log.type</source>
        <target>Ereignis</target>
      </segment>
    </unit>
    <unit id="KNddOUS" name="log.level">
      <notes>
        <note category="file-source" priority="1">Part-DB1\src\DataTables\LogDataTable.php:179</note>
        <note priority="1">Part-DB1\src\DataTables\LogDataTable.php:179</note>
      </notes>
      <segment>
        <source>log.level</source>
        <target>Level</target>
      </segment>
    </unit>
    <unit id="3Tv5Xzj" name="log.user">
      <notes>
        <note category="file-source" priority="1">Part-DB1\src\DataTables\LogDataTable.php:188</note>
        <note priority="1">Part-DB1\src\DataTables\LogDataTable.php:188</note>
      </notes>
      <segment>
        <source>log.user</source>
        <target>Benutzer</target>
      </segment>
    </unit>
    <unit id="bgbGrN5" name="log.target_type">
      <notes>
        <note category="file-source" priority="1">Part-DB1\src\DataTables\LogDataTable.php:201</note>
        <note priority="1">Part-DB1\src\DataTables\LogDataTable.php:201</note>
      </notes>
      <segment>
=======
      </notes>
      <segment state="translated">
        <source>log.undo.revert</source>
        <target>Element auf Stand dieses Zeitpunktes zurücksetzen!</target>
      </segment>
    </unit>
    <unit id="6DOZlwQ" name="log.id">
      <notes>
        <note category="file-source" priority="1">Part-DB1\src\DataTables\LogDataTable.php:161</note>
        <note priority="1">Part-DB1\src\DataTables\LogDataTable.php:161</note>
      </notes>
      <segment state="translated">
        <source>log.id</source>
        <target>ID</target>
      </segment>
    </unit>
    <unit id="cMZOrO7" name="log.timestamp">
      <notes>
        <note category="file-source" priority="1">Part-DB1\src\DataTables\LogDataTable.php:166</note>
        <note priority="1">Part-DB1\src\DataTables\LogDataTable.php:166</note>
      </notes>
      <segment state="translated">
        <source>log.timestamp</source>
        <target>Zeitstempel</target>
      </segment>
    </unit>
    <unit id="Z0BzGVJ" name="log.type">
      <notes>
        <note category="file-source" priority="1">Part-DB1\src\DataTables\LogDataTable.php:171</note>
        <note priority="1">Part-DB1\src\DataTables\LogDataTable.php:171</note>
      </notes>
      <segment state="translated">
        <source>log.type</source>
        <target>Ereignis</target>
      </segment>
    </unit>
    <unit id="KNddOUS" name="log.level">
      <notes>
        <note category="file-source" priority="1">Part-DB1\src\DataTables\LogDataTable.php:179</note>
        <note priority="1">Part-DB1\src\DataTables\LogDataTable.php:179</note>
      </notes>
      <segment state="translated">
        <source>log.level</source>
        <target>Level</target>
      </segment>
    </unit>
    <unit id="3Tv5Xzj" name="log.user">
      <notes>
        <note category="file-source" priority="1">Part-DB1\src\DataTables\LogDataTable.php:188</note>
        <note priority="1">Part-DB1\src\DataTables\LogDataTable.php:188</note>
      </notes>
      <segment state="translated">
        <source>log.user</source>
        <target>Benutzer</target>
      </segment>
    </unit>
    <unit id="bgbGrN5" name="log.target_type">
      <notes>
        <note category="file-source" priority="1">Part-DB1\src\DataTables\LogDataTable.php:201</note>
        <note priority="1">Part-DB1\src\DataTables\LogDataTable.php:201</note>
      </notes>
      <segment state="translated">
>>>>>>> f06b49cd
        <source>log.target_type</source>
        <target>Zieltyp</target>
      </segment>
    </unit>
    <unit id=".IgL4C2" name="log.target">
      <notes>
        <note category="file-source" priority="1">Part-DB1\src\DataTables\LogDataTable.php:214</note>
        <note priority="1">Part-DB1\src\DataTables\LogDataTable.php:214</note>
      </notes>
<<<<<<< HEAD
      <segment>
=======
      <segment state="translated">
>>>>>>> f06b49cd
        <source>log.target</source>
        <target>Ziel</target>
      </segment>
    </unit>
    <unit id="b4r5dEC" name="log.extra">
      <notes>
        <note category="file-source" priority="1">Part-DB1\src\DataTables\LogDataTable.php:218</note>
        <note priority="1">Part-DB1\src\DataTables\LogDataTable.php:218</note>
        <note priority="1">new</note>
      </notes>
      <segment state="translated">
        <source>log.extra</source>
        <target>Extra</target>
      </segment>
    </unit>
    <unit id="t2EE5cB" name="part.table.name">
      <notes>
        <note category="file-source" priority="1">Part-DB1\src\DataTables\PartsDataTable.php:116</note>
        <note priority="1">Part-DB1\src\DataTables\PartsDataTable.php:116</note>
      </notes>
      <segment state="translated">
        <source>part.table.name</source>
        <target>Name</target>
      </segment>
    </unit>
    <unit id="eshqdG." name="part.table.id">
      <notes>
        <note category="file-source" priority="1">Part-DB1\src\DataTables\PartsDataTable.php:126</note>
        <note priority="1">Part-DB1\src\DataTables\PartsDataTable.php:126</note>
      </notes>
      <segment state="translated">
        <source>part.table.id</source>
        <target>ID</target>
      </segment>
    </unit>
    <unit id="zKnTKYw" name="part.table.description">
      <notes>
        <note category="file-source" priority="1">Part-DB1\src\DataTables\PartsDataTable.php:130</note>
        <note priority="1">Part-DB1\src\DataTables\PartsDataTable.php:130</note>
      </notes>
      <segment state="translated">
        <source>part.table.description</source>
        <target>Beschreibung</target>
      </segment>
    </unit>
    <unit id="2eOA0az" name="part.table.category">
      <notes>
        <note category="file-source" priority="1">Part-DB1\src\DataTables\PartsDataTable.php:133</note>
        <note priority="1">Part-DB1\src\DataTables\PartsDataTable.php:133</note>
      </notes>
      <segment state="translated">
        <source>part.table.category</source>
        <target>Kategorie</target>
      </segment>
    </unit>
    <unit id="jCf96.O" name="part.table.footprint">
      <notes>
        <note category="file-source" priority="1">Part-DB1\src\DataTables\PartsDataTable.php:138</note>
        <note priority="1">Part-DB1\src\DataTables\PartsDataTable.php:138</note>
      </notes>
      <segment state="translated">
        <source>part.table.footprint</source>
        <target>Footprint</target>
      </segment>
    </unit>
    <unit id="b46OytM" name="part.table.manufacturer">
      <notes>
        <note category="file-source" priority="1">Part-DB1\src\DataTables\PartsDataTable.php:142</note>
        <note priority="1">Part-DB1\src\DataTables\PartsDataTable.php:142</note>
      </notes>
      <segment state="translated">
        <source>part.table.manufacturer</source>
        <target>Hersteller</target>
      </segment>
    </unit>
    <unit id="T0ifXD5" name="part.table.storeLocations">
      <notes>
        <note category="file-source" priority="1">Part-DB1\src\DataTables\PartsDataTable.php:145</note>
        <note priority="1">Part-DB1\src\DataTables\PartsDataTable.php:145</note>
      </notes>
      <segment state="translated">
        <source>part.table.storeLocations</source>
        <target>Lagerorte</target>
      </segment>
    </unit>
    <unit id="rD.1skI" name="part.table.amount">
      <notes>
        <note category="file-source" priority="1">Part-DB1\src\DataTables\PartsDataTable.php:164</note>
        <note priority="1">Part-DB1\src\DataTables\PartsDataTable.php:164</note>
      </notes>
      <segment state="translated">
        <source>part.table.amount</source>
        <target>Menge</target>
      </segment>
    </unit>
    <unit id="Mv9g23S" name="part.table.minamount">
      <notes>
        <note category="file-source" priority="1">Part-DB1\src\DataTables\PartsDataTable.php:172</note>
        <note priority="1">Part-DB1\src\DataTables\PartsDataTable.php:172</note>
<<<<<<< HEAD
      </notes>
      <segment>
        <source>part.table.minamount</source>
        <target>Min.Menge</target>
      </segment>
    </unit>
    <unit id="GjwSknL" name="part.table.partUnit">
      <notes>
        <note category="file-source" priority="1">Part-DB1\src\DataTables\PartsDataTable.php:180</note>
        <note priority="1">Part-DB1\src\DataTables\PartsDataTable.php:180</note>
      </notes>
      <segment>
        <source>part.table.partUnit</source>
        <target>Maßeinheit</target>
      </segment>
    </unit>
    <unit id="pw75u4x" name="part.table.addedDate">
      <notes>
        <note category="file-source" priority="1">Part-DB1\src\DataTables\PartsDataTable.php:184</note>
        <note priority="1">Part-DB1\src\DataTables\PartsDataTable.php:184</note>
      </notes>
      <segment>
        <source>part.table.addedDate</source>
        <target>Hinzugefügt</target>
=======
      </notes>
      <segment state="translated">
        <source>part.table.minamount</source>
        <target>Min.Menge</target>
>>>>>>> f06b49cd
      </segment>
    </unit>
    <unit id="eDb7mzC" name="part.table.lastModified">
      <notes>
<<<<<<< HEAD
        <note category="file-source" priority="1">Part-DB1\src\DataTables\PartsDataTable.php:188</note>
        <note priority="1">Part-DB1\src\DataTables\PartsDataTable.php:188</note>
      </notes>
      <segment>
        <source>part.table.lastModified</source>
        <target>Zuletzt bearbeitet</target>
=======
        <note category="file-source" priority="1">Part-DB1\src\DataTables\PartsDataTable.php:180</note>
        <note priority="1">Part-DB1\src\DataTables\PartsDataTable.php:180</note>
      </notes>
      <segment state="translated">
        <source>part.table.partUnit</source>
        <target>Maßeinheit</target>
>>>>>>> f06b49cd
      </segment>
    </unit>
    <unit id="pw75u4x" name="part.table.addedDate">
      <notes>
        <note category="file-source" priority="1">Part-DB1\src\DataTables\PartsDataTable.php:184</note>
        <note priority="1">Part-DB1\src\DataTables\PartsDataTable.php:184</note>
      </notes>
      <segment state="translated">
        <source>part.table.addedDate</source>
        <target>Hinzugefügt</target>
      </segment>
    </unit>
    <unit id="eDb7mzC" name="part.table.lastModified">
      <notes>
        <note category="file-source" priority="1">Part-DB1\src\DataTables\PartsDataTable.php:188</note>
        <note priority="1">Part-DB1\src\DataTables\PartsDataTable.php:188</note>
      </notes>
      <segment state="translated">
        <source>part.table.lastModified</source>
        <target>Zuletzt bearbeitet</target>
      </segment>
    </unit>
    <unit id="DJ9YTs_" name="part.table.needsReview">
      <notes>
        <note category="file-source" priority="1">Part-DB1\src\DataTables\PartsDataTable.php:192</note>
        <note priority="1">Part-DB1\src\DataTables\PartsDataTable.php:192</note>
      </notes>
      <segment state="translated">
        <source>part.table.needsReview</source>
        <target>Review benötigt</target>
      </segment>
    </unit>
    <unit id="TSiqJH6" name="part.table.favorite">
      <notes>
        <note category="file-source" priority="1">Part-DB1\src\DataTables\PartsDataTable.php:199</note>
        <note priority="1">Part-DB1\src\DataTables\PartsDataTable.php:199</note>
      </notes>
      <segment state="translated">
        <source>part.table.favorite</source>
        <target>Favorit</target>
      </segment>
    </unit>
    <unit id="n0h1ozV" name="part.table.manufacturingStatus">
      <notes>
        <note category="file-source" priority="1">Part-DB1\src\DataTables\PartsDataTable.php:206</note>
        <note priority="1">Part-DB1\src\DataTables\PartsDataTable.php:206</note>
      </notes>
      <segment state="translated">
        <source>part.table.manufacturingStatus</source>
        <target>Status</target>
      </segment>
    </unit>
    <unit id="MBCdfAy" name="m_status.unknown">
      <notes>
        <note category="file-source" priority="1">Part-DB1\src\DataTables\PartsDataTable.php:208</note>
        <note category="file-source" priority="1">Part-DB1\src\DataTables\PartsDataTable.php:210</note>
        <note category="file-source" priority="1">Part-DB1\src\Form\Part\PartBaseType.php:88</note>
        <note priority="1">Part-DB1\src\DataTables\PartsDataTable.php:208</note>
        <note priority="1">Part-DB1\src\DataTables\PartsDataTable.php:210</note>
        <note priority="1">Part-DB1\src\Form\Part\PartBaseType.php:88</note>
      </notes>
      <segment state="translated">
        <source>m_status.unknown</source>
        <target>Unbekannt</target>
      </segment>
    </unit>
    <unit id="BEnlUff" name="m_status.announced">
      <notes>
        <note category="file-source" priority="1">Part-DB1\src\DataTables\PartsDataTable.php:211</note>
        <note category="file-source" priority="1">Part-DB1\src\Form\Part\PartBaseType.php:88</note>
        <note priority="1">Part-DB1\src\DataTables\PartsDataTable.php:211</note>
        <note priority="1">Part-DB1\src\Form\Part\PartBaseType.php:88</note>
      </notes>
      <segment state="translated">
        <source>m_status.announced</source>
        <target>Angekündigt</target>
      </segment>
    </unit>
    <unit id="TN5xR7J" name="m_status.active">
      <notes>
        <note category="file-source" priority="1">Part-DB1\src\DataTables\PartsDataTable.php:212</note>
        <note category="file-source" priority="1">Part-DB1\src\Form\Part\PartBaseType.php:88</note>
        <note priority="1">Part-DB1\src\DataTables\PartsDataTable.php:212</note>
        <note priority="1">Part-DB1\src\Form\Part\PartBaseType.php:88</note>
      </notes>
      <segment state="translated">
        <source>m_status.active</source>
        <target>Aktiv</target>
      </segment>
    </unit>
    <unit id="0McKh_8" name="m_status.nrfnd">
      <notes>
        <note category="file-source" priority="1">Part-DB1\src\DataTables\PartsDataTable.php:213</note>
        <note category="file-source" priority="1">Part-DB1\src\Form\Part\PartBaseType.php:88</note>
        <note priority="1">Part-DB1\src\DataTables\PartsDataTable.php:213</note>
        <note priority="1">Part-DB1\src\Form\Part\PartBaseType.php:88</note>
      </notes>
      <segment state="translated">
        <source>m_status.nrfnd</source>
        <target>Not recommended for new designs</target>
      </segment>
    </unit>
    <unit id="L7yLwn0" name="m_status.eol">
      <notes>
        <note category="file-source" priority="1">Part-DB1\src\DataTables\PartsDataTable.php:214</note>
        <note category="file-source" priority="1">Part-DB1\src\Form\Part\PartBaseType.php:88</note>
        <note priority="1">Part-DB1\src\DataTables\PartsDataTable.php:214</note>
        <note priority="1">Part-DB1\src\Form\Part\PartBaseType.php:88</note>
      </notes>
      <segment state="translated">
        <source>m_status.eol</source>
        <target>End of life</target>
      </segment>
    </unit>
    <unit id="5jxVP1H" name="m_status.discontinued">
      <notes>
        <note category="file-source" priority="1">Part-DB1\src\DataTables\PartsDataTable.php:215</note>
        <note category="file-source" priority="1">Part-DB1\src\Form\Part\PartBaseType.php:88</note>
        <note priority="1">Part-DB1\src\DataTables\PartsDataTable.php:215</note>
        <note priority="1">Part-DB1\src\Form\Part\PartBaseType.php:88</note>
      </notes>
      <segment state="translated">
        <source>m_status.discontinued</source>
        <target>Discontinued</target>
      </segment>
    </unit>
    <unit id="HTkvjkE" name="part.table.mpn">
      <notes>
        <note category="file-source" priority="1">Part-DB1\src\DataTables\PartsDataTable.php:219</note>
        <note priority="1">Part-DB1\src\DataTables\PartsDataTable.php:219</note>
      </notes>
      <segment state="translated">
        <source>part.table.mpn</source>
        <target>MPN</target>
      </segment>
    </unit>
    <unit id="q_AsQoZ" name="part.table.mass">
      <notes>
        <note category="file-source" priority="1">Part-DB1\src\DataTables\PartsDataTable.php:223</note>
        <note priority="1">Part-DB1\src\DataTables\PartsDataTable.php:223</note>
      </notes>
      <segment state="translated">
        <source>part.table.mass</source>
        <target>Gewicht</target>
      </segment>
    </unit>
    <unit id="Cwisdej" name="part.table.tags">
      <notes>
        <note category="file-source" priority="1">Part-DB1\src\DataTables\PartsDataTable.php:227</note>
        <note priority="1">Part-DB1\src\DataTables\PartsDataTable.php:227</note>
      </notes>
      <segment state="translated">
        <source>part.table.tags</source>
        <target>Tags</target>
      </segment>
    </unit>
    <unit id="gGfALE0" name="part.table.attachments">
      <notes>
        <note category="file-source" priority="1">Part-DB1\src\DataTables\PartsDataTable.php:231</note>
        <note priority="1">Part-DB1\src\DataTables\PartsDataTable.php:231</note>
      </notes>
      <segment state="translated">
        <source>part.table.attachments</source>
        <target>Dateianhänge</target>
      </segment>
    </unit>
    <unit id="HISU3ZB" name="flash.login_successful">
      <notes>
        <note category="file-source" priority="1">Part-DB1\src\EventSubscriber\LoginSuccessListener.php:82</note>
        <note priority="1">Part-DB1\src\EventSubscriber\LoginSuccessListener.php:82</note>
      </notes>
      <segment state="translated">
        <source>flash.login_successful</source>
        <target>Login erfolgreich.</target>
      </segment>
    </unit>
    <unit id="2xohoLw" name="JSON">
      <notes>
        <note category="file-source" priority="1">Part-DB1\src\Form\AdminPages\ImportType.php:77</note>
        <note priority="1">Part-DB1\src\Form\AdminPages\ImportType.php:77</note>
        <note priority="1">src\Form\ImportType.php:68</note>
      </notes>
      <segment state="translated">
        <source>JSON</source>
        <target>JSON</target>
      </segment>
    </unit>
    <unit id="QGWOmvj" name="XML">
      <notes>
        <note category="file-source" priority="1">Part-DB1\src\Form\AdminPages\ImportType.php:77</note>
        <note priority="1">Part-DB1\src\Form\AdminPages\ImportType.php:77</note>
        <note priority="1">src\Form\ImportType.php:68</note>
      </notes>
      <segment state="translated">
        <source>XML</source>
        <target>XML</target>
      </segment>
    </unit>
    <unit id="62tC9Ux" name="CSV">
      <notes>
        <note category="file-source" priority="1">Part-DB1\src\Form\AdminPages\ImportType.php:77</note>
        <note priority="1">Part-DB1\src\Form\AdminPages\ImportType.php:77</note>
        <note priority="1">src\Form\ImportType.php:68</note>
      </notes>
      <segment state="translated">
        <source>CSV</source>
        <target>CSV</target>
      </segment>
    </unit>
    <unit id="m26KvkJ" name="YAML">
      <notes>
        <note category="file-source" priority="1">Part-DB1\src\Form\AdminPages\ImportType.php:77</note>
        <note priority="1">Part-DB1\src\Form\AdminPages\ImportType.php:77</note>
        <note priority="1">src\Form\ImportType.php:68</note>
      </notes>
      <segment state="translated">
        <source>YAML</source>
        <target>YAML</target>
      </segment>
    </unit>
    <unit id="_JM6Jxg" name="import.abort_on_validation.help">
      <notes>
        <note category="file-source" priority="1">Part-DB1\src\Form\AdminPages\ImportType.php:124</note>
        <note priority="1">Part-DB1\src\Form\AdminPages\ImportType.php:124</note>
      </notes>
      <segment state="translated">
        <source>import.abort_on_validation.help</source>
        <target>Wenn diese Option aktivert ist, wird beim erkennen ungültiger Daten der gesamte Vorgang abgebrochen. Ist diese Option nicht aktiv, werden ungültige Einträge ignoriert und versucht die anderen Einträge zu importieren.</target>
      </segment>
    </unit>
    <unit id="Peaf8Qu" name="import.csv_separator">
      <notes>
        <note category="file-source" priority="1">Part-DB1\src\Form\AdminPages\ImportType.php:86</note>
        <note priority="1">Part-DB1\src\Form\AdminPages\ImportType.php:86</note>
        <note priority="1">src\Form\ImportType.php:70</note>
      </notes>
      <segment state="translated">
        <source>import.csv_separator</source>
        <target>CSV Trennzeichen</target>
      </segment>
    </unit>
    <unit id="dmNi.3b" name="parent.label">
      <notes>
        <note category="file-source" priority="1">Part-DB1\src\Form\AdminPages\ImportType.php:93</note>
        <note priority="1">Part-DB1\src\Form\AdminPages\ImportType.php:93</note>
        <note priority="1">src\Form\ImportType.php:72</note>
      </notes>
      <segment state="translated">
        <source>parent.label</source>
        <target>Übergeordnetes Element</target>
      </segment>
    </unit>
    <unit id="VteZCnR" name="import.file">
      <notes>
        <note category="file-source" priority="1">Part-DB1\src\Form\AdminPages\ImportType.php:101</note>
        <note priority="1">Part-DB1\src\Form\AdminPages\ImportType.php:101</note>
        <note priority="1">src\Form\ImportType.php:75</note>
      </notes>
      <segment state="translated">
        <source>import.file</source>
        <target>Datei</target>
      </segment>
    </unit>
    <unit id="0ybwwKw" name="import.preserve_children">
      <notes>
        <note category="file-source" priority="1">Part-DB1\src\Form\AdminPages\ImportType.php:111</note>
        <note priority="1">Part-DB1\src\Form\AdminPages\ImportType.php:111</note>
        <note priority="1">src\Form\ImportType.php:78</note>
      </notes>
      <segment state="translated">
        <source>import.preserve_children</source>
        <target>Importiere auch Unterelemente</target>
      </segment>
    </unit>
    <unit id="yyIAudL" name="import.abort_on_validation">
      <notes>
        <note category="file-source" priority="1">Part-DB1\src\Form\AdminPages\ImportType.php:120</note>
        <note priority="1">Part-DB1\src\Form\AdminPages\ImportType.php:120</note>
        <note priority="1">src\Form\ImportType.php:80</note>
      </notes>
      <segment state="translated">
        <source>import.abort_on_validation</source>
        <target>Breche bei Invaliden Daten ab</target>
      </segment>
    </unit>
    <unit id="d0GsgCW" name="import.btn">
      <notes>
        <note category="file-source" priority="1">Part-DB1\src\Form\AdminPages\ImportType.php:132</note>
        <note priority="1">Part-DB1\src\Form\AdminPages\ImportType.php:132</note>
        <note priority="1">src\Form\ImportType.php:85</note>
      </notes>
      <segment state="translated">
        <source>import.btn</source>
        <target>Importieren</target>
      </segment>
    </unit>
    <unit id="_z1YTpv" name="attachment.edit.secure_file.help">
      <notes>
        <note category="file-source" priority="1">Part-DB1\src\Form\AttachmentFormType.php:109</note>
        <note priority="1">Part-DB1\src\Form\AttachmentFormType.php:109</note>
      </notes>
      <segment state="translated">
        <source>attachment.edit.secure_file.help</source>
        <target>Auf ein Anhang der als privat gekennzeichnet ist, kann nur durch einen angemeldeten Benutzer zugegriffen werden, der die entsprechende Berechtigung besitzt. Wenn diese Option aktiv ist, werden keine Thumbnails erzeugt, und der Zugriff auf die Datei ist langsamer.</target>
      </segment>
    </unit>
    <unit id="pCsSiaz" name="attachment.edit.url.help">
      <notes>
        <note category="file-source" priority="1">Part-DB1\src\Form\AttachmentFormType.php:123</note>
        <note priority="1">Part-DB1\src\Form\AttachmentFormType.php:123</note>
      </notes>
      <segment state="translated">
        <source>attachment.edit.url.help</source>
        <target>Hier kann entweder eine URL zu einer externen Datei eingetragen werden, oder es wird durch Eingabe eines Stichwortes in den eingebauten Ressourcen gesucht (z.B. Footprints).</target>
      </segment>
    </unit>
    <unit id="3ZnUiT_" name="attachment.edit.name">
      <notes>
        <note category="file-source" priority="1">Part-DB1\src\Form\AttachmentFormType.php:79</note>
        <note priority="1">Part-DB1\src\Form\AttachmentFormType.php:79</note>
      </notes>
<<<<<<< HEAD
      <segment>
=======
      <segment state="translated">
>>>>>>> f06b49cd
        <source>attachment.edit.name</source>
        <target>Name</target>
      </segment>
    </unit>
    <unit id="kAlm7LR" name="attachment.edit.attachment_type">
      <notes>
        <note category="file-source" priority="1">Part-DB1\src\Form\AttachmentFormType.php:82</note>
        <note priority="1">Part-DB1\src\Form\AttachmentFormType.php:82</note>
      </notes>
      <segment state="translated">
        <source>attachment.edit.attachment_type</source>
        <target>Anhangstyp</target>
      </segment>
    </unit>
    <unit id="xUV7Oz9" name="attachment.edit.show_in_table">
      <notes>
        <note category="file-source" priority="1">Part-DB1\src\Form\AttachmentFormType.php:91</note>
        <note priority="1">Part-DB1\src\Form\AttachmentFormType.php:91</note>
      </notes>
<<<<<<< HEAD
      <segment>
=======
      <segment state="translated">
>>>>>>> f06b49cd
        <source>attachment.edit.show_in_table</source>
        <target>Zeige in Tabelle</target>
      </segment>
    </unit>
    <unit id="v6FVutS" name="attachment.edit.secure_file">
      <notes>
        <note category="file-source" priority="1">Part-DB1\src\Form\AttachmentFormType.php:102</note>
        <note priority="1">Part-DB1\src\Form\AttachmentFormType.php:102</note>
      </notes>
      <segment state="translated">
        <source>attachment.edit.secure_file</source>
        <target>Privater Anhang</target>
      </segment>
    </unit>
    <unit id="TRy0RSZ" name="attachment.edit.url">
      <notes>
        <note category="file-source" priority="1">Part-DB1\src\Form\AttachmentFormType.php:115</note>
        <note priority="1">Part-DB1\src\Form\AttachmentFormType.php:115</note>
      </notes>
      <segment state="translated">
        <source>attachment.edit.url</source>
        <target>URL</target>
      </segment>
    </unit>
    <unit id="ZZjrGgS" name="attachment.edit.download_url">
      <notes>
        <note category="file-source" priority="1">Part-DB1\src\Form\AttachmentFormType.php:129</note>
        <note priority="1">Part-DB1\src\Form\AttachmentFormType.php:129</note>
      </notes>
      <segment state="translated">
        <source>attachment.edit.download_url</source>
        <target>Downloade externe Datei</target>
      </segment>
    </unit>
    <unit id="Pew.kQr" name="attachment.edit.file">
      <notes>
        <note category="file-source" priority="1">Part-DB1\src\Form\AttachmentFormType.php:142</note>
        <note priority="1">Part-DB1\src\Form\AttachmentFormType.php:142</note>
      </notes>
      <segment state="translated">
        <source>attachment.edit.file</source>
        <target>Datei hochladen</target>
      </segment>
    </unit>
    <unit id="jv6wCpP" name="orderdetails.edit.supplierpartnr">
      <notes>
        <note category="file-source" priority="1">Part-DB1\src\Form\Part\OrderdetailType.php:75</note>
        <note priority="1">Part-DB1\src\Form\Part\OrderdetailType.php:75</note>
      </notes>
      <segment state="translated">
        <source>orderdetails.edit.supplierpartnr</source>
        <target>Bestellnummer</target>
      </segment>
    </unit>
    <unit id="CimWRtu" name="orderdetails.edit.supplier">
      <notes>
        <note category="file-source" priority="1">Part-DB1\src\Form\Part\OrderdetailType.php:84</note>
        <note priority="1">Part-DB1\src\Form\Part\OrderdetailType.php:84</note>
      </notes>
      <segment state="translated">
        <source>orderdetails.edit.supplier</source>
        <target>Lieferant</target>
      </segment>
    </unit>
    <unit id="qfScBBj" name="orderdetails.edit.url">
      <notes>
        <note category="file-source" priority="1">Part-DB1\src\Form\Part\OrderdetailType.php:90</note>
        <note priority="1">Part-DB1\src\Form\Part\OrderdetailType.php:90</note>
      </notes>
      <segment state="translated">
        <source>orderdetails.edit.url</source>
        <target>Link zum Angebot</target>
      </segment>
    </unit>
    <unit id="D_288lV" name="orderdetails.edit.obsolete">
      <notes>
        <note category="file-source" priority="1">Part-DB1\src\Form\Part\OrderdetailType.php:96</note>
        <note priority="1">Part-DB1\src\Form\Part\OrderdetailType.php:96</note>
      </notes>
      <segment state="translated">
        <source>orderdetails.edit.obsolete</source>
        <target>Nicht mehr lieferbar</target>
      </segment>
    </unit>
    <unit id="7r_nI9R" name="orderdetails.edit.supplierpartnr.placeholder">
      <notes>
        <note category="file-source" priority="1">Part-DB1\src\Form\Part\OrderdetailType.php:78</note>
        <note priority="1">Part-DB1\src\Form\Part\OrderdetailType.php:78</note>
      </notes>
      <segment state="translated">
        <source>orderdetails.edit.supplierpartnr.placeholder</source>
        <target>z.B. BC 547C</target>
      </segment>
    </unit>
    <unit id="HZwLFnu" name="part.edit.name">
      <notes>
        <note category="file-source" priority="1">Part-DB1\src\Form\Part\PartBaseType.php:99</note>
        <note priority="1">Part-DB1\src\Form\Part\PartBaseType.php:99</note>
      </notes>
      <segment state="translated">
        <source>part.edit.name</source>
        <target>Name</target>
      </segment>
    </unit>
    <unit id="9MhdLlK" name="part.edit.description">
      <notes>
        <note category="file-source" priority="1">Part-DB1\src\Form\Part\PartBaseType.php:107</note>
        <note priority="1">Part-DB1\src\Form\Part\PartBaseType.php:107</note>
      </notes>
      <segment state="translated">
        <source>part.edit.description</source>
        <target>Beschreibung</target>
      </segment>
    </unit>
    <unit id="Xzj9BP8" name="part.edit.mininstock">
      <notes>
        <note category="file-source" priority="1">Part-DB1\src\Form\Part\PartBaseType.php:118</note>
        <note priority="1">Part-DB1\src\Form\Part\PartBaseType.php:118</note>
      </notes>
      <segment state="translated">
        <source>part.edit.mininstock</source>
        <target>Mindestbestand</target>
      </segment>
    </unit>
    <unit id="1VN9ldj" name="part.edit.category">
      <notes>
        <note category="file-source" priority="1">Part-DB1\src\Form\Part\PartBaseType.php:127</note>
        <note priority="1">Part-DB1\src\Form\Part\PartBaseType.php:127</note>
      </notes>
      <segment state="translated">
        <source>part.edit.category</source>
        <target>Kategorie</target>
      </segment>
    </unit>
    <unit id="IROdosg" name="part.edit.footprint">
      <notes>
        <note category="file-source" priority="1">Part-DB1\src\Form\Part\PartBaseType.php:133</note>
        <note priority="1">Part-DB1\src\Form\Part\PartBaseType.php:133</note>
      </notes>
      <segment state="translated">
        <source>part.edit.footprint</source>
        <target>Footprint</target>
      </segment>
    </unit>
    <unit id="KHkWjTz" name="part.edit.tags">
      <notes>
        <note category="file-source" priority="1">Part-DB1\src\Form\Part\PartBaseType.php:140</note>
        <note priority="1">Part-DB1\src\Form\Part\PartBaseType.php:140</note>
      </notes>
      <segment state="translated">
        <source>part.edit.tags</source>
        <target>Tags</target>
      </segment>
    </unit>
    <unit id="4ok13kM" name="part.edit.manufacturer.label">
      <notes>
        <note category="file-source" priority="1">Part-DB1\src\Form\Part\PartBaseType.php:152</note>
        <note priority="1">Part-DB1\src\Form\Part\PartBaseType.php:152</note>
      </notes>
      <segment state="translated">
        <source>part.edit.manufacturer.label</source>
        <target>Hersteller</target>
      </segment>
    </unit>
    <unit id="0qS9528" name="part.edit.manufacturer_url.label">
      <notes>
        <note category="file-source" priority="1">Part-DB1\src\Form\Part\PartBaseType.php:159</note>
        <note priority="1">Part-DB1\src\Form\Part\PartBaseType.php:159</note>
      </notes>
      <segment state="translated">
        <source>part.edit.manufacturer_url.label</source>
        <target>Link zur Produktseite</target>
      </segment>
    </unit>
    <unit id="tuRAA_9" name="part.edit.mpn">
      <notes>
        <note category="file-source" priority="1">Part-DB1\src\Form\Part\PartBaseType.php:165</note>
        <note priority="1">Part-DB1\src\Form\Part\PartBaseType.php:165</note>
      </notes>
      <segment state="translated">
        <source>part.edit.mpn</source>
        <target>Bauteilenummer des Herstellers</target>
      </segment>
    </unit>
    <unit id="rcE_03k" name="part.edit.manufacturing_status">
      <notes>
        <note category="file-source" priority="1">Part-DB1\src\Form\Part\PartBaseType.php:171</note>
        <note priority="1">Part-DB1\src\Form\Part\PartBaseType.php:171</note>
      </notes>
      <segment state="translated">
        <source>part.edit.manufacturing_status</source>
        <target>Herstellungsstatus</target>
      </segment>
    </unit>
    <unit id="tdUi2VV" name="part.edit.needs_review">
      <notes>
        <note category="file-source" priority="1">Part-DB1\src\Form\Part\PartBaseType.php:179</note>
        <note priority="1">Part-DB1\src\Form\Part\PartBaseType.php:179</note>
      </notes>
      <segment state="translated">
        <source>part.edit.needs_review</source>
        <target>Review benötigt</target>
      </segment>
    </unit>
    <unit id="thxZ5LH" name="part.edit.is_favorite">
      <notes>
        <note category="file-source" priority="1">Part-DB1\src\Form\Part\PartBaseType.php:187</note>
        <note priority="1">Part-DB1\src\Form\Part\PartBaseType.php:187</note>
      </notes>
      <segment state="translated">
        <source>part.edit.is_favorite</source>
        <target>Favorit</target>
      </segment>
    </unit>
    <unit id="epWuzE5" name="part.edit.mass">
      <notes>
        <note category="file-source" priority="1">Part-DB1\src\Form\Part\PartBaseType.php:195</note>
        <note priority="1">Part-DB1\src\Form\Part\PartBaseType.php:195</note>
      </notes>
      <segment state="translated">
        <source>part.edit.mass</source>
        <target>Gewicht</target>
      </segment>
    </unit>
    <unit id="kpiGJo0" name="part.edit.partUnit">
      <notes>
        <note category="file-source" priority="1">Part-DB1\src\Form\Part\PartBaseType.php:201</note>
        <note priority="1">Part-DB1\src\Form\Part\PartBaseType.php:201</note>
      </notes>
      <segment state="translated">
        <source>part.edit.partUnit</source>
        <target>Maßeinheit</target>
      </segment>
    </unit>
    <unit id="LTZRVlq" name="part.edit.comment">
      <notes>
        <note category="file-source" priority="1">Part-DB1\src\Form\Part\PartBaseType.php:210</note>
        <note priority="1">Part-DB1\src\Form\Part\PartBaseType.php:210</note>
      </notes>
      <segment state="translated">
        <source>part.edit.comment</source>
        <target>Kommentat</target>
      </segment>
    </unit>
    <unit id="cIVLqUs" name="part.edit.master_attachment">
      <notes>
        <note category="file-source" priority="1">Part-DB1\src\Form\Part\PartBaseType.php:246</note>
        <note priority="1">Part-DB1\src\Form\Part\PartBaseType.php:246</note>
      </notes>
      <segment state="translated">
        <source>part.edit.master_attachment</source>
        <target>Vorschaubild</target>
      </segment>
    </unit>
    <unit id="vZwa6za" name="part.edit.save">
      <notes>
        <note category="file-source" priority="1">Part-DB1\src\Form\Part\PartBaseType.php:276</note>
        <note priority="1">Part-DB1\src\Form\Part\PartBaseType.php:276</note>
        <note priority="1">src\Form\PartType.php:91</note>
      </notes>
      <segment state="translated">
        <source>part.edit.save</source>
        <target>Änderungen übernehmen</target>
      </segment>
    </unit>
    <unit id="_GqPyC3" name="part.edit.reset">
      <notes>
        <note category="file-source" priority="1">Part-DB1\src\Form\Part\PartBaseType.php:277</note>
        <note priority="1">Part-DB1\src\Form\Part\PartBaseType.php:277</note>
        <note priority="1">src\Form\PartType.php:92</note>
      </notes>
      <segment state="translated">
        <source>part.edit.reset</source>
        <target>Änderungen verwerfen</target>
      </segment>
    </unit>
    <unit id="wN.sxj3" name="part.edit.name.placeholder">
      <notes>
        <note category="file-source" priority="1">Part-DB1\src\Form\Part\PartBaseType.php:103</note>
        <note priority="1">Part-DB1\src\Form\Part\PartBaseType.php:103</note>
      </notes>
      <segment state="translated">
        <source>part.edit.name.placeholder</source>
        <target>z.B. BC547</target>
      </segment>
    </unit>
    <unit id="rMHwTBI" name="part.edit.description.placeholder">
      <notes>
        <note category="file-source" priority="1">Part-DB1\src\Form\Part\PartBaseType.php:113</note>
        <note priority="1">Part-DB1\src\Form\Part\PartBaseType.php:113</note>
      </notes>
      <segment state="translated">
        <source>part.edit.description.placeholder</source>
        <target>z.B.  NPN 45V 0,1A 0,5W</target>
      </segment>
    </unit>
    <unit id=".V3Lfkf" name="part.editmininstock.placeholder">
      <notes>
        <note category="file-source" priority="1">Part-DB1\src\Form\Part\PartBaseType.php:121</note>
        <note priority="1">Part-DB1\src\Form\Part\PartBaseType.php:121</note>
      </notes>
      <segment state="translated">
        <source>part.editmininstock.placeholder</source>
        <target>e.g. 1</target>
      </segment>
    </unit>
    <unit id="6QS4K7r" name="part_lot.edit.description">
      <notes>
        <note category="file-source" priority="1">Part-DB1\src\Form\Part\PartLotType.php:69</note>
        <note priority="1">Part-DB1\src\Form\Part\PartLotType.php:69</note>
      </notes>
      <segment state="translated">
        <source>part_lot.edit.description</source>
        <target>Beschreibung</target>
      </segment>
    </unit>
    <unit id="IwPHYB0" name="part_lot.edit.location">
      <notes>
        <note category="file-source" priority="1">Part-DB1\src\Form\Part\PartLotType.php:78</note>
        <note priority="1">Part-DB1\src\Form\Part\PartLotType.php:78</note>
      </notes>
      <segment state="translated">
        <source>part_lot.edit.location</source>
        <target>Lagerort</target>
      </segment>
    </unit>
    <unit id="VEybZz7" name="part_lot.edit.amount">
      <notes>
        <note category="file-source" priority="1">Part-DB1\src\Form\Part\PartLotType.php:89</note>
        <note priority="1">Part-DB1\src\Form\Part\PartLotType.php:89</note>
      </notes>
      <segment state="translated">
        <source>part_lot.edit.amount</source>
        <target>Menge</target>
      </segment>
    </unit>
    <unit id="OPwK3Lq" name="part_lot.edit.instock_unknown">
      <notes>
        <note category="file-source" priority="1">Part-DB1\src\Form\Part\PartLotType.php:97</note>
        <note priority="1">Part-DB1\src\Form\Part\PartLotType.php:97</note>
      </notes>
      <segment state="translated">
        <source>part_lot.edit.instock_unknown</source>
        <target>Menge unbekannt</target>
      </segment>
    </unit>
    <unit id="uHBgsns" name="part_lot.edit.needs_refill">
      <notes>
        <note category="file-source" priority="1">Part-DB1\src\Form\Part\PartLotType.php:108</note>
        <note priority="1">Part-DB1\src\Form\Part\PartLotType.php:108</note>
      </notes>
      <segment state="translated">
        <source>part_lot.edit.needs_refill</source>
        <target>Muss aufgefüllt werden</target>
      </segment>
    </unit>
    <unit id="xorQnlc" name="part_lot.edit.expiration_date">
      <notes>
        <note category="file-source" priority="1">Part-DB1\src\Form\Part\PartLotType.php:119</note>
        <note priority="1">Part-DB1\src\Form\Part\PartLotType.php:119</note>
      </notes>
      <segment state="translated">
        <source>part_lot.edit.expiration_date</source>
        <target>Ablaufdatum</target>
      </segment>
    </unit>
    <unit id="OjwY78X" name="part_lot.edit.comment">
      <notes>
        <note category="file-source" priority="1">Part-DB1\src\Form\Part\PartLotType.php:125</note>
        <note priority="1">Part-DB1\src\Form\Part\PartLotType.php:125</note>
      </notes>
      <segment state="translated">
        <source>part_lot.edit.comment</source>
        <target>Kommentar</target>
      </segment>
    </unit>
    <unit id=".8YTKod" name="perm.group.other">
      <notes>
        <note category="file-source" priority="1">Part-DB1\src\Form\Permissions\PermissionsType.php:99</note>
        <note priority="1">Part-DB1\src\Form\Permissions\PermissionsType.php:99</note>
      </notes>
      <segment state="translated">
        <source>perm.group.other</source>
        <target>Verschiedene</target>
      </segment>
    </unit>
    <unit id="wPnvtWt" name="tfa_google.enable">
      <notes>
        <note category="file-source" priority="1">Part-DB1\src\Form\TFAGoogleSettingsType.php:97</note>
        <note priority="1">Part-DB1\src\Form\TFAGoogleSettingsType.php:97</note>
      </notes>
      <segment state="translated">
        <source>tfa_google.enable</source>
        <target>Authenticator App aktivieren</target>
      </segment>
    </unit>
    <unit id="g7Bwb96" name="tfa_google.disable">
      <notes>
        <note category="file-source" priority="1">Part-DB1\src\Form\TFAGoogleSettingsType.php:101</note>
        <note priority="1">Part-DB1\src\Form\TFAGoogleSettingsType.php:101</note>
      </notes>
      <segment state="translated">
        <source>tfa_google.disable</source>
        <target>Authenticator App deaktivieren</target>
      </segment>
    </unit>
    <unit id="j7YxSXm" name="google_confirmation">
      <notes>
        <note category="file-source" priority="1">Part-DB1\src\Form\TFAGoogleSettingsType.php:74</note>
        <note priority="1">Part-DB1\src\Form\TFAGoogleSettingsType.php:74</note>
      </notes>
      <segment state="translated">
        <source>google_confirmation</source>
        <target>Bestätigungscode</target>
      </segment>
    </unit>
    <unit id="CPJxiHz" name="M">
      <notes>
        <note category="file-source" priority="1">Part-DB1\src\Form\Type\SIUnitType.php:141</note>
        <note priority="1">Part-DB1\src\Form\Type\SIUnitType.php:141</note>
      </notes>
      <segment state="translated">
        <source>M</source>
        <target>M</target>
      </segment>
    </unit>
    <unit id="glTDKak" name="k">
      <notes>
        <note category="file-source" priority="1">Part-DB1\src\Form\Type\SIUnitType.php:141</note>
        <note priority="1">Part-DB1\src\Form\Type\SIUnitType.php:141</note>
      </notes>
      <segment state="translated">
        <source>k</source>
        <target>k</target>
      </segment>
    </unit>
    <unit id="47DEQpj" name="">
      <segment>
        <source/>
        <target> </target>
      </segment>
    </unit>
    <unit id="YsZqel3" name="m">
      <notes>
        <note category="file-source" priority="1">Part-DB1\src\Form\Type\SIUnitType.php:141</note>
        <note priority="1">Part-DB1\src\Form\Type\SIUnitType.php:141</note>
      </notes>
      <segment state="translated">
        <source>m</source>
        <target>m</target>
      </segment>
    </unit>
    <unit id="WgcvG_T" name="µ">
      <notes>
        <note category="file-source" priority="1">Part-DB1\src\Form\Type\SIUnitType.php:141</note>
        <note priority="1">Part-DB1\src\Form\Type\SIUnitType.php:141</note>
      </notes>
      <segment state="translated">
        <source>µ</source>
        <target>µ</target>
      </segment>
    </unit>
    <unit id="Lq0fGXJ" name="user.timezone.label">
      <notes>
        <note category="file-source" priority="1">Part-DB1\src\Form\UserSettingsType.php:108</note>
        <note priority="1">Part-DB1\src\Form\UserSettingsType.php:108</note>
        <note priority="1">src\Form\UserSettingsType.php:46</note>
      </notes>
      <segment state="translated">
        <source>user.timezone.label</source>
        <target>Zeitzone</target>
      </segment>
    </unit>
    <unit id="HhQjrkN" name="user.theme.label">
      <notes>
        <note category="file-source" priority="1">Part-DB1\src\Form\UserSettingsType.php:119</note>
        <note priority="1">Part-DB1\src\Form\UserSettingsType.php:119</note>
        <note priority="1">src\Form\UserSettingsType.php:49</note>
      </notes>
      <segment state="translated">
        <source>user.theme.label</source>
        <target>Theme</target>
      </segment>
    </unit>
    <unit id="uGQ16Yq" name="user.currency.label">
      <notes>
        <note category="file-source" priority="1">Part-DB1\src\Form\UserSettingsType.php:132</note>
        <note priority="1">Part-DB1\src\Form\UserSettingsType.php:132</note>
      </notes>
      <segment state="translated">
        <source>user.currency.label</source>
        <target>Bevorzugte Währung</target>
      </segment>
    </unit>
    <unit id="FX3KkuQ" name="save">
      <notes>
        <note category="file-source" priority="1">Part-DB1\src\Form\UserSettingsType.php:139</note>
        <note priority="1">Part-DB1\src\Form\UserSettingsType.php:139</note>
        <note priority="1">src\Form\UserSettingsType.php:53</note>
      </notes>
      <segment state="translated">
        <source>save</source>
        <target>Änderungen übernehmen</target>
      </segment>
    </unit>
    <unit id="Ab4wu0o" name="reset">
      <notes>
        <note category="file-source" priority="1">Part-DB1\src\Form\UserSettingsType.php:140</note>
        <note priority="1">Part-DB1\src\Form\UserSettingsType.php:140</note>
        <note priority="1">src\Form\UserSettingsType.php:54</note>
      </notes>
      <segment state="translated">
        <source>reset</source>
        <target>Änderungen verwerfen</target>
      </segment>
    </unit>
    <unit id="lx12TjD" name="user_settings.language.placeholder">
      <notes>
        <note category="file-source" priority="1">Part-DB1\src\Form\UserSettingsType.php:104</note>
        <note priority="1">Part-DB1\src\Form\UserSettingsType.php:104</note>
        <note priority="1">src\Form\UserSettingsType.php:45</note>
      </notes>
      <segment state="translated">
        <source>user_settings.language.placeholder</source>
        <target>Serverweite Sprache</target>
      </segment>
    </unit>
    <unit id="JROUC8Y" name="user_settings.timezone.placeholder">
      <notes>
        <note category="file-source" priority="1">Part-DB1\src\Form\UserSettingsType.php:115</note>
        <note priority="1">Part-DB1\src\Form\UserSettingsType.php:115</note>
        <note priority="1">src\Form\UserSettingsType.php:48</note>
      </notes>
      <segment state="translated">
        <source>user_settings.timezone.placeholder</source>
        <target>Serverweite Zeitzone</target>
      </segment>
    </unit>
    <unit id="Dpfk52." name="user_settings.theme.placeholder">
      <notes>
        <note category="file-source" priority="1">Part-DB1\src\Form\UserSettingsType.php:129</note>
        <note priority="1">Part-DB1\src\Form\UserSettingsType.php:129</note>
        <note priority="1">src\Form\UserSettingsType.php:50</note>
      </notes>
      <segment state="translated">
        <source>user_settings.theme.placeholder</source>
        <target>Serverweites Theme</target>
      </segment>
    </unit>
    <unit id="ExjMUEE" name="attachment.label">
      <notes>
        <note category="file-source" priority="1">Part-DB1\src\Services\ElementTypeNameGenerator.php:79</note>
        <note priority="1">Part-DB1\src\Services\ElementTypeNameGenerator.php:79</note>
      </notes>
      <segment state="translated">
        <source>attachment.label</source>
        <target>Dateianhang</target>
      </segment>
    </unit>
    <unit id="ASJkLeb" name="attachment_type.label">
      <notes>
        <note category="file-source" priority="1">Part-DB1\src\Services\ElementTypeNameGenerator.php:81</note>
        <note priority="1">Part-DB1\src\Services\ElementTypeNameGenerator.php:81</note>
      </notes>
      <segment state="translated">
        <source>attachment_type.label</source>
        <target>Ahangstyp</target>
      </segment>
    </unit>
    <unit id="uR5eAkv" name="device.label">
      <notes>
        <note category="file-source" priority="1">Part-DB1\src\Services\ElementTypeNameGenerator.php:82</note>
        <note priority="1">Part-DB1\src\Services\ElementTypeNameGenerator.php:82</note>
      </notes>
      <segment state="translated">
        <source>device.label</source>
        <target>Baugruppe</target>
      </segment>
    </unit>
    <unit id="QPnDbnv" name="measurement_unit.label">
      <notes>
        <note category="file-source" priority="1">Part-DB1\src\Services\ElementTypeNameGenerator.php:85</note>
        <note priority="1">Part-DB1\src\Services\ElementTypeNameGenerator.php:85</note>
      </notes>
      <segment state="translated">
        <source>measurement_unit.label</source>
        <target>Maßeinheit</target>
      </segment>
    </unit>
    <unit id="oZsKN5d" name="part.label">
      <notes>
        <note category="file-source" priority="1">Part-DB1\src\Services\ElementTypeNameGenerator.php:86</note>
        <note priority="1">Part-DB1\src\Services\ElementTypeNameGenerator.php:86</note>
      </notes>
      <segment state="translated">
        <source>part.label</source>
        <target>Bauteil</target>
      </segment>
    </unit>
    <unit id="ucI6a2E" name="part_lot.label">
      <notes>
        <note category="file-source" priority="1">Part-DB1\src\Services\ElementTypeNameGenerator.php:87</note>
        <note priority="1">Part-DB1\src\Services\ElementTypeNameGenerator.php:87</note>
      </notes>
      <segment state="translated">
        <source>part_lot.label</source>
        <target>Bauteile Lot</target>
      </segment>
    </unit>
    <unit id="5lJftbn" name="currency.label">
      <notes>
        <note category="file-source" priority="1">Part-DB1\src\Services\ElementTypeNameGenerator.php:90</note>
        <note priority="1">Part-DB1\src\Services\ElementTypeNameGenerator.php:90</note>
      </notes>
      <segment state="translated">
        <source>currency.label</source>
        <target>Währung</target>
      </segment>
    </unit>
    <unit id="zD9yfVF" name="orderdetail.label">
      <notes>
        <note category="file-source" priority="1">Part-DB1\src\Services\ElementTypeNameGenerator.php:91</note>
        <note priority="1">Part-DB1\src\Services\ElementTypeNameGenerator.php:91</note>
      </notes>
      <segment state="translated">
        <source>orderdetail.label</source>
        <target>Bestellinformation</target>
      </segment>
    </unit>
    <unit id="7_5mSa9" name="pricedetail.label">
      <notes>
        <note category="file-source" priority="1">Part-DB1\src\Services\ElementTypeNameGenerator.php:92</note>
        <note priority="1">Part-DB1\src\Services\ElementTypeNameGenerator.php:92</note>
      </notes>
      <segment state="translated">
        <source>pricedetail.label</source>
        <target>Preisinformation</target>
      </segment>
    </unit>
    <unit id="S4Z.EZY" name="user.label">
      <notes>
        <note category="file-source" priority="1">Part-DB1\src\Services\ElementTypeNameGenerator.php:94</note>
        <note priority="1">Part-DB1\src\Services\ElementTypeNameGenerator.php:94</note>
      </notes>
      <segment state="translated">
        <source>user.label</source>
        <target>Benutzer</target>
      </segment>
    </unit>
    <unit id="oHq_Mt5" name="log.user_login.ip">
      <notes>
        <note category="file-source" priority="1">Part-DB1\src\Services\LogSystem\LogEntryExtraFormatter.php:100</note>
        <note priority="1">Part-DB1\src\Services\LogSystem\LogEntryExtraFormatter.php:100</note>
        <note priority="1">new</note>
      </notes>
<<<<<<< HEAD
      <segment>
        <source>log.user_login.ip</source>
        <target/>
=======
      <segment state="translated">
        <source>log.user_login.ip</source>
        <target>IP:</target>
>>>>>>> f06b49cd
      </segment>
    </unit>
    <unit id="JEAFg3_" name="log.undo_mode.undo">
      <notes>
        <note category="file-source" priority="1">Part-DB1\src\Services\LogSystem\LogEntryExtraFormatter.php:128</note>
        <note category="file-source" priority="1">Part-DB1\src\Services\LogSystem\LogEntryExtraFormatter.php:150</note>
        <note category="file-source" priority="1">Part-DB1\src\Services\LogSystem\LogEntryExtraFormatter.php:169</note>
        <note category="file-source" priority="1">Part-DB1\src\Services\LogSystem\LogEntryExtraFormatter.php:207</note>
        <note priority="1">Part-DB1\src\Services\LogSystem\LogEntryExtraFormatter.php:128</note>
        <note priority="1">Part-DB1\src\Services\LogSystem\LogEntryExtraFormatter.php:150</note>
        <note priority="1">Part-DB1\src\Services\LogSystem\LogEntryExtraFormatter.php:169</note>
        <note priority="1">Part-DB1\src\Services\LogSystem\LogEntryExtraFormatter.php:207</note>
        <note priority="1">new</note>
      </notes>
      <segment state="translated">
        <source>log.undo_mode.undo</source>
        <target>Änderung rückgängig gemacht</target>
      </segment>
    </unit>
    <unit id="w9Ow4hB" name="log.undo_mode.revert">
      <notes>
        <note category="file-source" priority="1">Part-DB1\src\Services\LogSystem\LogEntryExtraFormatter.php:130</note>
        <note category="file-source" priority="1">Part-DB1\src\Services\LogSystem\LogEntryExtraFormatter.php:152</note>
        <note category="file-source" priority="1">Part-DB1\src\Services\LogSystem\LogEntryExtraFormatter.php:171</note>
        <note category="file-source" priority="1">Part-DB1\src\Services\LogSystem\LogEntryExtraFormatter.php:209</note>
        <note priority="1">Part-DB1\src\Services\LogSystem\LogEntryExtraFormatter.php:130</note>
        <note priority="1">Part-DB1\src\Services\LogSystem\LogEntryExtraFormatter.php:152</note>
        <note priority="1">Part-DB1\src\Services\LogSystem\LogEntryExtraFormatter.php:171</note>
        <note priority="1">Part-DB1\src\Services\LogSystem\LogEntryExtraFormatter.php:209</note>
        <note priority="1">new</note>
      </notes>
      <segment state="translated">
        <source>log.undo_mode.revert</source>
        <target>Element zurückgesetzt</target>
      </segment>
    </unit>
    <unit id="q6AoFKP" name="log.element_created.original_instock">
      <notes>
        <note category="file-source" priority="1">Part-DB1\src\Services\LogSystem\LogEntryExtraFormatter.php:139</note>
        <note priority="1">Part-DB1\src\Services\LogSystem\LogEntryExtraFormatter.php:139</note>
        <note priority="1">new</note>
      </notes>
      <segment state="translated">
        <source>log.element_created.original_instock</source>
        <target>Alter Bestand</target>
      </segment>
    </unit>
    <unit id="TutJY7L" name="log.element_deleted.old_name">
      <notes>
        <note category="file-source" priority="1">Part-DB1\src\Services\LogSystem\LogEntryExtraFormatter.php:160</note>
        <note priority="1">Part-DB1\src\Services\LogSystem\LogEntryExtraFormatter.php:160</note>
        <note priority="1">new</note>
      </notes>
      <segment state="translated">
        <source>log.element_deleted.old_name</source>
        <target>Alter Name</target>
      </segment>
    </unit>
    <unit id=".nBJJBz" name="log.element_deleted.old_name.unknown">
      <notes>
        <note category="file-source" priority="1">Part-DB1\src\Services\LogSystem\LogEntryExtraFormatter.php:161</note>
        <note priority="1">Part-DB1\src\Services\LogSystem\LogEntryExtraFormatter.php:161</note>
        <note priority="1">new</note>
      </notes>
      <segment state="translated">
        <source>log.element_deleted.old_name.unknown</source>
        <target>Unbekannt</target>
      </segment>
    </unit>
    <unit id="NyTftx6" name="log.element_edited.changed_fields">
      <notes>
        <note category="file-source" priority="1">Part-DB1\src\Services\LogSystem\LogEntryExtraFormatter.php:184</note>
        <note priority="1">Part-DB1\src\Services\LogSystem\LogEntryExtraFormatter.php:184</note>
        <note priority="1">new</note>
      </notes>
      <segment state="translated">
        <source>log.element_edited.changed_fields</source>
        <target>Geänderte Eigenschaften</target>
      </segment>
    </unit>
    <unit id="8YQSzN5" name="log.instock_changed.comment">
      <notes>
        <note category="file-source" priority="1">Part-DB1\src\Services\LogSystem\LogEntryExtraFormatter.php:198</note>
        <note priority="1">Part-DB1\src\Services\LogSystem\LogEntryExtraFormatter.php:198</note>
        <note priority="1">new</note>
      </notes>
      <segment state="translated">
        <source>log.instock_changed.comment</source>
        <target>Kommentar</target>
      </segment>
    </unit>
    <unit id="ar.0VTi" name="log.collection_deleted.deleted">
      <notes>
        <note category="file-source" priority="1">Part-DB1\src\Services\LogSystem\LogEntryExtraFormatter.php:214</note>
        <note priority="1">Part-DB1\src\Services\LogSystem\LogEntryExtraFormatter.php:214</note>
        <note priority="1">new</note>
      </notes>
      <segment state="translated">
        <source>log.collection_deleted.deleted</source>
        <target>gelöschtes Element</target>
      </segment>
    </unit>
    <unit id="jYAc6_i" name="markdown.loading">
      <notes>
        <note category="file-source" priority="1">Part-DB1\src\Services\MarkdownParser.php:73</note>
        <note priority="1">Part-DB1\src\Services\MarkdownParser.php:73</note>
      </notes>
      <segment state="translated">
        <source>markdown.loading</source>
        <target>Lade Markdown. Wenn diese längere Zeit bestehen bleibt, versuchen sie die Website erneut zu laden!</target>
      </segment>
    </unit>
    <unit id="JVlktlG" name="pw_reset.email.subject">
      <notes>
        <note category="file-source" priority="1">Part-DB1\src\Services\PasswordResetManager.php:98</note>
        <note priority="1">Part-DB1\src\Services\PasswordResetManager.php:98</note>
      </notes>
      <segment state="translated">
        <source>pw_reset.email.subject</source>
        <target>Passwort Reset für Ihren Part-DB Account</target>
      </segment>
    </unit>
    <unit id="sgHHET2" name="tree.tools.edit">
      <notes>
        <note category="file-source" priority="1">Part-DB1\src\Services\Trees\ToolsTreeBuilder.php:107</note>
        <note priority="1">Part-DB1\src\Services\Trees\ToolsTreeBuilder.php:107</note>
        <note priority="1">src\Services\ToolsTreeBuilder.php:74</note>
      </notes>
      <segment state="translated">
        <source>tree.tools.edit</source>
        <target>Bearbeiten</target>
      </segment>
    </unit>
    <unit id="RRgi9vd" name="tree.tools.show">
      <notes>
        <note category="file-source" priority="1">Part-DB1\src\Services\Trees\ToolsTreeBuilder.php:108</note>
        <note priority="1">Part-DB1\src\Services\Trees\ToolsTreeBuilder.php:108</note>
        <note priority="1">src\Services\ToolsTreeBuilder.php:81</note>
      </notes>
      <segment state="translated">
        <source>tree.tools.show</source>
        <target>Zeige</target>
      </segment>
    </unit>
    <unit id="nQkvo2A" name="tree.tools.system">
      <notes>
        <note category="file-source" priority="1">Part-DB1\src\Services\Trees\ToolsTreeBuilder.php:109</note>
        <note priority="1">Part-DB1\src\Services\Trees\ToolsTreeBuilder.php:109</note>
      </notes>
      <segment state="translated">
        <source>tree.tools.system</source>
        <target>System</target>
      </segment>
    </unit>
    <unit id="Umzi6EP" name="tree.tools.edit.attachment_types">
      <notes>
        <note category="file-source" priority="1">Part-DB1\src\Services\Trees\ToolsTreeBuilder.php:126</note>
        <note priority="1">Part-DB1\src\Services\Trees\ToolsTreeBuilder.php:126</note>
        <note priority="1">src\Services\ToolsTreeBuilder.php:62</note>
      </notes>
      <segment state="translated">
        <source>tree.tools.edit.attachment_types</source>
        <target>Dateitypen</target>
      </segment>
    </unit>
    <unit id="IWpzGV5" name="tree.tools.edit.categories">
      <notes>
        <note category="file-source" priority="1">Part-DB1\src\Services\Trees\ToolsTreeBuilder.php:132</note>
        <note priority="1">Part-DB1\src\Services\Trees\ToolsTreeBuilder.php:132</note>
        <note priority="1">src\Services\ToolsTreeBuilder.php:64</note>
      </notes>
      <segment state="translated">
        <source>tree.tools.edit.categories</source>
        <target>Kategorien</target>
      </segment>
    </unit>
    <unit id="b2pLmAq" name="tree.tools.edit.devices">
      <notes>
        <note category="file-source" priority="1">Part-DB1\src\Services\Trees\ToolsTreeBuilder.php:138</note>
        <note priority="1">Part-DB1\src\Services\Trees\ToolsTreeBuilder.php:138</note>
        <note priority="1">src\Services\ToolsTreeBuilder.php:66</note>
      </notes>
      <segment state="translated">
        <source>tree.tools.edit.devices</source>
        <target>Baugruppen</target>
      </segment>
    </unit>
    <unit id="BFfweU_" name="tree.tools.edit.suppliers">
      <notes>
        <note category="file-source" priority="1">Part-DB1\src\Services\Trees\ToolsTreeBuilder.php:144</note>
        <note priority="1">Part-DB1\src\Services\Trees\ToolsTreeBuilder.php:144</note>
        <note priority="1">src\Services\ToolsTreeBuilder.php:68</note>
      </notes>
      <segment state="translated">
        <source>tree.tools.edit.suppliers</source>
        <target>Lieferanten</target>
      </segment>
    </unit>
    <unit id="bkM5GtE" name="tree.tools.edit.manufacturer">
      <notes>
        <note category="file-source" priority="1">Part-DB1\src\Services\Trees\ToolsTreeBuilder.php:150</note>
        <note priority="1">Part-DB1\src\Services\Trees\ToolsTreeBuilder.php:150</note>
        <note priority="1">src\Services\ToolsTreeBuilder.php:70</note>
      </notes>
      <segment state="translated">
        <source>tree.tools.edit.manufacturer</source>
        <target>Hersteller</target>
      </segment>
    </unit>
    <unit id="0uWeEo4" name="tree.tools.edit.storelocation">
      <notes>
        <note category="file-source" priority="1">Part-DB1\src\Services\Trees\ToolsTreeBuilder.php:156</note>
        <note priority="1">Part-DB1\src\Services\Trees\ToolsTreeBuilder.php:156</note>
      </notes>
      <segment state="translated">
        <source>tree.tools.edit.storelocation</source>
        <target>Lagerorte</target>
      </segment>
    </unit>
    <unit id="AQHSEDZ" name="tree.tools.edit.footprint">
      <notes>
        <note category="file-source" priority="1">Part-DB1\src\Services\Trees\ToolsTreeBuilder.php:162</note>
        <note priority="1">Part-DB1\src\Services\Trees\ToolsTreeBuilder.php:162</note>
      </notes>
      <segment state="translated">
        <source>tree.tools.edit.footprint</source>
        <target>Footprints</target>
      </segment>
    </unit>
    <unit id="RBBr5gI" name="tree.tools.edit.currency">
      <notes>
        <note category="file-source" priority="1">Part-DB1\src\Services\Trees\ToolsTreeBuilder.php:168</note>
        <note priority="1">Part-DB1\src\Services\Trees\ToolsTreeBuilder.php:168</note>
      </notes>
      <segment state="translated">
        <source>tree.tools.edit.currency</source>
        <target>Währungen</target>
      </segment>
    </unit>
    <unit id="624h27t" name="tree.tools.edit.measurement_unit">
      <notes>
        <note category="file-source" priority="1">Part-DB1\src\Services\Trees\ToolsTreeBuilder.php:174</note>
        <note priority="1">Part-DB1\src\Services\Trees\ToolsTreeBuilder.php:174</note>
      </notes>
      <segment state="translated">
        <source>tree.tools.edit.measurement_unit</source>
        <target>Maßeinheiten</target>
      </segment>
    </unit>
    <unit id="CBX7i_1" name="tree.tools.edit.part">
      <notes>
        <note category="file-source" priority="1">Part-DB1\src\Services\Trees\ToolsTreeBuilder.php:180</note>
        <note priority="1">Part-DB1\src\Services\Trees\ToolsTreeBuilder.php:180</note>
      </notes>
      <segment state="translated">
        <source>tree.tools.edit.part</source>
        <target>Neues Bauteil</target>
      </segment>
    </unit>
    <unit id="cMe4sAM" name="tree.tools.show.all_parts">
      <notes>
        <note category="file-source" priority="1">Part-DB1\src\Services\Trees\ToolsTreeBuilder.php:197</note>
        <note priority="1">Part-DB1\src\Services\Trees\ToolsTreeBuilder.php:197</note>
        <note priority="1">src\Services\ToolsTreeBuilder.php:77</note>
      </notes>
      <segment state="translated">
        <source>tree.tools.show.all_parts</source>
        <target>Alle Teile</target>
      </segment>
    </unit>
    <unit id="aGy9QbC" name="tree.tools.show.all_attachments">
      <notes>
        <note category="file-source" priority="1">Part-DB1\src\Services\Trees\ToolsTreeBuilder.php:203</note>
        <note priority="1">Part-DB1\src\Services\Trees\ToolsTreeBuilder.php:203</note>
      </notes>
      <segment state="translated">
        <source>tree.tools.show.all_attachments</source>
        <target>Dateianhänge</target>
      </segment>
    </unit>
    <unit id="4_7bZqX" name="tree.tools.show.statistics">
      <notes>
        <note category="file-source" priority="1">Part-DB1\src\Services\Trees\ToolsTreeBuilder.php:210</note>
        <note priority="1">Part-DB1\src\Services\Trees\ToolsTreeBuilder.php:210</note>
        <note priority="1">new</note>
      </notes>
      <segment state="translated">
        <source>tree.tools.show.statistics</source>
        <target>Statistik</target>
      </segment>
    </unit>
    <unit id="D1it4FK" name="tree.tools.system.users">
      <notes>
        <note category="file-source" priority="1">Part-DB1\src\Services\Trees\ToolsTreeBuilder.php:229</note>
        <note priority="1">Part-DB1\src\Services\Trees\ToolsTreeBuilder.php:229</note>
      </notes>
      <segment state="translated">
        <source>tree.tools.system.users</source>
        <target>Benutzer</target>
      </segment>
    </unit>
    <unit id="7rI.aP2" name="tree.tools.system.groups">
      <notes>
        <note category="file-source" priority="1">Part-DB1\src\Services\Trees\ToolsTreeBuilder.php:235</note>
        <note priority="1">Part-DB1\src\Services\Trees\ToolsTreeBuilder.php:235</note>
      </notes>
      <segment state="translated">
        <source>tree.tools.system.groups</source>
        <target>Gruppen</target>
      </segment>
    </unit>
    <unit id="uwNvMFE" name="tree.tools.system.event_log">
      <notes>
        <note category="file-source" priority="1">Part-DB1\src\Services\Trees\ToolsTreeBuilder.php:242</note>
        <note priority="1">Part-DB1\src\Services\Trees\ToolsTreeBuilder.php:242</note>
        <note priority="1">new</note>
      </notes>
      <segment state="translated">
        <source>tree.tools.system.event_log</source>
        <target>Event log</target>
      </segment>
    </unit>
    <unit id="Y7FfSJt" name="entity.tree.new">
      <notes>
        <note category="file-source" priority="1">Part-DB1\src\Services\Trees\TreeViewGenerator.php:95</note>
        <note priority="1">Part-DB1\src\Services\Trees\TreeViewGenerator.php:95</note>
        <note priority="1">src\Services\TreeBuilder.php:124</note>
      </notes>
      <segment state="translated">
        <source>entity.tree.new</source>
        <target>Neues Element</target>
      </segment>
    </unit>
    <unit id="rOLpDSq" name="go.exclamation">
      <notes>
        <note priority="1">templates\base.html.twig:81</note>
        <note priority="1">obsolete</note>
        <note category="state" priority="1">obsolete</note>
      </notes>
<<<<<<< HEAD
      <segment>
=======
      <segment state="translated">
>>>>>>> f06b49cd
        <source>go.exclamation</source>
        <target>Los!</target>
      </segment>
    </unit>
    <unit id="rMCnZt." name="language.english">
      <notes>
        <note priority="1">templates\base.html.twig:109</note>
        <note priority="1">obsolete</note>
        <note category="state" priority="1">obsolete</note>
      </notes>
<<<<<<< HEAD
      <segment>
=======
      <segment state="translated">
>>>>>>> f06b49cd
        <source>language.english</source>
        <target>Englisch</target>
      </segment>
    </unit>
    <unit id="OmHgIys" name="language.german">
      <notes>
        <note priority="1">templates\base.html.twig:112</note>
        <note priority="1">obsolete</note>
        <note category="state" priority="1">obsolete</note>
      </notes>
<<<<<<< HEAD
      <segment>
=======
      <segment state="translated">
>>>>>>> f06b49cd
        <source>language.german</source>
        <target>Deutsch</target>
      </segment>
    </unit>
    <unit id="EQgFD4g" name="flash.password_change_needed">
      <notes>
        <note priority="1">obsolete</note>
        <note category="state" priority="1">obsolete</note>
      </notes>
<<<<<<< HEAD
      <segment>
=======
      <segment state="translated">
>>>>>>> f06b49cd
        <source>flash.password_change_needed</source>
        <target>Ihr Password muss geändert werden!</target>
      </segment>
    </unit>
    <unit id="ya0_S7f" name="attachment.table.type">
      <notes>
        <note priority="1">obsolete</note>
        <note category="state" priority="1">obsolete</note>
      </notes>
<<<<<<< HEAD
      <segment>
=======
      <segment state="translated">
>>>>>>> f06b49cd
        <source>attachment.table.type</source>
        <target>Anhangstyp</target>
      </segment>
    </unit>
    <unit id="b_m6Jth" name="attachment.table.element">
      <notes>
        <note priority="1">obsolete</note>
        <note category="state" priority="1">obsolete</note>
      </notes>
<<<<<<< HEAD
      <segment>
=======
      <segment state="translated">
>>>>>>> f06b49cd
        <source>attachment.table.element</source>
        <target>verknüpftes Element</target>
      </segment>
    </unit>
    <unit id="QRmJnyi" name="attachment.edit.isPicture">
      <notes>
        <note priority="1">obsolete</note>
        <note category="state" priority="1">obsolete</note>
      </notes>
<<<<<<< HEAD
      <segment>
=======
      <segment state="translated">
>>>>>>> f06b49cd
        <source>attachment.edit.isPicture</source>
        <target>Bild?</target>
      </segment>
    </unit>
    <unit id="3lJuQED" name="attachment.edit.is3DModel">
      <notes>
        <note priority="1">obsolete</note>
        <note category="state" priority="1">obsolete</note>
      </notes>
<<<<<<< HEAD
      <segment>
=======
      <segment state="translated">
>>>>>>> f06b49cd
        <source>attachment.edit.is3DModel</source>
        <target>3D Modell?</target>
      </segment>
    </unit>
    <unit id="ogh2av7" name="attachment.edit.isBuiltin">
      <notes>
        <note priority="1">obsolete</note>
        <note category="state" priority="1">obsolete</note>
      </notes>
<<<<<<< HEAD
      <segment>
=======
      <segment state="translated">
>>>>>>> f06b49cd
        <source>attachment.edit.isBuiltin</source>
        <target>Eingebaute Ressource?</target>
      </segment>
    </unit>
    <unit id="ths2hVl" name="category.edit.default_comment.placeholder">
      <notes>
        <note priority="1">obsolete</note>
        <note category="state" priority="1">obsolete</note>
      </notes>
      <segment state="translated">
        <source>category.edit.default_comment.placeholder</source>
        <target>e.g. Nützlich für Schaltnetzteile</target>
      </segment>
    </unit>
    <unit id="n13qerD" name="tfa_backup.regenerate_codes">
      <notes>
        <note priority="1">obsolete</note>
        <note category="state" priority="1">obsolete</note>
      </notes>
      <segment state="translated">
        <source>tfa_backup.regenerate_codes</source>
        <target>Neue Backupcodes erzeugen</target>
      </segment>
    </unit>
    <unit id="lZvhKYu" name="validator.noneofitschild.self">
      <notes>
        <note priority="1">obsolete</note>
        <note category="state" priority="1">obsolete</note>
      </notes>
      <segment state="translated">
        <source>validator.noneofitschild.self</source>
        <target>Ein Element kann nicht sich selbst als übergeordnet sein!</target>
      </segment>
    </unit>
    <unit id="pr07aV4" name="validator.noneofitschild.children">
      <notes>
        <note priority="1">obsolete</note>
        <note category="state" priority="1">obsolete</note>
      </notes>
      <segment state="translated">
        <source>validator.noneofitschild.children</source>
        <target>Ein Kindelement kann nicht das übergeordnete Element sein!</target>
      </segment>
    </unit>
    <unit id="0IF0VIF" name="validator.isSelectable">
      <notes>
        <note priority="1">obsolete</note>
        <note category="state" priority="1">obsolete</note>
      </notes>
      <segment state="translated">
        <source>validator.isSelectable</source>
        <target>Das Element muss auswählbar sein!</target>
      </segment>
    </unit>
    <unit id="nd207H6" name="validator.part_lot.location_full.no_increasment">
      <notes>
        <note priority="1">obsolete</note>
        <note category="state" priority="1">obsolete</note>
      </notes>
      <segment state="translated">
        <source>validator.part_lot.location_full.no_increasment</source>
        <target>Der verwendete Lagerort wurde als voll markiert, daher kann der Bestand nicht erhöht werden. (Neuer Bestand maximal {{ old_amount }})</target>
      </segment>
    </unit>
    <unit id="R6Ov4Yt" name="validator.part_lot.location_full">
      <notes>
        <note priority="1">obsolete</note>
        <note category="state" priority="1">obsolete</note>
      </notes>
      <segment state="translated">
        <source>validator.part_lot.location_full</source>
        <target>Der Lagerort ist voll, daher können keine neue Teile hinzugefügt werden.</target>
      </segment>
    </unit>
    <unit id="6vIlN5q" name="validator.part_lot.only_existing">
      <notes>
        <note priority="1">obsolete</note>
        <note category="state" priority="1">obsolete</note>
      </notes>
      <segment state="translated">
        <source>validator.part_lot.only_existing</source>
        <target>Der Lagerort wurde als "nur bestehende Teile" markiert, daher können keine neuen Teile hinzugefügt werden.</target>
      </segment>
    </unit>
    <unit id="BNQk2e7" name="validator.part_lot.single_part">
      <notes>
        <note priority="1">obsolete</note>
        <note category="state" priority="1">obsolete</note>
      </notes>
      <segment state="translated">
        <source>validator.part_lot.single_part</source>
        <target>Der Lagerort wurde als "Nur ein Bauteil" markiert, daher kann kein neues Bauteil hinzugefügt werden.</target>
      </segment>
    </unit>
    <unit id="7yhBzTg" name="m_status.active.help">
      <notes>
        <note priority="1">obsolete</note>
        <note category="state" priority="1">obsolete</note>
      </notes>
      <segment state="translated">
        <source>m_status.active.help</source>
        <target>Das Bauteil wird momentan und in absehbarer Zukunft produziert.</target>
      </segment>
    </unit>
    <unit id="UsEaNqy" name="m_status.announced.help">
      <notes>
        <note priority="1">obsolete</note>
        <note category="state" priority="1">obsolete</note>
      </notes>
      <segment state="translated">
        <source>m_status.announced.help</source>
        <target>Das Bauteil wurde angekündigt, ist aber noch nicht erhältlich.</target>
      </segment>
    </unit>
    <unit id="huj6JXj" name="m_status.discontinued.help">
      <notes>
        <note priority="1">obsolete</note>
        <note category="state" priority="1">obsolete</note>
      </notes>
      <segment state="translated">
        <source>m_status.discontinued.help</source>
        <target>Das Bauteil wird nicht mehr hergestellt.</target>
      </segment>
    </unit>
    <unit id="xytsZcE" name="m_status.eol.help">
      <notes>
        <note priority="1">obsolete</note>
        <note category="state" priority="1">obsolete</note>
      </notes>
      <segment state="translated">
        <source>m_status.eol.help</source>
        <target>Die Produktion des Bauteils wird bald eingestellt.</target>
      </segment>
    </unit>
    <unit id="t8VuM2P" name="m_status.nrfnd.help">
      <notes>
        <note priority="1">obsolete</note>
        <note category="state" priority="1">obsolete</note>
      </notes>
      <segment state="translated">
        <source>m_status.nrfnd.help</source>
        <target>Im Moment wird das Bauteil noch hergestellt, die Verwendung für neue Designs ist nicht mehr empfohlen.</target>
      </segment>
    </unit>
    <unit id="8x._AWi" name="m_status.unknown.help">
      <notes>
        <note priority="1">obsolete</note>
        <note category="state" priority="1">obsolete</note>
      </notes>
      <segment state="translated">
        <source>m_status.unknown.help</source>
        <target>Der Produktionstatus ist nicht bekannt.</target>
      </segment>
    </unit>
    <unit id="g4ahva6" name="flash.success">
      <notes>
        <note priority="1">obsolete</note>
        <note category="state" priority="1">obsolete</note>
      </notes>
      <segment state="translated">
        <source>flash.success</source>
        <target>Erfolg</target>
      </segment>
    </unit>
    <unit id="NehzWgk" name="flash.error">
      <notes>
        <note priority="1">obsolete</note>
        <note category="state" priority="1">obsolete</note>
      </notes>
      <segment state="translated">
        <source>flash.error</source>
        <target>Fehler</target>
      </segment>
    </unit>
    <unit id="h8vhq_r" name="flash.warning">
      <notes>
        <note priority="1">obsolete</note>
        <note category="state" priority="1">obsolete</note>
      </notes>
      <segment state="translated">
        <source>flash.warning</source>
        <target>Warnung</target>
      </segment>
    </unit>
    <unit id="m5p2YEz" name="flash.notice">
      <notes>
        <note priority="1">obsolete</note>
        <note category="state" priority="1">obsolete</note>
      </notes>
      <segment state="translated">
        <source>flash.notice</source>
        <target>Hinweis</target>
      </segment>
    </unit>
    <unit id="YA5xZMy" name="flash.info">
      <notes>
        <note priority="1">obsolete</note>
        <note category="state" priority="1">obsolete</note>
      </notes>
      <segment state="translated">
        <source>flash.info</source>
        <target>Info</target>
      </segment>
    </unit>
    <unit id="hYFfpL7" name="validator.noLockout">
      <notes>
        <note priority="1">obsolete</note>
        <note category="state" priority="1">obsolete</note>
      </notes>
      <segment state="translated">
        <source>validator.noLockout</source>
        <target>Sie können sich nicht selbst die Berechtigung Berechtigungen zu bearbeiten entziehen, um sich nicht versehentlich auszusperren!</target>
      </segment>
    </unit>
<<<<<<< HEAD
    <unit id="Rm5bnNV" name="currency">
      <notes>
        <note priority="1">obsolete</note>
        <note category="state" priority="1">obsolete</note>
      </notes>
      <segment>
        <source>currency</source>
        <target>Währung</target>
      </segment>
    </unit>
=======
>>>>>>> f06b49cd
    <unit id="dxkuAbb" name="attachment_type.edit.filetype_filter">
      <notes>
        <note priority="1">obsolete</note>
        <note category="state" priority="1">obsolete</note>
      </notes>
      <segment state="translated">
        <source>attachment_type.edit.filetype_filter</source>
        <target>Erlaubte Dateitypen</target>
      </segment>
    </unit>
    <unit id="1KMaa2P" name="attachment_type.edit.filetype_filter.help">
      <notes>
        <note priority="1">obsolete</note>
        <note category="state" priority="1">obsolete</note>
      </notes>
      <segment state="translated">
        <source>attachment_type.edit.filetype_filter.help</source>
        <target>Sie können hier eine kommaseparierte Liste von Dateiendungen oder Mimetypen angeben, die eine hochgeladene Datei mit diesem Anhangstyp haben muss. Um alle unterstützten Bilddateien zu erlauben, kann image/* benutzt werden.</target>
      </segment>
    </unit>
    <unit id="wkNc9Pm" name="attachment_type.edit.filetype_filter.placeholder">
      <notes>
        <note priority="1">obsolete</note>
        <note category="state" priority="1">obsolete</note>
      </notes>
      <segment state="translated">
        <source>attachment_type.edit.filetype_filter.placeholder</source>
        <target>z.B. .txt, application/pdf, image/*</target>
      </segment>
    </unit>
    <unit id="nEC2Xzw" name="part.name.placeholder">
      <notes>
        <note priority="1">src\Form\PartType.php:63</note>
        <note priority="1">obsolete</note>
        <note category="state" priority="1">obsolete</note>
      </notes>
      <segment state="translated">
        <source>part.name.placeholder</source>
        <target>z.B. BC547</target>
      </segment>
    </unit>
    <unit id="SDbrzIT" name="entity.edit.not_selectable">
      <notes>
        <note priority="1">obsolete</note>
        <note category="state" priority="1">obsolete</note>
      </notes>
      <segment state="translated">
        <source>entity.edit.not_selectable</source>
        <target>Nicht auswählbar</target>
      </segment>
    </unit>
    <unit id="5aUSkZz" name="entity.edit.not_selectable.help">
      <notes>
        <note priority="1">obsolete</note>
        <note category="state" priority="1">obsolete</note>
      </notes>
      <segment state="translated">
        <source>entity.edit.not_selectable.help</source>
        <target>Wenn diese Option aktiviert ist, dann kann dieses Element keinem Bauteil als Eigenschaft zugewiesen werden. Hilfreich z.B. wenn dieses Element nur der reinen Sortierung dienen soll.</target>
      </segment>
    </unit>
    <unit id="en0DwC3" name="bbcode.hint">
      <notes>
        <note priority="1">obsolete</note>
        <note category="state" priority="1">obsolete</note>
      </notes>
      <segment state="translated">
        <source>bbcode.hint</source>
        <target>Hier kann BBCode verwendet werden (z.B. [b]Fett[/b])</target>
      </segment>
    </unit>
    <unit id="Q5hCjzL" name="entity.create">
      <notes>
        <note priority="1">obsolete</note>
        <note category="state" priority="1">obsolete</note>
      </notes>
      <segment state="translated">
        <source>entity.create</source>
        <target>Element anlegen</target>
      </segment>
    </unit>
    <unit id="bBoYWyf" name="entity.edit.save">
      <notes>
        <note priority="1">obsolete</note>
        <note category="state" priority="1">obsolete</note>
      </notes>
      <segment state="translated">
        <source>entity.edit.save</source>
        <target>Speichern</target>
      </segment>
    </unit>
    <unit id="HeL2lAW" name="category.edit.disable_footprints">
      <notes>
        <note priority="1">obsolete</note>
        <note category="state" priority="1">obsolete</note>
      </notes>
      <segment state="translated">
        <source>category.edit.disable_footprints</source>
        <target>Deaktiviere Footprints</target>
      </segment>
    </unit>
    <unit id="lpS1zKs" name="category.edit.disable_footprints.help">
      <notes>
        <note priority="1">obsolete</note>
        <note category="state" priority="1">obsolete</note>
      </notes>
      <segment state="translated">
        <source>category.edit.disable_footprints.help</source>
        <target>Wenn diese Option aktiviert ist, ist die Footprint Eigenschaft für alle Bauteile in dieser Kategorie, deaktiviert.</target>
      </segment>
    </unit>
    <unit id="1w_nFL7" name="category.edit.disable_manufacturers">
      <notes>
        <note priority="1">obsolete</note>
        <note category="state" priority="1">obsolete</note>
      </notes>
      <segment state="translated">
        <source>category.edit.disable_manufacturers</source>
        <target>Deaktiviere Hersteller</target>
      </segment>
    </unit>
    <unit id="tNK6Sfl" name="category.edit.disable_manufacturers.help">
      <notes>
        <note priority="1">obsolete</note>
        <note category="state" priority="1">obsolete</note>
      </notes>
      <segment state="translated">
        <source>category.edit.disable_manufacturers.help</source>
        <target>Wenn diese Option aktiviert ist, ist die Hersteller Eigenschaft für alle Bauteile in dieser Kategorie, deaktiviert.</target>
      </segment>
    </unit>
    <unit id="HOZICfA" name="category.edit.disable_autodatasheets">
      <notes>
        <note priority="1">obsolete</note>
        <note category="state" priority="1">obsolete</note>
      </notes>
      <segment state="translated">
        <source>category.edit.disable_autodatasheets</source>
        <target>Deaktiviere Automatische Datenblatt links</target>
      </segment>
    </unit>
    <unit id="5HWLQAL" name="category.edit.disable_autodatasheets.help">
      <notes>
        <note priority="1">obsolete</note>
        <note category="state" priority="1">obsolete</note>
      </notes>
      <segment state="translated">
        <source>category.edit.disable_autodatasheets.help</source>
        <target>Wenn diese Option aktiviert ist, werden für Bauteile mit dieser Kategorie keine automatischen Datenblattlinks erzeugt.</target>
      </segment>
    </unit>
    <unit id="lfFBz4D" name="category.edit.disable_properties">
      <notes>
        <note priority="1">obsolete</note>
        <note category="state" priority="1">obsolete</note>
      </notes>
      <segment state="translated">
        <source>category.edit.disable_properties</source>
        <target>Deaktiviere Eigenschaften</target>
      </segment>
    </unit>
    <unit id="gu7SqNR" name="category.edit.disable_properties.help">
      <notes>
        <note priority="1">obsolete</note>
        <note category="state" priority="1">obsolete</note>
      </notes>
      <segment state="translated">
        <source>category.edit.disable_properties.help</source>
        <target>Wenn diese Option aktiviert ist, sind die Bauteileeigenschaften für alle Bauteile in dieser Kategorie, deaktiviert.</target>
      </segment>
    </unit>
    <unit id="0FP6XeT" name="category.edit.partname_hint">
      <notes>
        <note priority="1">obsolete</note>
        <note category="state" priority="1">obsolete</note>
      </notes>
      <segment state="translated">
        <source>category.edit.partname_hint</source>
        <target>Namenshinweis</target>
      </segment>
    </unit>
    <unit id="BG4G_f9" name="category.edit.partname_hint.placeholder">
      <notes>
        <note priority="1">obsolete</note>
        <note category="state" priority="1">obsolete</note>
      </notes>
      <segment state="translated">
        <source>category.edit.partname_hint.placeholder</source>
        <target>z.B. 100nF</target>
      </segment>
    </unit>
    <unit id="LbTbeDm" name="category.edit.partname_regex">
      <notes>
        <note priority="1">obsolete</note>
        <note category="state" priority="1">obsolete</note>
      </notes>
      <segment state="translated">
        <source>category.edit.partname_regex</source>
        <target>Namensfilter</target>
      </segment>
    </unit>
    <unit id="UH78POJ" name="category.edit.default_description">
      <notes>
        <note priority="1">obsolete</note>
        <note category="state" priority="1">obsolete</note>
      </notes>
      <segment state="translated">
        <source>category.edit.default_description</source>
        <target>Standard Beschreibung</target>
      </segment>
    </unit>
    <unit id="8hlqVRs" name="category.edit.default_description.placeholder">
      <notes>
        <note priority="1">obsolete</note>
        <note category="state" priority="1">obsolete</note>
      </notes>
      <segment state="translated">
        <source>category.edit.default_description.placeholder</source>
        <target>z.B. Kondensator, 10mmx10mm, SMD</target>
      </segment>
    </unit>
    <unit id="QMPrbSY" name="category.edit.default_comment">
      <notes>
        <note priority="1">obsolete</note>
        <note category="state" priority="1">obsolete</note>
      </notes>
      <segment state="translated">
        <source>category.edit.default_comment</source>
        <target>Standard Kommentar</target>
      </segment>
    </unit>
    <unit id="KN33Vgx" name="company.edit.address">
      <notes>
        <note priority="1">obsolete</note>
        <note category="state" priority="1">obsolete</note>
      </notes>
      <segment state="translated">
        <source>company.edit.address</source>
        <target>Anschrift</target>
      </segment>
    </unit>
    <unit id="AMjZLA3" name="company.edit.address.placeholder">
      <notes>
        <note priority="1">obsolete</note>
        <note category="state" priority="1">obsolete</note>
      </notes>
      <segment state="translated">
        <source>company.edit.address.placeholder</source>
        <target>Musterstraße 314
31415 Beispielhausen</target>
      </segment>
    </unit>
    <unit id="WoyE_3B" name="company.edit.phone_number">
      <notes>
        <note priority="1">obsolete</note>
        <note category="state" priority="1">obsolete</note>
      </notes>
      <segment state="translated">
        <source>company.edit.phone_number</source>
        <target>Telefonnummer</target>
      </segment>
    </unit>
    <unit id="VSMS9Jw" name="company.edit.phone_number.placeholder">
      <notes>
        <note priority="1">obsolete</note>
        <note category="state" priority="1">obsolete</note>
      </notes>
      <segment state="translated">
        <source>company.edit.phone_number.placeholder</source>
        <target>+49 12345 6789</target>
      </segment>
    </unit>
    <unit id="khUB2so" name="company.edit.fax_number">
      <notes>
        <note priority="1">obsolete</note>
        <note category="state" priority="1">obsolete</note>
      </notes>
      <segment state="translated">
        <source>company.edit.fax_number</source>
        <target>Faxnummer</target>
      </segment>
    </unit>
    <unit id="63TXMfg" name="company.edit.email">
      <notes>
        <note priority="1">obsolete</note>
        <note category="state" priority="1">obsolete</note>
      </notes>
      <segment state="translated">
        <source>company.edit.email</source>
        <target>Email Addresse</target>
      </segment>
    </unit>
    <unit id="vTq5HxO" name="company.edit.email.placeholder">
      <notes>
        <note priority="1">obsolete</note>
        <note category="state" priority="1">obsolete</note>
      </notes>
      <segment state="translated">
        <source>company.edit.email.placeholder</source>
        <target>contact@foo.bar</target>
      </segment>
    </unit>
    <unit id="jv3fl1U" name="company.edit.website">
      <notes>
        <note priority="1">obsolete</note>
        <note category="state" priority="1">obsolete</note>
      </notes>
      <segment state="translated">
        <source>company.edit.website</source>
        <target>Website</target>
      </segment>
    </unit>
    <unit id="fCwuIQc" name="company.edit.website.placeholder">
      <notes>
        <note priority="1">obsolete</note>
        <note category="state" priority="1">obsolete</note>
      </notes>
      <segment state="translated">
        <source>company.edit.website.placeholder</source>
        <target>https://www.foo.bar</target>
      </segment>
    </unit>
    <unit id="l4BUu.S" name="company.edit.auto_product_url">
      <notes>
        <note priority="1">obsolete</note>
        <note category="state" priority="1">obsolete</note>
      </notes>
      <segment state="translated">
        <source>company.edit.auto_product_url</source>
        <target>Produkt URL</target>
      </segment>
    </unit>
    <unit id="UaJhZGe" name="company.edit.auto_product_url.help">
      <notes>
        <note priority="1">obsolete</note>
        <note category="state" priority="1">obsolete</note>
      </notes>
      <segment state="translated">
        <source>company.edit.auto_product_url.help</source>
        <target>Wenn diese URL gesetzt ist, wird sie benutzt um die URL eines Bauteils auf der Website des Herstellers zu erzeugen. Dabei wird %PARTNR% mit der Bestellnummer ersetzt.</target>
      </segment>
    </unit>
    <unit id="22S3ulf" name="company.edit.auto_product_url.placeholder">
      <notes>
        <note priority="1">obsolete</note>
        <note category="state" priority="1">obsolete</note>
      </notes>
      <segment state="translated">
        <source>company.edit.auto_product_url.placeholder</source>
        <target>https://foo.bar/product/%PARTNR%</target>
      </segment>
    </unit>
    <unit id="NZUfSAR" name="currency.edit.iso_code">
      <notes>
        <note priority="1">obsolete</note>
        <note category="state" priority="1">obsolete</note>
      </notes>
      <segment state="translated">
        <source>currency.edit.iso_code</source>
        <target>ISO Code</target>
      </segment>
    </unit>
    <unit id="9YIkqmF" name="currency.edit.exchange_rate">
      <notes>
        <note priority="1">obsolete</note>
        <note category="state" priority="1">obsolete</note>
      </notes>
      <segment state="translated">
        <source>currency.edit.exchange_rate</source>
        <target>Wechselkurs</target>
      </segment>
    </unit>
    <unit id="n496LjY" name="footprint.edit.3d_model">
      <notes>
        <note priority="1">obsolete</note>
        <note category="state" priority="1">obsolete</note>
      </notes>
      <segment state="translated">
        <source>footprint.edit.3d_model</source>
        <target>3D Modell</target>
      </segment>
    </unit>
    <unit id="bxMaU3Y" name="mass_creation.lines">
      <notes>
        <note priority="1">obsolete</note>
        <note category="state" priority="1">obsolete</note>
      </notes>
      <segment state="translated">
        <source>mass_creation.lines</source>
        <target>Eingabe</target>
      </segment>
    </unit>
    <unit id="nIwyuSG" name="mass_creation.lines.placeholder">
      <notes>
        <note priority="1">obsolete</note>
        <note category="state" priority="1">obsolete</note>
      </notes>
      <segment state="translated">
        <source>mass_creation.lines.placeholder</source>
        <target>Element 1
Element 2
Element 3</target>
      </segment>
    </unit>
    <unit id="yOi8.bI" name="entity.mass_creation.btn">
      <notes>
        <note priority="1">obsolete</note>
        <note category="state" priority="1">obsolete</note>
      </notes>
      <segment state="translated">
        <source>entity.mass_creation.btn</source>
        <target>Anlegen</target>
      </segment>
    </unit>
    <unit id="oqwo_n5" name="measurement_unit.edit.is_integer">
      <notes>
        <note priority="1">obsolete</note>
        <note category="state" priority="1">obsolete</note>
      </notes>
      <segment state="translated">
        <source>measurement_unit.edit.is_integer</source>
        <target>Ganzzahlig</target>
      </segment>
    </unit>
    <unit id="ks8LoMb" name="measurement_unit.edit.is_integer.help">
      <notes>
        <note priority="1">obsolete</note>
        <note category="state" priority="1">obsolete</note>
      </notes>
      <segment state="translated">
        <source>measurement_unit.edit.is_integer.help</source>
        <target>Wenn diese Option aktiviert ist, werden alle Mengen in dieser Einheit auf ganze Zahlen gerundet.</target>
      </segment>
    </unit>
    <unit id=".TAAW6t" name="measurement_unit.edit.use_si_prefix">
      <notes>
        <note priority="1">obsolete</note>
        <note category="state" priority="1">obsolete</note>
      </notes>
      <segment state="translated">
        <source>measurement_unit.edit.use_si_prefix</source>
        <target>Benutze SI Prefixe</target>
      </segment>
    </unit>
    <unit id="EZh.nn7" name="measurement_unit.edit.use_si_prefix.help">
      <notes>
        <note priority="1">obsolete</note>
        <note category="state" priority="1">obsolete</note>
      </notes>
      <segment state="translated">
        <source>measurement_unit.edit.use_si_prefix.help</source>
        <target>Wenn diese Option aktiviert ist, werden bei Ausgabe der Zahlen SI Prefixe benutzt (z.B. 1,2kg anstatt 1200g)</target>
      </segment>
    </unit>
    <unit id="zha3lRe" name="measurement_unit.edit.unit_symbol">
      <notes>
        <note priority="1">obsolete</note>
        <note category="state" priority="1">obsolete</note>
      </notes>
      <segment state="translated">
        <source>measurement_unit.edit.unit_symbol</source>
        <target>Einheitensymbol</target>
      </segment>
    </unit>
    <unit id="AxSvu9V" name="measurement_unit.edit.unit_symbol.placeholder">
      <notes>
        <note priority="1">obsolete</note>
        <note category="state" priority="1">obsolete</note>
      </notes>
      <segment state="translated">
        <source>measurement_unit.edit.unit_symbol.placeholder</source>
        <target>z.B. m</target>
      </segment>
    </unit>
    <unit id="L68lNgx" name="storelocation.edit.is_full.label">
      <notes>
        <note priority="1">obsolete</note>
        <note category="state" priority="1">obsolete</note>
      </notes>
      <segment state="translated">
        <source>storelocation.edit.is_full.label</source>
        <target>Lagerort voll</target>
      </segment>
    </unit>
    <unit id="dsw_ivP" name="storelocation.edit.is_full.help">
      <notes>
        <note priority="1">obsolete</note>
        <note category="state" priority="1">obsolete</note>
      </notes>
      <segment state="translated">
        <source>storelocation.edit.is_full.help</source>
        <target>Wenn diese Option aktiviert ist, ist es weder möglich neue Bauteile zu diesem Lagerort hinzuzufügen, noch die Anzahl bereits vorhandener Bauteile zu erhöhen.</target>
      </segment>
    </unit>
    <unit id="jenFqgq" name="storelocation.limit_to_existing.label">
      <notes>
        <note priority="1">obsolete</note>
        <note category="state" priority="1">obsolete</note>
      </notes>
      <segment state="translated">
        <source>storelocation.limit_to_existing.label</source>
        <target>Nur bestehende Bauteile</target>
      </segment>
    </unit>
    <unit id="ftawtbm" name="storelocation.limit_to_existing.help">
      <notes>
        <note priority="1">obsolete</note>
        <note category="state" priority="1">obsolete</note>
      </notes>
      <segment state="translated">
        <source>storelocation.limit_to_existing.help</source>
        <target>Wenn diese Option aktiv ist, ist es nicht möglich neue Bauteile zu diesem Lagerort hinzuzufügen, es ist aber möglich die Anzahl bereits vorhandener Bauteile zu erhöhen.</target>
      </segment>
    </unit>
    <unit id="1DWk7ny" name="storelocation.only_single_part.label">
      <notes>
        <note priority="1">obsolete</note>
        <note category="state" priority="1">obsolete</note>
      </notes>
      <segment state="translated">
        <source>storelocation.only_single_part.label</source>
        <target>Nur ein ein Bauteil</target>
      </segment>
    </unit>
    <unit id="np0unjZ" name="storelocation.only_single_part.help">
      <notes>
        <note priority="1">obsolete</note>
        <note category="state" priority="1">obsolete</note>
      </notes>
      <segment state="translated">
        <source>storelocation.only_single_part.help</source>
        <target>Wenn diese Option aktiviert ist, kann dieser Lagerort nur ein einzelnes Bauteil aber in beliebiger Menge fassen. Hilfreich für kleine SMD Fächer oder Feeder.</target>
      </segment>
    </unit>
    <unit id="AE1UiRe" name="storelocation.storage_type.label">
      <notes>
        <note priority="1">obsolete</note>
        <note category="state" priority="1">obsolete</note>
      </notes>
      <segment state="translated">
        <source>storelocation.storage_type.label</source>
        <target>Lagertyp</target>
      </segment>
    </unit>
    <unit id="3UBRYaM" name="storelocation.storage_type.help">
      <notes>
        <note priority="1">obsolete</note>
        <note category="state" priority="1">obsolete</note>
      </notes>
      <segment state="translated">
        <source>storelocation.storage_type.help</source>
        <target>Hier kann eine Maßeinheit gewählt werden, die ein Bauteil haben muss, damit es in diesem Lagerort gelagert werden kann.</target>
      </segment>
    </unit>
    <unit id="xBJM0.O" name="supplier.edit.default_currency">
      <notes>
        <note priority="1">obsolete</note>
        <note category="state" priority="1">obsolete</note>
      </notes>
      <segment state="translated">
        <source>supplier.edit.default_currency</source>
        <target>Standardwährung</target>
      </segment>
    </unit>
    <unit id="9o2s0eF" name="supplier.shipping_costs.label">
      <notes>
        <note priority="1">obsolete</note>
        <note category="state" priority="1">obsolete</note>
      </notes>
      <segment state="translated">
        <source>supplier.shipping_costs.label</source>
        <target>Versandkosten</target>
      </segment>
    </unit>
    <unit id="sG3lwwH" name="user.username.placeholder">
      <notes>
        <note priority="1">obsolete</note>
        <note category="state" priority="1">obsolete</note>
      </notes>
      <segment state="translated">
        <source>user.username.placeholder</source>
        <target>z.B. m.muster</target>
      </segment>
    </unit>
    <unit id="birjZUl" name="user.firstName.placeholder">
      <notes>
        <note priority="1">obsolete</note>
        <note category="state" priority="1">obsolete</note>
      </notes>
      <segment state="translated">
        <source>user.firstName.placeholder</source>
        <target>z.B. Max</target>
      </segment>
    </unit>
    <unit id="Z9pc7NJ" name="user.lastName.placeholder">
      <notes>
        <note priority="1">obsolete</note>
        <note category="state" priority="1">obsolete</note>
      </notes>
      <segment state="translated">
        <source>user.lastName.placeholder</source>
        <target>z.B. Muster</target>
      </segment>
    </unit>
    <unit id="VLB.yla" name="user.email.placeholder">
      <notes>
        <note priority="1">obsolete</note>
        <note category="state" priority="1">obsolete</note>
      </notes>
      <segment state="translated">
        <source>user.email.placeholder</source>
        <target>z.B. m.muster@ecorp.com</target>
      </segment>
    </unit>
    <unit id="UjUjKNF" name="user.department.placeholder">
      <notes>
        <note priority="1">obsolete</note>
        <note category="state" priority="1">obsolete</note>
      </notes>
      <segment state="translated">
        <source>user.department.placeholder</source>
        <target>z.B. Entwicklung</target>
      </segment>
    </unit>
    <unit id="C65DPNY" name="user.settings.pw_new.label">
      <notes>
        <note priority="1">obsolete</note>
        <note category="state" priority="1">obsolete</note>
      </notes>
      <segment state="translated">
        <source>user.settings.pw_new.label</source>
        <target>Neues Passwort</target>
      </segment>
    </unit>
    <unit id="isiBSF3" name="user.settings.pw_confirm.label">
      <notes>
        <note priority="1">obsolete</note>
        <note category="state" priority="1">obsolete</note>
      </notes>
      <segment state="translated">
        <source>user.settings.pw_confirm.label</source>
        <target>Neues Passwort bestätigen</target>
      </segment>
    </unit>
    <unit id="coDk7Mi" name="user.edit.needs_pw_change">
      <notes>
        <note priority="1">obsolete</note>
        <note category="state" priority="1">obsolete</note>
      </notes>
      <segment state="translated">
        <source>user.edit.needs_pw_change</source>
        <target>Nutzer muss Passwort ändern</target>
      </segment>
    </unit>
    <unit id="aU6FQLf" name="user.edit.user_disabled">
      <notes>
        <note priority="1">obsolete</note>
        <note category="state" priority="1">obsolete</note>
      </notes>
      <segment state="translated">
        <source>user.edit.user_disabled</source>
        <target>Benutzer deaktiviert (kein Login möglich)</target>
      </segment>
    </unit>
    <unit id="zPJhxi6" name="user.create">
      <notes>
        <note priority="1">obsolete</note>
        <note category="state" priority="1">obsolete</note>
      </notes>
      <segment state="translated">
        <source>user.create</source>
        <target>Benutzer anlegen</target>
      </segment>
    </unit>
    <unit id="SxI0Jji" name="user.edit.save">
      <notes>
        <note priority="1">obsolete</note>
        <note category="state" priority="1">obsolete</note>
      </notes>
      <segment state="translated">
        <source>user.edit.save</source>
        <target>Speichern</target>
      </segment>
    </unit>
    <unit id="oGnU8Jt" name="entity.edit.reset">
      <notes>
        <note priority="1">obsolete</note>
        <note category="state" priority="1">obsolete</note>
      </notes>
      <segment state="translated">
        <source>entity.edit.reset</source>
        <target>Änderungen verwerfen</target>
      </segment>
    </unit>
    <unit id="eG9UnaY" name="part.withdraw.caption:">
      <notes>
        <note priority="1">templates\Parts\show_part_info.html.twig:161</note>
        <note priority="1">obsolete</note>
        <note category="state" priority="1">obsolete</note>
      </notes>
      <segment state="translated">
        <source>part.withdraw.caption:</source>
        <target>Bauteile entnehmen:</target>
      </segment>
    </unit>
    <unit id="7TiUzGF" name="part.withdraw.btn">
      <notes>
        <note priority="1">templates\Parts\show_part_info.html.twig:166</note>
        <note priority="1">obsolete</note>
        <note category="state" priority="1">obsolete</note>
      </notes>
      <segment state="translated">
        <source>part.withdraw.btn</source>
        <target>Entnehmen</target>
      </segment>
    </unit>
    <unit id="RVKdVNt" name="part.withdraw.comment:">
      <notes>
        <note priority="1">templates\Parts\show_part_info.html.twig:171</note>
        <note priority="1">obsolete</note>
        <note category="state" priority="1">obsolete</note>
      </notes>
      <segment state="translated">
        <source>part.withdraw.comment:</source>
        <target>Kommentar/Zweck</target>
      </segment>
    </unit>
    <unit id="kXcojTi" name="part.add.caption">
      <notes>
        <note priority="1">templates\Parts\show_part_info.html.twig:189</note>
        <note priority="1">obsolete</note>
        <note category="state" priority="1">obsolete</note>
      </notes>
      <segment state="translated">
        <source>part.add.caption</source>
        <target>Bauteil hinzufügen</target>
      </segment>
    </unit>
    <unit id="rYoCVp9" name="part.add.btn">
      <notes>
        <note priority="1">templates\Parts\show_part_info.html.twig:194</note>
        <note priority="1">obsolete</note>
        <note category="state" priority="1">obsolete</note>
      </notes>
      <segment state="translated">
        <source>part.add.btn</source>
        <target>Hinzufügen</target>
      </segment>
    </unit>
    <unit id="4CUEJg5" name="part.add.comment">
      <notes>
        <note priority="1">templates\Parts\show_part_info.html.twig:199</note>
        <note priority="1">obsolete</note>
        <note category="state" priority="1">obsolete</note>
      </notes>
      <segment state="translated">
        <source>part.add.comment</source>
        <target>Kommentar/Zweck</target>
      </segment>
    </unit>
    <unit id="zIFsIyd" name="admin.comment">
      <notes>
        <note priority="1">templates\AdminPages\CompanyAdminBase.html.twig:15</note>
        <note priority="1">obsolete</note>
        <note category="state" priority="1">obsolete</note>
      </notes>
      <segment state="translated">
        <source>admin.comment</source>
        <target>Kommentar</target>
      </segment>
    </unit>
    <unit id="74zmrRr" name="manufacturer_url.label">
      <notes>
        <note priority="1">src\Form\PartType.php:83</note>
        <note priority="1">obsolete</note>
        <note category="state" priority="1">obsolete</note>
      </notes>
      <segment state="translated">
        <source>manufacturer_url.label</source>
        <target>Herstellerlink</target>
      </segment>
    </unit>
    <unit id="8QVpbd0" name="part.description.placeholder">
      <notes>
        <note priority="1">src\Form\PartType.php:66</note>
        <note priority="1">obsolete</note>
        <note category="state" priority="1">obsolete</note>
      </notes>
      <segment state="translated">
        <source>part.description.placeholder</source>
        <target>z.B. NPN 45V 0,1A 0,5W</target>
      </segment>
    </unit>
    <unit id="w_lfSsB" name="part.instock.placeholder">
      <notes>
        <note priority="1">src\Form\PartType.php:69</note>
        <note priority="1">obsolete</note>
        <note category="state" priority="1">obsolete</note>
      </notes>
      <segment state="translated">
        <source>part.instock.placeholder</source>
        <target>z.B. 12</target>
      </segment>
    </unit>
    <unit id="58zdDWF" name="part.mininstock.placeholder">
      <notes>
        <note priority="1">src\Form\PartType.php:72</note>
        <note priority="1">obsolete</note>
        <note category="state" priority="1">obsolete</note>
      </notes>
      <segment state="translated">
        <source>part.mininstock.placeholder</source>
        <target>z.B. 10</target>
      </segment>
    </unit>
<<<<<<< HEAD
    <unit id="74zmrRr" name="manufacturer_url.label">
      <notes>
        <note priority="1">src\Form\PartType.php:83</note>
        <note priority="1">obsolete</note>
        <note category="state" priority="1">obsolete</note>
      </notes>
      <segment>
        <source>manufacturer_url.label</source>
        <target>Herstellerlink</target>
      </segment>
    </unit>
    <unit id="zIFsIyd" name="admin.comment">
      <notes>
        <note priority="1">templates\AdminPages\CompanyAdminBase.html.twig:15</note>
        <note priority="1">new</note>
        <note priority="1">obsolete</note>
        <note category="state" priority="1">obsolete</note>
      </notes>
      <segment>
        <source>admin.comment</source>
        <target>Kommentar</target>
      </segment>
    </unit>
=======
>>>>>>> f06b49cd
    <unit id="gAFUu2a" name="homepage.basedOn">
      <notes>
        <note priority="1">obsolete</note>
        <note category="state" priority="1">obsolete</note>
      </notes>
      <segment state="translated">
        <source>homepage.basedOn</source>
        <target>basierend auf Arbeit von</target>
      </segment>
    </unit>
    <unit id="PlY3xmo" name="homepage.others">
      <notes>
        <note priority="1">obsolete</note>
        <note category="state" priority="1">obsolete</note>
      </notes>
      <segment state="translated">
        <source>homepage.others</source>
        <target>und anderen</target>
      </segment>
    </unit>
    <unit id="cpRdMwo" name="part.order.price_per">
      <notes>
        <note priority="1">obsolete</note>
        <note category="state" priority="1">obsolete</note>
      </notes>
      <segment state="translated">
        <source>part.order.price_per</source>
        <target>pro</target>
      </segment>
    </unit>
    <unit id="1n22zD9" name="part.withdraw.caption">
      <notes>
        <note priority="1">obsolete</note>
        <note category="state" priority="1">obsolete</note>
      </notes>
      <segment state="translated">
        <source>part.withdraw.caption</source>
        <target>Bauteile entnehmen</target>
      </segment>
    </unit>
    <unit id="pVVBLyB" name="datatable.datatable.lengthMenu">
      <notes>
        <note priority="1">obsolete</note>
        <note category="state" priority="1">obsolete</note>
      </notes>
      <segment state="translated">
        <source>datatable.datatable.lengthMenu</source>
        <target>_MENU_</target>
      </segment>
    </unit>
    <unit id="P.GFwjI" name="perm.group.parts">
      <notes>
        <note priority="1">obsolete</note>
        <note category="state" priority="1">obsolete</note>
      </notes>
      <segment state="translated">
        <source>perm.group.parts</source>
        <target>Bauteile</target>
      </segment>
    </unit>
    <unit id="WLb5wES" name="perm.group.structures">
      <notes>
        <note priority="1">obsolete</note>
        <note category="state" priority="1">obsolete</note>
      </notes>
      <segment state="translated">
        <source>perm.group.structures</source>
        <target>Datenstrukturen</target>
      </segment>
    </unit>
    <unit id="ziA7M4Z" name="perm.group.system">
      <notes>
        <note priority="1">obsolete</note>
        <note category="state" priority="1">obsolete</note>
      </notes>
      <segment state="translated">
        <source>perm.group.system</source>
        <target>System</target>
      </segment>
    </unit>
    <unit id="qPM1wy5" name="perm.parts">
      <notes>
        <note priority="1">obsolete</note>
        <note category="state" priority="1">obsolete</note>
      </notes>
      <segment state="translated">
        <source>perm.parts</source>
        <target>Allgemein</target>
      </segment>
    </unit>
    <unit id="eeUmOBN" name="perm.read">
      <notes>
        <note priority="1">obsolete</note>
        <note category="state" priority="1">obsolete</note>
      </notes>
      <segment state="translated">
        <source>perm.read</source>
        <target>Anzeigen</target>
      </segment>
    </unit>
    <unit id="lMypPBw" name="perm.edit">
      <notes>
        <note priority="1">obsolete</note>
        <note category="state" priority="1">obsolete</note>
      </notes>
      <segment state="translated">
        <source>perm.edit</source>
        <target>Bearbeiten</target>
      </segment>
    </unit>
    <unit id="d8mILUm" name="perm.create">
      <notes>
        <note priority="1">obsolete</note>
        <note category="state" priority="1">obsolete</note>
      </notes>
      <segment state="translated">
        <source>perm.create</source>
        <target>Anlegen</target>
      </segment>
    </unit>
    <unit id="cPI6oKn" name="perm.part.move">
      <notes>
        <note priority="1">obsolete</note>
        <note category="state" priority="1">obsolete</note>
      </notes>
      <segment state="translated">
        <source>perm.part.move</source>
        <target>Kategorie verändern</target>
      </segment>
    </unit>
    <unit id="oCKKcDZ" name="perm.delete">
      <notes>
        <note priority="1">obsolete</note>
        <note category="state" priority="1">obsolete</note>
      </notes>
      <segment state="translated">
        <source>perm.delete</source>
        <target>Löschen</target>
      </segment>
    </unit>
    <unit id="blHcQm6" name="perm.part.search">
      <notes>
        <note priority="1">obsolete</note>
        <note category="state" priority="1">obsolete</note>
      </notes>
      <segment state="translated">
        <source>perm.part.search</source>
        <target>Suchen</target>
      </segment>
    </unit>
    <unit id="YaLEthp" name="perm.part.all_parts">
      <notes>
        <note priority="1">obsolete</note>
        <note category="state" priority="1">obsolete</note>
      </notes>
      <segment state="translated">
        <source>perm.part.all_parts</source>
        <target>Alle Bauteile auflisten</target>
      </segment>
    </unit>
    <unit id="QTbFLlT" name="perm.part.no_price_parts">
      <notes>
        <note priority="1">obsolete</note>
        <note category="state" priority="1">obsolete</note>
      </notes>
      <segment state="translated">
        <source>perm.part.no_price_parts</source>
        <target>Teile ohne Preis auflisten</target>
      </segment>
    </unit>
    <unit id="ym76SPS" name="perm.part.obsolete_parts">
      <notes>
        <note priority="1">obsolete</note>
        <note category="state" priority="1">obsolete</note>
      </notes>
      <segment state="translated">
        <source>perm.part.obsolete_parts</source>
        <target>Obsolete Teile auflisten</target>
      </segment>
    </unit>
    <unit id="juT_zEM" name="perm.part.unknown_instock_parts">
      <notes>
        <note priority="1">obsolete</note>
        <note category="state" priority="1">obsolete</note>
      </notes>
      <segment state="translated">
        <source>perm.part.unknown_instock_parts</source>
        <target>Bauteile mit unbekanntem Bestand auflisten</target>
      </segment>
    </unit>
    <unit id="NiOXKwC" name="perm.part.change_favorite">
      <notes>
        <note priority="1">obsolete</note>
        <note category="state" priority="1">obsolete</note>
      </notes>
      <segment state="translated">
        <source>perm.part.change_favorite</source>
        <target>Favoritenstatus ändern</target>
      </segment>
    </unit>
    <unit id="TXG_vef" name="perm.part.show_favorite">
      <notes>
        <note priority="1">obsolete</note>
        <note category="state" priority="1">obsolete</note>
      </notes>
      <segment state="translated">
        <source>perm.part.show_favorite</source>
        <target>Favoriten anzeigen</target>
      </segment>
    </unit>
    <unit id="GMNxlDb" name="perm.part.show_last_edit_parts">
      <notes>
        <note priority="1">obsolete</note>
        <note category="state" priority="1">obsolete</note>
      </notes>
      <segment state="translated">
        <source>perm.part.show_last_edit_parts</source>
        <target>Zeige zuletzt bearbeitete/hinzugefügte Bauteile</target>
      </segment>
    </unit>
    <unit id="7C4wYps" name="perm.part.show_users">
      <notes>
        <note priority="1">obsolete</note>
        <note category="state" priority="1">obsolete</note>
      </notes>
      <segment state="translated">
        <source>perm.part.show_users</source>
        <target>Letzten bearbeitenden Nutzer anzeigen</target>
      </segment>
    </unit>
    <unit id="IOXC4wr" name="perm.part.show_history">
      <notes>
        <note priority="1">obsolete</note>
        <note category="state" priority="1">obsolete</note>
      </notes>
      <segment state="translated">
        <source>perm.part.show_history</source>
        <target>Historie anzeigen</target>
      </segment>
    </unit>
    <unit id="JnfedoQ" name="perm.part.name">
      <notes>
        <note priority="1">obsolete</note>
        <note category="state" priority="1">obsolete</note>
      </notes>
      <segment state="translated">
        <source>perm.part.name</source>
        <target>Name</target>
      </segment>
    </unit>
    <unit id="5a.KkeU" name="perm.part.description">
      <notes>
        <note priority="1">obsolete</note>
        <note category="state" priority="1">obsolete</note>
      </notes>
      <segment state="translated">
        <source>perm.part.description</source>
        <target>Beschreibung</target>
      </segment>
    </unit>
    <unit id="zLUHVDn" name="perm.part.instock">
      <notes>
        <note priority="1">obsolete</note>
        <note category="state" priority="1">obsolete</note>
      </notes>
      <segment state="translated">
        <source>perm.part.instock</source>
        <target>Vorhanden</target>
      </segment>
    </unit>
    <unit id="0woqdF9" name="perm.part.mininstock">
      <notes>
        <note priority="1">obsolete</note>
        <note category="state" priority="1">obsolete</note>
      </notes>
      <segment state="translated">
        <source>perm.part.mininstock</source>
        <target>Min. Bestand</target>
      </segment>
    </unit>
    <unit id="IXHxTEP" name="perm.part.comment">
      <notes>
        <note priority="1">obsolete</note>
        <note category="state" priority="1">obsolete</note>
      </notes>
      <segment state="translated">
        <source>perm.part.comment</source>
        <target>Kommentar</target>
      </segment>
    </unit>
    <unit id="B_OF7Kn" name="perm.part.storelocation">
      <notes>
        <note priority="1">obsolete</note>
        <note category="state" priority="1">obsolete</note>
      </notes>
      <segment state="translated">
        <source>perm.part.storelocation</source>
        <target>Lagerort</target>
      </segment>
    </unit>
    <unit id="yPQiYsi" name="perm.part.manufacturer">
      <notes>
        <note priority="1">obsolete</note>
        <note category="state" priority="1">obsolete</note>
      </notes>
      <segment state="translated">
        <source>perm.part.manufacturer</source>
        <target>Hersteller</target>
      </segment>
    </unit>
    <unit id="L2pl0H1" name="perm.part.orderdetails">
      <notes>
        <note priority="1">obsolete</note>
        <note category="state" priority="1">obsolete</note>
      </notes>
      <segment state="translated">
        <source>perm.part.orderdetails</source>
        <target>Bestellinformationen</target>
      </segment>
    </unit>
    <unit id="4CedmDv" name="perm.part.prices">
      <notes>
        <note priority="1">obsolete</note>
        <note category="state" priority="1">obsolete</note>
      </notes>
      <segment state="translated">
        <source>perm.part.prices</source>
        <target>Preise</target>
      </segment>
    </unit>
    <unit id="3.LGmWy" name="perm.part.attachments">
      <notes>
        <note priority="1">obsolete</note>
        <note category="state" priority="1">obsolete</note>
      </notes>
      <segment state="translated">
        <source>perm.part.attachments</source>
        <target>Dateianhänge</target>
      </segment>
    </unit>
    <unit id="VkclZwf" name="perm.part.order">
      <notes>
        <note priority="1">obsolete</note>
        <note category="state" priority="1">obsolete</note>
      </notes>
      <segment state="translated">
        <source>perm.part.order</source>
        <target>Bestellungen</target>
      </segment>
    </unit>
    <unit id="XPba.S5" name="perm.storelocations">
      <notes>
        <note priority="1">obsolete</note>
        <note category="state" priority="1">obsolete</note>
      </notes>
      <segment state="translated">
        <source>perm.storelocations</source>
        <target>Lagerorte</target>
      </segment>
    </unit>
    <unit id="1MkJQeq" name="perm.move">
      <notes>
        <note priority="1">obsolete</note>
        <note category="state" priority="1">obsolete</note>
      </notes>
      <segment state="translated">
        <source>perm.move</source>
        <target>Verschieben</target>
      </segment>
    </unit>
    <unit id="IRFIEMr" name="perm.list_parts">
      <notes>
        <note priority="1">obsolete</note>
        <note category="state" priority="1">obsolete</note>
      </notes>
      <segment state="translated">
        <source>perm.list_parts</source>
        <target>Teile auflisten</target>
      </segment>
    </unit>
    <unit id="h6Bzdt0" name="perm.part.footprints">
      <notes>
        <note priority="1">obsolete</note>
        <note category="state" priority="1">obsolete</note>
      </notes>
      <segment state="translated">
        <source>perm.part.footprints</source>
        <target>Footprints</target>
      </segment>
    </unit>
    <unit id="f6E.ER4" name="perm.part.categories">
      <notes>
        <note priority="1">obsolete</note>
        <note category="state" priority="1">obsolete</note>
      </notes>
      <segment state="translated">
        <source>perm.part.categories</source>
        <target>Kategorien</target>
      </segment>
    </unit>
    <unit id="yYWackl" name="perm.part.supplier">
      <notes>
        <note priority="1">obsolete</note>
        <note category="state" priority="1">obsolete</note>
      </notes>
      <segment state="translated">
        <source>perm.part.supplier</source>
        <target>Lieferanten</target>
      </segment>
    </unit>
    <unit id="_dwi_1Y" name="perm.part.manufacturers">
      <notes>
        <note priority="1">obsolete</note>
        <note category="state" priority="1">obsolete</note>
      </notes>
      <segment state="translated">
        <source>perm.part.manufacturers</source>
        <target>Hersteller</target>
      </segment>
    </unit>
    <unit id="5_k9ofl" name="perm.part.devices">
      <notes>
        <note priority="1">obsolete</note>
        <note category="state" priority="1">obsolete</note>
      </notes>
      <segment state="translated">
        <source>perm.part.devices</source>
        <target>Baugruppen</target>
      </segment>
    </unit>
    <unit id="hgZrqP_" name="perm.part.attachment_types">
      <notes>
        <note priority="1">obsolete</note>
        <note category="state" priority="1">obsolete</note>
      </notes>
      <segment state="translated">
        <source>perm.part.attachment_types</source>
        <target>Dateitypen</target>
      </segment>
    </unit>
    <unit id="BEdSmOu" name="perm.tools.import">
      <notes>
        <note priority="1">obsolete</note>
        <note category="state" priority="1">obsolete</note>
      </notes>
      <segment state="translated">
        <source>perm.tools.import</source>
        <target>Import</target>
      </segment>
    </unit>
    <unit id="PEyfknN" name="perm.tools.labels">
      <notes>
        <note priority="1">obsolete</note>
        <note category="state" priority="1">obsolete</note>
      </notes>
      <segment state="translated">
        <source>perm.tools.labels</source>
        <target>Labels</target>
      </segment>
    </unit>
    <unit id="fWusD07" name="perm.tools.calculator">
      <notes>
        <note priority="1">obsolete</note>
        <note category="state" priority="1">obsolete</note>
      </notes>
      <segment state="translated">
        <source>perm.tools.calculator</source>
        <target>Widerstandsrechner</target>
      </segment>
    </unit>
    <unit id="ripLPj1" name="perm.tools.footprints">
      <notes>
        <note priority="1">obsolete</note>
        <note category="state" priority="1">obsolete</note>
      </notes>
      <segment state="translated">
        <source>perm.tools.footprints</source>
        <target>Footprints</target>
      </segment>
    </unit>
    <unit id="1bNm4cw" name="perm.tools.ic_logos">
      <notes>
        <note priority="1">obsolete</note>
        <note category="state" priority="1">obsolete</note>
      </notes>
      <segment state="translated">
        <source>perm.tools.ic_logos</source>
        <target>IC-Logos</target>
      </segment>
    </unit>
    <unit id="soh_cnt" name="perm.tools.statistics">
      <notes>
        <note priority="1">obsolete</note>
        <note category="state" priority="1">obsolete</note>
      </notes>
      <segment state="translated">
        <source>perm.tools.statistics</source>
        <target>Statistik</target>
      </segment>
    </unit>
    <unit id="2r3a5MK" name="perm.edit_permissions">
      <notes>
        <note priority="1">obsolete</note>
        <note category="state" priority="1">obsolete</note>
      </notes>
      <segment state="translated">
        <source>perm.edit_permissions</source>
        <target>Berechtigungen ändern</target>
      </segment>
    </unit>
    <unit id="dURrIXD" name="perm.users.edit_user_name">
      <notes>
        <note priority="1">obsolete</note>
        <note category="state" priority="1">obsolete</note>
      </notes>
      <segment state="translated">
        <source>perm.users.edit_user_name</source>
        <target>Nutzernamen ändern</target>
      </segment>
    </unit>
    <unit id="w4ujxml" name="perm.users.edit_change_group">
      <notes>
        <note priority="1">obsolete</note>
        <note category="state" priority="1">obsolete</note>
      </notes>
      <segment state="translated">
        <source>perm.users.edit_change_group</source>
        <target>Gruppe ändern</target>
      </segment>
    </unit>
    <unit id="BBOEDsQ" name="perm.users.edit_infos">
      <notes>
        <note priority="1">obsolete</note>
        <note category="state" priority="1">obsolete</note>
      </notes>
      <segment state="translated">
        <source>perm.users.edit_infos</source>
        <target>Informationen ändern</target>
      </segment>
    </unit>
    <unit id="Q1NDQfs" name="perm.users.edit_permissions">
      <notes>
        <note priority="1">obsolete</note>
        <note category="state" priority="1">obsolete</note>
      </notes>
      <segment state="translated">
        <source>perm.users.edit_permissions</source>
        <target>Berechtigungen ändern</target>
      </segment>
    </unit>
    <unit id="d6eo3tF" name="perm.users.set_password">
      <notes>
        <note priority="1">obsolete</note>
        <note category="state" priority="1">obsolete</note>
      </notes>
      <segment state="translated">
        <source>perm.users.set_password</source>
        <target>Passwort ändern</target>
      </segment>
    </unit>
    <unit id="tJ6RatH" name="perm.users.change_user_settings">
      <notes>
        <note priority="1">obsolete</note>
        <note category="state" priority="1">obsolete</note>
      </notes>
      <segment state="translated">
        <source>perm.users.change_user_settings</source>
        <target>Benutzereinstellungen ändern</target>
      </segment>
    </unit>
    <unit id="X58DtVF" name="perm.database.see_status">
      <notes>
        <note priority="1">obsolete</note>
        <note category="state" priority="1">obsolete</note>
      </notes>
      <segment state="translated">
        <source>perm.database.see_status</source>
        <target>Status anzeigen</target>
      </segment>
    </unit>
    <unit id="1KSFyeg" name="perm.database.update_db">
      <notes>
        <note priority="1">obsolete</note>
        <note category="state" priority="1">obsolete</note>
      </notes>
      <segment state="translated">
        <source>perm.database.update_db</source>
        <target>Datenbank updaten</target>
      </segment>
    </unit>
    <unit id="7FNNcYZ" name="perm.database.read_db_settings">
      <notes>
        <note priority="1">obsolete</note>
        <note category="state" priority="1">obsolete</note>
      </notes>
      <segment state="translated">
        <source>perm.database.read_db_settings</source>
        <target>Einstellungen anzeigen</target>
      </segment>
    </unit>
    <unit id="ppPTck0" name="perm.database.write_db_settings">
      <notes>
        <note priority="1">obsolete</note>
        <note category="state" priority="1">obsolete</note>
      </notes>
      <segment state="translated">
        <source>perm.database.write_db_settings</source>
        <target>Einstellungen ändern</target>
      </segment>
    </unit>
    <unit id="h1iQLeD" name="perm.config.read_config">
      <notes>
        <note priority="1">obsolete</note>
        <note category="state" priority="1">obsolete</note>
      </notes>
      <segment state="translated">
        <source>perm.config.read_config</source>
        <target>Konfiguration anzeigen</target>
      </segment>
    </unit>
    <unit id="xnOnBUH" name="perm.config.edit_config">
      <notes>
        <note priority="1">obsolete</note>
        <note category="state" priority="1">obsolete</note>
      </notes>
      <segment state="translated">
        <source>perm.config.edit_config</source>
        <target>Konfiguration ändern</target>
      </segment>
    </unit>
    <unit id="soLL1gr" name="perm.config.server_info">
      <notes>
        <note priority="1">obsolete</note>
        <note category="state" priority="1">obsolete</note>
      </notes>
      <segment state="translated">
        <source>perm.config.server_info</source>
        <target>Server info</target>
      </segment>
    </unit>
    <unit id="P5OVHh2" name="perm.config.use_debug">
      <notes>
        <note priority="1">obsolete</note>
        <note category="state" priority="1">obsolete</note>
      </notes>
      <segment state="translated">
        <source>perm.config.use_debug</source>
        <target>Debugtools benutzen</target>
      </segment>
    </unit>
    <unit id="WsTnNCU" name="perm.show_logs">
      <notes>
        <note priority="1">obsolete</note>
        <note category="state" priority="1">obsolete</note>
      </notes>
      <segment state="translated">
        <source>perm.show_logs</source>
        <target>Logs anzeigen</target>
      </segment>
    </unit>
    <unit id="zvV9XS2" name="perm.delete_logs">
      <notes>
        <note priority="1">obsolete</note>
        <note category="state" priority="1">obsolete</note>
      </notes>
      <segment state="translated">
        <source>perm.delete_logs</source>
        <target>Logeinträge löschen</target>
      </segment>
    </unit>
    <unit id="aU9OJs5" name="perm.self.edit_infos">
      <notes>
        <note priority="1">obsolete</note>
        <note category="state" priority="1">obsolete</note>
      </notes>
      <segment state="translated">
        <source>perm.self.edit_infos</source>
        <target>Informationen ändern</target>
      </segment>
    </unit>
    <unit id="tn675bY" name="perm.self.edit_username">
      <notes>
        <note priority="1">obsolete</note>
        <note category="state" priority="1">obsolete</note>
      </notes>
      <segment state="translated">
        <source>perm.self.edit_username</source>
        <target>Benutzernamen ändern</target>
      </segment>
    </unit>
    <unit id="ON0SOmi" name="perm.self.show_permissions">
      <notes>
        <note priority="1">obsolete</note>
        <note category="state" priority="1">obsolete</note>
      </notes>
      <segment state="translated">
        <source>perm.self.show_permissions</source>
        <target>Berechtigungen anzeigen</target>
      </segment>
    </unit>
    <unit id="7pWmKCP" name="perm.self.show_logs">
      <notes>
        <note priority="1">obsolete</note>
        <note category="state" priority="1">obsolete</note>
      </notes>
      <segment state="translated">
        <source>perm.self.show_logs</source>
        <target>Logs anzeigen</target>
      </segment>
    </unit>
    <unit id="zgTB8dK" name="perm.self.create_labels">
      <notes>
        <note priority="1">obsolete</note>
        <note category="state" priority="1">obsolete</note>
      </notes>
      <segment state="translated">
        <source>perm.self.create_labels</source>
        <target>Labels erstellen</target>
      </segment>
    </unit>
    <unit id="grMFlqb" name="perm.self.edit_options">
      <notes>
        <note priority="1">obsolete</note>
        <note category="state" priority="1">obsolete</note>
      </notes>
      <segment state="translated">
        <source>perm.self.edit_options</source>
        <target>Einstellungen ändern</target>
      </segment>
    </unit>
    <unit id="aWY5kzX" name="perm.self.delete_profiles">
      <notes>
        <note priority="1">obsolete</note>
        <note category="state" priority="1">obsolete</note>
      </notes>
      <segment state="translated">
        <source>perm.self.delete_profiles</source>
        <target>Profile löschen</target>
      </segment>
    </unit>
    <unit id="Qh9_teh" name="perm.self.edit_profiles">
      <notes>
        <note priority="1">obsolete</note>
        <note category="state" priority="1">obsolete</note>
      </notes>
      <segment state="translated">
        <source>perm.self.edit_profiles</source>
        <target>Profile bearbeiten</target>
      </segment>
    </unit>
    <unit id="riADuzS" name="perm.part.tools">
      <notes>
        <note priority="1">obsolete</note>
        <note category="state" priority="1">obsolete</note>
      </notes>
      <segment state="translated">
        <source>perm.part.tools</source>
        <target>Tools</target>
      </segment>
    </unit>
    <unit id="1TJffiQ" name="perm.groups">
      <notes>
        <note priority="1">obsolete</note>
        <note category="state" priority="1">obsolete</note>
      </notes>
      <segment state="translated">
        <source>perm.groups</source>
        <target>Gruppen</target>
      </segment>
    </unit>
    <unit id="Ot4Pe7g" name="perm.users">
      <notes>
        <note priority="1">obsolete</note>
        <note category="state" priority="1">obsolete</note>
      </notes>
      <segment state="translated">
        <source>perm.users</source>
        <target>Benutzer</target>
      </segment>
    </unit>
    <unit id="hcV.ILa" name="perm.database">
      <notes>
        <note priority="1">obsolete</note>
        <note category="state" priority="1">obsolete</note>
      </notes>
      <segment state="translated">
        <source>perm.database</source>
        <target>Datenbank</target>
      </segment>
    </unit>
    <unit id="9XMk.TY" name="perm.config">
      <notes>
        <note priority="1">obsolete</note>
        <note category="state" priority="1">obsolete</note>
      </notes>
      <segment state="translated">
        <source>perm.config</source>
        <target>Einstellungen</target>
      </segment>
    </unit>
    <unit id="YLLSA2T" name="perm.system">
      <notes>
        <note priority="1">obsolete</note>
        <note category="state" priority="1">obsolete</note>
      </notes>
      <segment state="translated">
        <source>perm.system</source>
        <target>System</target>
      </segment>
    </unit>
    <unit id="0CRVznf" name="perm.device_parts">
      <notes>
        <note priority="1">obsolete</note>
        <note category="state" priority="1">obsolete</note>
      </notes>
      <segment state="translated">
        <source>perm.device_parts</source>
        <target>Baugruppenbauteile</target>
      </segment>
    </unit>
    <unit id="LG3jpJo" name="perm.self">
      <notes>
        <note priority="1">obsolete</note>
        <note category="state" priority="1">obsolete</note>
      </notes>
      <segment state="translated">
        <source>perm.self</source>
        <target>Eigenen Benutzer bearbeiten</target>
      </segment>
    </unit>
    <unit id="VoHEScr" name="perm.labels">
      <notes>
        <note priority="1">obsolete</note>
        <note category="state" priority="1">obsolete</note>
      </notes>
      <segment state="translated">
        <source>perm.labels</source>
        <target>Labels</target>
      </segment>
    </unit>
    <unit id="zf2PGmg" name="perm.part.category">
      <notes>
        <note priority="1">obsolete</note>
        <note category="state" priority="1">obsolete</note>
      </notes>
      <segment state="translated">
        <source>perm.part.category</source>
        <target>Kategorie</target>
      </segment>
    </unit>
    <unit id="Ngq0_8b" name="perm.part.minamount">
      <notes>
        <note priority="1">obsolete</note>
        <note category="state" priority="1">obsolete</note>
      </notes>
      <segment state="translated">
        <source>perm.part.minamount</source>
        <target>Mindestbestand</target>
      </segment>
    </unit>
    <unit id="vZwyFdD" name="perm.part.footprint">
      <notes>
        <note priority="1">obsolete</note>
        <note category="state" priority="1">obsolete</note>
      </notes>
      <segment state="translated">
        <source>perm.part.footprint</source>
        <target>Footprint</target>
      </segment>
    </unit>
    <unit id="cdrtuto" name="perm.part.mpn">
      <notes>
        <note priority="1">obsolete</note>
        <note category="state" priority="1">obsolete</note>
      </notes>
      <segment state="translated">
        <source>perm.part.mpn</source>
        <target>MPN</target>
      </segment>
    </unit>
    <unit id="CjAJxQj" name="perm.part.status">
      <notes>
        <note priority="1">obsolete</note>
        <note category="state" priority="1">obsolete</note>
      </notes>
      <segment state="translated">
        <source>perm.part.status</source>
        <target>Herstellungsstatus</target>
      </segment>
    </unit>
    <unit id="8vcZLOf" name="perm.part.tags">
      <notes>
        <note priority="1">obsolete</note>
        <note category="state" priority="1">obsolete</note>
      </notes>
      <segment state="translated">
        <source>perm.part.tags</source>
        <target>Tags</target>
      </segment>
    </unit>
    <unit id="5PcGRLN" name="perm.part.unit">
      <notes>
        <note priority="1">obsolete</note>
        <note category="state" priority="1">obsolete</note>
      </notes>
      <segment state="translated">
        <source>perm.part.unit</source>
        <target>Maßeinheit</target>
      </segment>
    </unit>
    <unit id="64iRHQF" name="perm.part.mass">
      <notes>
        <note priority="1">obsolete</note>
        <note category="state" priority="1">obsolete</note>
      </notes>
      <segment state="translated">
        <source>perm.part.mass</source>
        <target>Gewicht</target>
      </segment>
    </unit>
    <unit id="IWWN6u0" name="perm.part.lots">
      <notes>
        <note priority="1">obsolete</note>
        <note category="state" priority="1">obsolete</note>
      </notes>
      <segment state="translated">
        <source>perm.part.lots</source>
        <target>Lagerorte</target>
      </segment>
    </unit>
    <unit id="cnJtmGW" name="perm.show_users">
      <notes>
        <note priority="1">obsolete</note>
        <note category="state" priority="1">obsolete</note>
      </notes>
      <segment state="translated">
        <source>perm.show_users</source>
        <target>Letzten bearbeitenden Nutzer anzeigen</target>
      </segment>
    </unit>
    <unit id="nThiSBd" name="perm.currencies">
      <notes>
        <note priority="1">obsolete</note>
        <note category="state" priority="1">obsolete</note>
      </notes>
      <segment state="translated">
        <source>perm.currencies</source>
        <target>Währungen</target>
      </segment>
    </unit>
    <unit id="Pa4k4ZQ" name="perm.measurement_units">
      <notes>
        <note priority="1">obsolete</note>
        <note category="state" priority="1">obsolete</note>
      </notes>
      <segment state="translated">
        <source>perm.measurement_units</source>
        <target>Maßeinheiten</target>
      </segment>
    </unit>
    <unit id="ZrVNh2o" name="user.settings.pw_old.label">
      <notes>
        <note priority="1">obsolete</note>
        <note category="state" priority="1">obsolete</note>
      </notes>
      <segment state="translated">
        <source>user.settings.pw_old.label</source>
        <target>Altes Passwort</target>
      </segment>
    </unit>
    <unit id="Ed3ydow" name="pw_reset.submit">
      <notes>
        <note priority="1">obsolete</note>
        <note category="state" priority="1">obsolete</note>
      </notes>
      <segment state="translated">
        <source>pw_reset.submit</source>
        <target>Passwort zurücksetzen</target>
      </segment>
    </unit>
    <unit id="E8uyrqE" name="u2f_two_factor">
      <notes>
        <note priority="1">obsolete</note>
        <note category="state" priority="1">obsolete</note>
      </notes>
      <segment state="initial">
        <source>u2f_two_factor</source>
        <target>u2f_two_factor</target>
      </segment>
    </unit>
    <unit id="u976KVD" name="google">
      <notes>
        <note priority="1">obsolete</note>
        <note category="state" priority="1">obsolete</note>
      </notes>
      <segment state="translated">
        <source>google</source>
        <target>Google</target>
      </segment>
    </unit>
    <unit id="tST2X1R" name="tfa.provider.u2f_two_factor">
      <notes>
        <note priority="1">obsolete</note>
        <note category="state" priority="1">obsolete</note>
      </notes>
      <segment state="translated">
        <source>tfa.provider.u2f_two_factor</source>
        <target>Sicherheitsschlüssel</target>
      </segment>
    </unit>
    <unit id="XTe6pUU" name="tfa.provider.google">
      <notes>
        <note priority="1">obsolete</note>
        <note category="state" priority="1">obsolete</note>
      </notes>
      <segment state="translated">
        <source>tfa.provider.google</source>
        <target>Authenticator App</target>
      </segment>
    </unit>
    <unit id="iGSYnmL" name="Login successful">
      <notes>
        <note priority="1">obsolete</note>
        <note category="state" priority="1">obsolete</note>
      </notes>
      <segment state="translated">
        <source>Login successful</source>
        <target>Erfolgreich eingeloggt!</target>
      </segment>
    </unit>
<<<<<<< HEAD
    <unit id="O9Iw2cd" name="log.type.element_edited">
=======
    <unit id="r7Q.Vrm" name="log.type.exception">
>>>>>>> f06b49cd
      <notes>
        <note priority="1">obsolete</note>
        <note category="state" priority="1">obsolete</note>
      </notes>
<<<<<<< HEAD
      <segment>
        <source>log.type.element_edited</source>
        <target>Element bearbeitet</target>
=======
      <segment state="translated">
        <source>log.type.exception</source>
        <target>Unbehandelte Exception (veraltet)</target>
>>>>>>> f06b49cd
      </segment>
    </unit>
    <unit id="l5qNskF" name="log.type.user_login">
      <notes>
        <note priority="1">obsolete</note>
        <note category="state" priority="1">obsolete</note>
      </notes>
<<<<<<< HEAD
      <segment>
=======
      <segment state="translated">
>>>>>>> f06b49cd
        <source>log.type.user_login</source>
        <target>Nutzer eingeloggt</target>
      </segment>
    </unit>
<<<<<<< HEAD
    <unit id="Jjl8edA" name="log.type.unknown">
=======
    <unit id="6suiYvP" name="log.type.user_logout">
>>>>>>> f06b49cd
      <notes>
        <note priority="1">obsolete</note>
        <note category="state" priority="1">obsolete</note>
      </notes>
<<<<<<< HEAD
      <segment>
        <source>log.type.unknown</source>
        <target>Unbekannt</target>
      </segment>
    </unit>
    <unit id="pjRvOZm" name="log.type.database_updated">
=======
      <segment state="translated">
        <source>log.type.user_logout</source>
        <target>Nutzer ausgeloggt</target>
      </segment>
    </unit>
    <unit id="Jjl8edA" name="log.type.unknown">
>>>>>>> f06b49cd
      <notes>
        <note priority="1">obsolete</note>
        <note category="state" priority="1">obsolete</note>
      </notes>
<<<<<<< HEAD
      <segment>
        <source>log.type.database_updated</source>
        <target>Datenbank aktualisiert</target>
      </segment>
    </unit>
    <unit id="r7Q.Vrm" name="log.type.exception">
=======
      <segment state="translated">
        <source>log.type.unknown</source>
        <target>Unbekannt</target>
      </segment>
    </unit>
    <unit id="n8VtTfW" name="log.type.element_created">
>>>>>>> f06b49cd
      <notes>
        <note priority="1">obsolete</note>
        <note category="state" priority="1">obsolete</note>
      </notes>
<<<<<<< HEAD
      <segment>
        <source>log.type.exception</source>
        <target>Unbehandelte Exception (veraltet)</target>
      </segment>
    </unit>
    <unit id="6suiYvP" name="log.type.user_logout">
=======
      <segment state="translated">
        <source>log.type.element_created</source>
        <target>Element angelegt</target>
      </segment>
    </unit>
    <unit id="O9Iw2cd" name="log.type.element_edited">
>>>>>>> f06b49cd
      <notes>
        <note priority="1">obsolete</note>
        <note category="state" priority="1">obsolete</note>
      </notes>
<<<<<<< HEAD
      <segment>
        <source>log.type.user_logout</source>
        <target>Nutzer ausgeloggt</target>
      </segment>
    </unit>
    <unit id="n8VtTfW" name="log.type.element_created">
=======
      <segment state="translated">
        <source>log.type.element_edited</source>
        <target>Element bearbeitet</target>
      </segment>
    </unit>
    <unit id="WQkp3yE" name="log.type.element_deleted">
>>>>>>> f06b49cd
      <notes>
        <note priority="1">obsolete</note>
        <note category="state" priority="1">obsolete</note>
      </notes>
<<<<<<< HEAD
      <segment>
        <source>log.type.element_created</source>
        <target>Element angelegt</target>
      </segment>
    </unit>
    <unit id="WQkp3yE" name="log.type.element_deleted">
=======
      <segment state="translated">
        <source>log.type.element_deleted</source>
        <target>Element gelöscht</target>
      </segment>
    </unit>
    <unit id="pjRvOZm" name="log.type.database_updated">
>>>>>>> f06b49cd
      <notes>
        <note priority="1">obsolete</note>
        <note category="state" priority="1">obsolete</note>
      </notes>
<<<<<<< HEAD
      <segment>
        <source>log.type.element_deleted</source>
        <target>Element gelöscht</target>
=======
      <segment state="translated">
        <source>log.type.database_updated</source>
        <target>Datenbank aktualisiert</target>
>>>>>>> f06b49cd
      </segment>
    </unit>
    <unit id="j0QJLb_" name="perm.revert_elements">
      <notes>
        <note category="state" priority="1">obsolete</note>
      </notes>
      <segment state="translated">
        <source>perm.revert_elements</source>
        <target>Element zurücksetzen</target>
      </segment>
    </unit>
    <unit id="xernTe5" name="perm.show_history">
      <notes>
        <note category="state" priority="1">obsolete</note>
      </notes>
      <segment state="translated">
        <source>perm.show_history</source>
        <target>Historie anzeigen</target>
      </segment>
    </unit>
    <unit id="Ay52w3." name="perm.tools.lastActivity">
      <notes>
        <note category="state" priority="1">obsolete</note>
      </notes>
      <segment state="translated">
        <source>perm.tools.lastActivity</source>
        <target>Letzte Aktivität anzeigen</target>
      </segment>
    </unit>
    <unit id="m3PTL2e" name="perm.tools.timeTravel">
      <notes>
        <note category="state" priority="1">obsolete</note>
      </notes>
      <segment state="translated">
        <source>perm.tools.timeTravel</source>
        <target>Alte Versionsstände anzeigen (Zeitreisen)</target>
      </segment>
    </unit>
    <unit id="AiBoPxF" name="log.type.">
      <notes>
        <note category="state" priority="1">obsolete</note>
      </notes>
<<<<<<< HEAD
      <segment>
=======
      <segment state="translated">
>>>>>>> f06b49cd
        <source>log.type.</source>
        <target>__log.type.</target>
      </segment>
    </unit>
  </file>
</xliff><|MERGE_RESOLUTION|>--- conflicted
+++ resolved
@@ -182,11 +182,7 @@
         <note priority="1">Part-DB1\templates\AdminPages\EntityAdminBase.html.twig:54</note>
         <note priority="1">Part-DB1\templates\Parts\info\_sidebar.html.twig:4</note>
       </notes>
-<<<<<<< HEAD
-      <segment>
-=======
       <segment state="initial">
->>>>>>> f06b49cd
         <source>part.info.timetravel_hint</source>
         <target>part.info.timetravel_hint</target>
       </segment>
@@ -1078,11 +1074,7 @@
       </notes>
       <segment state="translated">
         <source>homepage.github.text</source>
-<<<<<<< HEAD
-        <target><![CDATA[Quellcode, Downloads, Bugreports, ToDo-Liste usw. gibts auf der <a class="link-external" target="_blank" href="%href%">GitHub Projektseite</a>]]></target>
-=======
         <target>Quellcode, Downloads, Bugreports, ToDo-Liste usw. gibts auf der &lt;a class="link-external" target="_blank" href="%href%"&gt;GitHub Projektseite&lt;/a&gt;</target>
->>>>>>> f06b49cd
       </segment>
     </unit>
     <unit id="9pp.6vF" name="homepage.help.caption">
@@ -1190,49 +1182,6 @@
         <note priority="1">Part-DB1\templates\LogSystem\log_list.html.twig:3</note>
       </notes>
       <segment state="translated">
-        <source>log.list.title</source>
-        <target>Systemlog</target>
-      </segment>
-    </unit>
-    <unit id="_1bnAgm" name="log.undo.confirm_title">
-      <notes>
-        <note category="file-source" priority="1">Part-DB1\templates\LogSystem\_log_table.html.twig:1</note>
-        <note priority="1">Part-DB1\templates\LogSystem\_log_table.html.twig:1</note>
-        <note priority="1">new</note>
-      </notes>
-      <segment state="translated">
-        <source>log.undo.confirm_title</source>
-        <target>Änderung wirklich rückgängig machen / Element wirklich zurücksetzen?</target>
-      </segment>
-    </unit>
-    <unit id="ATlnZ1T" name="log.undo.confirm_message">
-      <notes>
-        <note category="file-source" priority="1">Part-DB1\templates\LogSystem\_log_table.html.twig:2</note>
-        <note priority="1">Part-DB1\templates\LogSystem\_log_table.html.twig:2</note>
-        <note priority="1">new</note>
-      </notes>
-      <segment state="translated">
-        <source>log.undo.confirm_message</source>
-        <target>Wollen Sie wirklich die gegebene Änderung rückgängig machen / Das Element auf einen alten Versionsstand zurücksetzen?</target>
-      </segment>
-    </unit>
-    <unit id="jOOAjnK" name="homepage.last_activity">
-      <notes>
-        <note category="file-source" priority="1">Part-DB1\templates\homepage.html.twig:45</note>
-        <note priority="1">Part-DB1\templates\homepage.html.twig:45</note>
-        <note priority="1">new</note>
-      </notes>
-      <segment state="translated">
-        <source>homepage.last_activity</source>
-        <target>Letzte Aktivitäten</target>
-      </segment>
-    </unit>
-    <unit id="uKTMZBs" name="log.list.title">
-      <notes>
-        <note category="file-source" priority="1">Part-DB1\templates\LogSystem\log_list.html.twig:3</note>
-        <note priority="1">Part-DB1\templates\LogSystem\log_list.html.twig:3</note>
-      </notes>
-      <segment>
         <source>log.list.title</source>
         <target>Systemlog</target>
       </segment>
@@ -1726,7 +1675,6 @@
       </segment>
     </unit>
     <unit id="5PiNnoA" name="user.creating_user">
-<<<<<<< HEAD
       <notes>
         <note category="file-source" priority="1">Part-DB1\templates\Parts\info\_extended_infos.html.twig:11</note>
         <note priority="1">Part-DB1\templates\Parts\info\_extended_infos.html.twig:11</note>
@@ -1746,29 +1694,6 @@
         <note priority="1">Part-DB1\templates\Parts\info\_extended_infos.html.twig:28</note>
         <note priority="1">Part-DB1\templates\Parts\info\_extended_infos.html.twig:50</note>
       </notes>
-      <segment>
-        <source>Unknown</source>
-        <target>Unbekannt</target>
-=======
-      <notes>
-        <note category="file-source" priority="1">Part-DB1\templates\Parts\info\_extended_infos.html.twig:11</note>
-        <note priority="1">Part-DB1\templates\Parts\info\_extended_infos.html.twig:11</note>
-        <note priority="1">new</note>
-      </notes>
-      <segment state="translated">
-        <source>user.creating_user</source>
-        <target>Nutzer der dieses Bauteil erstellte</target>
-      </segment>
-    </unit>
-    <unit id="t2TNwOq" name="Unknown">
-      <notes>
-        <note category="file-source" priority="1">Part-DB1\templates\Parts\info\_extended_infos.html.twig:13</note>
-        <note category="file-source" priority="1">Part-DB1\templates\Parts\info\_extended_infos.html.twig:28</note>
-        <note category="file-source" priority="1">Part-DB1\templates\Parts\info\_extended_infos.html.twig:50</note>
-        <note priority="1">Part-DB1\templates\Parts\info\_extended_infos.html.twig:13</note>
-        <note priority="1">Part-DB1\templates\Parts\info\_extended_infos.html.twig:28</note>
-        <note priority="1">Part-DB1\templates\Parts\info\_extended_infos.html.twig:50</note>
-      </notes>
       <segment state="translated">
         <source>Unknown</source>
         <target>Unbekannt</target>
@@ -1806,42 +1731,6 @@
       <segment state="translated">
         <source>part.isFavorite</source>
         <target>Favorit</target>
->>>>>>> f06b49cd
-      </segment>
-    </unit>
-    <unit id="n4o6jKZ" name="accessDenied">
-      <notes>
-        <note category="file-source" priority="1">Part-DB1\templates\Parts\info\_extended_infos.html.twig:15</note>
-        <note category="file-source" priority="1">Part-DB1\templates\Parts\info\_extended_infos.html.twig:30</note>
-        <note priority="1">Part-DB1\templates\Parts\info\_extended_infos.html.twig:15</note>
-        <note priority="1">Part-DB1\templates\Parts\info\_extended_infos.html.twig:30</note>
-        <note priority="1">new</note>
-      </notes>
-      <segment state="translated">
-        <source>accessDenied</source>
-        <target>Zugriff verboten</target>
-      </segment>
-    </unit>
-    <unit id="uaxA.n." name="user.last_editing_user">
-      <notes>
-<<<<<<< HEAD
-        <note category="file-source" priority="1">Part-DB1\templates\Parts\info\_extended_infos.html.twig:26</note>
-        <note priority="1">Part-DB1\templates\Parts\info\_extended_infos.html.twig:26</note>
-        <note priority="1">new</note>
-      </notes>
-      <segment state="translated">
-        <source>user.last_editing_user</source>
-        <target>Nutzer der dieses Bauteil zu Letzt bearbeitete</target>
-      </segment>
-    </unit>
-    <unit id="xQkqdM5" name="part.isFavorite">
-      <notes>
-        <note category="file-source" priority="1">Part-DB1\templates\Parts\info\_extended_infos.html.twig:41</note>
-        <note priority="1">Part-DB1\templates\Parts\info\_extended_infos.html.twig:41</note>
-      </notes>
-      <segment>
-        <source>part.isFavorite</source>
-        <target>Favorit</target>
       </segment>
     </unit>
     <unit id="qwRgUmm" name="part.minOrderAmount">
@@ -1849,21 +1738,11 @@
         <note category="file-source" priority="1">Part-DB1\templates\Parts\info\_extended_infos.html.twig:46</note>
         <note priority="1">Part-DB1\templates\Parts\info\_extended_infos.html.twig:46</note>
       </notes>
-      <segment>
+      <segment state="translated">
         <source>part.minOrderAmount</source>
         <target>Mindestbestellmenge</target>
       </segment>
     </unit>
-=======
-        <note category="file-source" priority="1">Part-DB1\templates\Parts\info\_extended_infos.html.twig:46</note>
-        <note priority="1">Part-DB1\templates\Parts\info\_extended_infos.html.twig:46</note>
-      </notes>
-      <segment state="translated">
-        <source>part.minOrderAmount</source>
-        <target>Mindestbestellmenge</target>
-      </segment>
-    </unit>
->>>>>>> f06b49cd
     <unit id="WB3sH1G" name="manufacturer.label">
       <notes>
         <note category="file-source" priority="1">Part-DB1\templates\Parts\info\_main_infos.html.twig:8</note>
@@ -3513,13 +3392,12 @@
       </segment>
     </unit>
     <unit id="iqU5ScK" name="barcode.scan">
-<<<<<<< HEAD
       <notes>
         <note category="file-source" priority="1">Part-DB1\templates\_navbar.html.twig:27</note>
         <note priority="1">Part-DB1\templates\_navbar.html.twig:27</note>
         <note priority="1">templates\base.html.twig:88</note>
       </notes>
-      <segment>
+      <segment state="translated">
         <source>barcode.scan</source>
         <target>Scanne Barcode</target>
       </segment>
@@ -3530,7 +3408,7 @@
         <note priority="1">Part-DB1\templates\_navbar.html.twig:36</note>
         <note priority="1">templates\base.html.twig:97</note>
       </notes>
-      <segment>
+      <segment state="translated">
         <source>user.loggedin.label</source>
         <target>Eingeloggt als</target>
       </segment>
@@ -3541,7 +3419,7 @@
         <note priority="1">Part-DB1\templates\_navbar.html.twig:42</note>
         <note priority="1">templates\base.html.twig:103</note>
       </notes>
-      <segment>
+      <segment state="translated">
         <source>user.login</source>
         <target>Einloggen</target>
       </segment>
@@ -3551,7 +3429,7 @@
         <note category="file-source" priority="1">Part-DB1\templates\_navbar.html.twig:48</note>
         <note priority="1">Part-DB1\templates\_navbar.html.twig:48</note>
       </notes>
-      <segment>
+      <segment state="translated">
         <source>ui.toggle_darkmode</source>
         <target>Darkmode</target>
       </segment>
@@ -3565,7 +3443,7 @@
         <note priority="1">templates\base.html.twig:106</note>
         <note priority="1">src\Form\UserSettingsType.php:44</note>
       </notes>
-      <segment>
+      <segment state="translated">
         <source>user.language_select</source>
         <target>Sprache</target>
       </segment>
@@ -3575,90 +3453,18 @@
         <note category="file-source" priority="1">Part-DB1\templates\_navbar_search.html.twig:4</note>
         <note priority="1">Part-DB1\templates\_navbar_search.html.twig:4</note>
         <note priority="1">templates\base.html.twig:49</note>
-=======
-      <notes>
-        <note category="file-source" priority="1">Part-DB1\templates\_navbar.html.twig:27</note>
-        <note priority="1">Part-DB1\templates\_navbar.html.twig:27</note>
-        <note priority="1">templates\base.html.twig:88</note>
->>>>>>> f06b49cd
-      </notes>
-      <segment state="translated">
-        <source>barcode.scan</source>
-        <target>Scanne Barcode</target>
-      </segment>
-    </unit>
-    <unit id="PRvW.EI" name="user.loggedin.label">
-      <notes>
-<<<<<<< HEAD
+      </notes>
+      <segment state="translated">
+        <source>search.options.label</source>
+        <target>Suchoptionen</target>
+      </segment>
+    </unit>
+    <unit id="kTRK6H_" name="name.label">
+      <notes>
         <note category="file-source" priority="1">Part-DB1\templates\_navbar_search.html.twig:10</note>
         <note priority="1">Part-DB1\templates\_navbar_search.html.twig:10</note>
         <note priority="1">templates\base.html.twig:54</note>
         <note priority="1">src\Form\PartType.php:62</note>
-=======
-        <note category="file-source" priority="1">Part-DB1\templates\_navbar.html.twig:36</note>
-        <note priority="1">Part-DB1\templates\_navbar.html.twig:36</note>
-        <note priority="1">templates\base.html.twig:97</note>
->>>>>>> f06b49cd
-      </notes>
-      <segment state="translated">
-        <source>user.loggedin.label</source>
-        <target>Eingeloggt als</target>
-      </segment>
-    </unit>
-    <unit id="rruB2OR" name="user.login">
-      <notes>
-<<<<<<< HEAD
-=======
-        <note category="file-source" priority="1">Part-DB1\templates\_navbar.html.twig:42</note>
-        <note priority="1">Part-DB1\templates\_navbar.html.twig:42</note>
-        <note priority="1">templates\base.html.twig:103</note>
-      </notes>
-      <segment state="translated">
-        <source>user.login</source>
-        <target>Einloggen</target>
-      </segment>
-    </unit>
-    <unit id="Eorzg9b" name="ui.toggle_darkmode">
-      <notes>
-        <note category="file-source" priority="1">Part-DB1\templates\_navbar.html.twig:48</note>
-        <note priority="1">Part-DB1\templates\_navbar.html.twig:48</note>
-      </notes>
-      <segment state="translated">
-        <source>ui.toggle_darkmode</source>
-        <target>Darkmode</target>
-      </segment>
-    </unit>
-    <unit id="oabvQfM" name="user.language_select">
-      <notes>
-        <note category="file-source" priority="1">Part-DB1\templates\_navbar.html.twig:52</note>
-        <note category="file-source" priority="1">Part-DB1\src\Form\UserSettingsType.php:97</note>
-        <note priority="1">Part-DB1\templates\_navbar.html.twig:52</note>
-        <note priority="1">Part-DB1\src\Form\UserSettingsType.php:97</note>
-        <note priority="1">templates\base.html.twig:106</note>
-        <note priority="1">src\Form\UserSettingsType.php:44</note>
-      </notes>
-      <segment state="translated">
-        <source>user.language_select</source>
-        <target>Sprache</target>
-      </segment>
-    </unit>
-    <unit id="el2uFyW" name="search.options.label">
-      <notes>
-        <note category="file-source" priority="1">Part-DB1\templates\_navbar_search.html.twig:4</note>
-        <note priority="1">Part-DB1\templates\_navbar_search.html.twig:4</note>
-        <note priority="1">templates\base.html.twig:49</note>
-      </notes>
-      <segment state="translated">
-        <source>search.options.label</source>
-        <target>Suchoptionen</target>
-      </segment>
-    </unit>
-    <unit id="kTRK6H_" name="name.label">
-      <notes>
-        <note category="file-source" priority="1">Part-DB1\templates\_navbar_search.html.twig:10</note>
-        <note priority="1">Part-DB1\templates\_navbar_search.html.twig:10</note>
-        <note priority="1">templates\base.html.twig:54</note>
-        <note priority="1">src\Form\PartType.php:62</note>
       </notes>
       <segment state="translated">
         <source>name.label</source>
@@ -3667,7 +3473,6 @@
     </unit>
     <unit id="RezjOdV" name="storelocation.label">
       <notes>
->>>>>>> f06b49cd
         <note category="file-source" priority="1">Part-DB1\templates\_navbar_search.html.twig:22</note>
         <note category="file-source" priority="1">Part-DB1\src\Services\ElementTypeNameGenerator.php:88</note>
         <note priority="1">Part-DB1\templates\_navbar_search.html.twig:22</note>
@@ -3732,11 +3537,7 @@
         <note category="file-source" priority="1">Part-DB1\templates\_navbar_search.html.twig:62</note>
         <note priority="1">Part-DB1\templates\_navbar_search.html.twig:62</note>
       </notes>
-<<<<<<< HEAD
-      <segment>
-=======
-      <segment state="translated">
->>>>>>> f06b49cd
+      <segment state="translated">
         <source>search.submit</source>
         <target>Los!</target>
       </segment>
@@ -4223,11 +4024,7 @@
         <note category="file-source" priority="1">Part-DB1\src\DataTables\AttachmentDataTable.php:148</note>
         <note priority="1">Part-DB1\src\DataTables\AttachmentDataTable.php:148</note>
       </notes>
-<<<<<<< HEAD
-      <segment>
-=======
-      <segment state="translated">
->>>>>>> f06b49cd
+      <segment state="translated">
         <source>attachment.table.filename</source>
         <target>Dateiname</target>
       </segment>
@@ -4237,11 +4034,7 @@
         <note category="file-source" priority="1">Part-DB1\src\DataTables\AttachmentDataTable.php:153</note>
         <note priority="1">Part-DB1\src\DataTables\AttachmentDataTable.php:153</note>
       </notes>
-<<<<<<< HEAD
-      <segment>
-=======
-      <segment state="translated">
->>>>>>> f06b49cd
+      <segment state="translated">
         <source>attachment.table.filesize</source>
         <target>Dateigröße</target>
       </segment>
@@ -4260,9 +4053,8 @@
         <note priority="1">Part-DB1\src\DataTables\AttachmentDataTable.php:209</note>
         <note priority="1">Part-DB1\src\DataTables\PartsDataTable.php:193</note>
         <note priority="1">Part-DB1\src\DataTables\PartsDataTable.php:200</note>
-<<<<<<< HEAD
-      </notes>
-      <segment>
+      </notes>
+      <segment state="translated">
         <source>true</source>
         <target>wahr</target>
       </segment>
@@ -4284,7 +4076,7 @@
         <note priority="1">Part-DB1\src\DataTables\PartsDataTable.php:201</note>
         <note priority="1">Part-DB1\src\Form\Type\SIUnitType.php:139</note>
       </notes>
-      <segment>
+      <segment state="translated">
         <source>false</source>
         <target>falsch</target>
       </segment>
@@ -4294,7 +4086,7 @@
         <note category="file-source" priority="1">Part-DB1\src\DataTables\Column\LogEntryTargetColumn.php:119</note>
         <note priority="1">Part-DB1\src\DataTables\Column\LogEntryTargetColumn.php:119</note>
       </notes>
-      <segment>
+      <segment state="translated">
         <source>log.target_deleted</source>
         <target>gelöscht</target>
       </segment>
@@ -4321,74 +4113,11 @@
         <target>Änderung rückgängig machen</target>
       </segment>
     </unit>
-=======
-      </notes>
-      <segment state="translated">
-        <source>true</source>
-        <target>wahr</target>
-      </segment>
-    </unit>
-    <unit id=".LzxZZC" name="false">
-      <notes>
-        <note category="file-source" priority="1">Part-DB1\src\DataTables\AttachmentDataTable.php:184</note>
-        <note category="file-source" priority="1">Part-DB1\src\DataTables\AttachmentDataTable.php:192</note>
-        <note category="file-source" priority="1">Part-DB1\src\DataTables\AttachmentDataTable.php:201</note>
-        <note category="file-source" priority="1">Part-DB1\src\DataTables\AttachmentDataTable.php:210</note>
-        <note category="file-source" priority="1">Part-DB1\src\DataTables\PartsDataTable.php:194</note>
-        <note category="file-source" priority="1">Part-DB1\src\DataTables\PartsDataTable.php:201</note>
-        <note category="file-source" priority="1">Part-DB1\src\Form\Type\SIUnitType.php:139</note>
-        <note priority="1">Part-DB1\src\DataTables\AttachmentDataTable.php:184</note>
-        <note priority="1">Part-DB1\src\DataTables\AttachmentDataTable.php:192</note>
-        <note priority="1">Part-DB1\src\DataTables\AttachmentDataTable.php:201</note>
-        <note priority="1">Part-DB1\src\DataTables\AttachmentDataTable.php:210</note>
-        <note priority="1">Part-DB1\src\DataTables\PartsDataTable.php:194</note>
-        <note priority="1">Part-DB1\src\DataTables\PartsDataTable.php:201</note>
-        <note priority="1">Part-DB1\src\Form\Type\SIUnitType.php:139</note>
-      </notes>
-      <segment state="translated">
-        <source>false</source>
-        <target>falsch</target>
-      </segment>
-    </unit>
-    <unit id="eTGx8tR" name="log.target_deleted">
-      <notes>
-        <note category="file-source" priority="1">Part-DB1\src\DataTables\Column\LogEntryTargetColumn.php:119</note>
-        <note priority="1">Part-DB1\src\DataTables\Column\LogEntryTargetColumn.php:119</note>
-      </notes>
-      <segment state="translated">
-        <source>log.target_deleted</source>
-        <target>gelöscht</target>
-      </segment>
-    </unit>
-    <unit id="mzQZ0My" name="log.undo.undelete">
-      <notes>
-        <note category="file-source" priority="1">Part-DB1\src\DataTables\Column\RevertLogColumn.php:60</note>
-        <note priority="1">Part-DB1\src\DataTables\Column\RevertLogColumn.php:60</note>
-        <note priority="1">new</note>
-      </notes>
-      <segment state="translated">
-        <source>log.undo.undelete</source>
-        <target>Bauteil wiederherstellen</target>
-      </segment>
-    </unit>
-    <unit id="PI8faHR" name="log.undo.undo">
-      <notes>
-        <note category="file-source" priority="1">Part-DB1\src\DataTables\Column\RevertLogColumn.php:66</note>
-        <note priority="1">Part-DB1\src\DataTables\Column\RevertLogColumn.php:66</note>
-        <note priority="1">new</note>
-      </notes>
-      <segment state="translated">
-        <source>log.undo.undo</source>
-        <target>Änderung rückgängig machen</target>
-      </segment>
-    </unit>
->>>>>>> f06b49cd
     <unit id="Q6mbDaS" name="log.undo.revert">
       <notes>
         <note category="file-source" priority="1">Part-DB1\src\DataTables\Column\RevertLogColumn.php:86</note>
         <note priority="1">Part-DB1\src\DataTables\Column\RevertLogColumn.php:86</note>
         <note priority="1">new</note>
-<<<<<<< HEAD
       </notes>
       <segment state="translated">
         <source>log.undo.revert</source>
@@ -4400,7 +4129,7 @@
         <note category="file-source" priority="1">Part-DB1\src\DataTables\LogDataTable.php:161</note>
         <note priority="1">Part-DB1\src\DataTables\LogDataTable.php:161</note>
       </notes>
-      <segment>
+      <segment state="translated">
         <source>log.id</source>
         <target>ID</target>
       </segment>
@@ -4410,7 +4139,7 @@
         <note category="file-source" priority="1">Part-DB1\src\DataTables\LogDataTable.php:166</note>
         <note priority="1">Part-DB1\src\DataTables\LogDataTable.php:166</note>
       </notes>
-      <segment>
+      <segment state="translated">
         <source>log.timestamp</source>
         <target>Zeitstempel</target>
       </segment>
@@ -4420,7 +4149,7 @@
         <note category="file-source" priority="1">Part-DB1\src\DataTables\LogDataTable.php:171</note>
         <note priority="1">Part-DB1\src\DataTables\LogDataTable.php:171</note>
       </notes>
-      <segment>
+      <segment state="translated">
         <source>log.type</source>
         <target>Ereignis</target>
       </segment>
@@ -4430,7 +4159,7 @@
         <note category="file-source" priority="1">Part-DB1\src\DataTables\LogDataTable.php:179</note>
         <note priority="1">Part-DB1\src\DataTables\LogDataTable.php:179</note>
       </notes>
-      <segment>
+      <segment state="translated">
         <source>log.level</source>
         <target>Level</target>
       </segment>
@@ -4440,7 +4169,7 @@
         <note category="file-source" priority="1">Part-DB1\src\DataTables\LogDataTable.php:188</note>
         <note priority="1">Part-DB1\src\DataTables\LogDataTable.php:188</note>
       </notes>
-      <segment>
+      <segment state="translated">
         <source>log.user</source>
         <target>Benutzer</target>
       </segment>
@@ -4450,71 +4179,7 @@
         <note category="file-source" priority="1">Part-DB1\src\DataTables\LogDataTable.php:201</note>
         <note priority="1">Part-DB1\src\DataTables\LogDataTable.php:201</note>
       </notes>
-      <segment>
-=======
-      </notes>
-      <segment state="translated">
-        <source>log.undo.revert</source>
-        <target>Element auf Stand dieses Zeitpunktes zurücksetzen!</target>
-      </segment>
-    </unit>
-    <unit id="6DOZlwQ" name="log.id">
-      <notes>
-        <note category="file-source" priority="1">Part-DB1\src\DataTables\LogDataTable.php:161</note>
-        <note priority="1">Part-DB1\src\DataTables\LogDataTable.php:161</note>
-      </notes>
-      <segment state="translated">
-        <source>log.id</source>
-        <target>ID</target>
-      </segment>
-    </unit>
-    <unit id="cMZOrO7" name="log.timestamp">
-      <notes>
-        <note category="file-source" priority="1">Part-DB1\src\DataTables\LogDataTable.php:166</note>
-        <note priority="1">Part-DB1\src\DataTables\LogDataTable.php:166</note>
-      </notes>
-      <segment state="translated">
-        <source>log.timestamp</source>
-        <target>Zeitstempel</target>
-      </segment>
-    </unit>
-    <unit id="Z0BzGVJ" name="log.type">
-      <notes>
-        <note category="file-source" priority="1">Part-DB1\src\DataTables\LogDataTable.php:171</note>
-        <note priority="1">Part-DB1\src\DataTables\LogDataTable.php:171</note>
-      </notes>
-      <segment state="translated">
-        <source>log.type</source>
-        <target>Ereignis</target>
-      </segment>
-    </unit>
-    <unit id="KNddOUS" name="log.level">
-      <notes>
-        <note category="file-source" priority="1">Part-DB1\src\DataTables\LogDataTable.php:179</note>
-        <note priority="1">Part-DB1\src\DataTables\LogDataTable.php:179</note>
-      </notes>
-      <segment state="translated">
-        <source>log.level</source>
-        <target>Level</target>
-      </segment>
-    </unit>
-    <unit id="3Tv5Xzj" name="log.user">
-      <notes>
-        <note category="file-source" priority="1">Part-DB1\src\DataTables\LogDataTable.php:188</note>
-        <note priority="1">Part-DB1\src\DataTables\LogDataTable.php:188</note>
-      </notes>
-      <segment state="translated">
-        <source>log.user</source>
-        <target>Benutzer</target>
-      </segment>
-    </unit>
-    <unit id="bgbGrN5" name="log.target_type">
-      <notes>
-        <note category="file-source" priority="1">Part-DB1\src\DataTables\LogDataTable.php:201</note>
-        <note priority="1">Part-DB1\src\DataTables\LogDataTable.php:201</note>
-      </notes>
-      <segment state="translated">
->>>>>>> f06b49cd
+      <segment state="translated">
         <source>log.target_type</source>
         <target>Zieltyp</target>
       </segment>
@@ -4524,11 +4189,7 @@
         <note category="file-source" priority="1">Part-DB1\src\DataTables\LogDataTable.php:214</note>
         <note priority="1">Part-DB1\src\DataTables\LogDataTable.php:214</note>
       </notes>
-<<<<<<< HEAD
-      <segment>
-=======
-      <segment state="translated">
->>>>>>> f06b49cd
+      <segment state="translated">
         <source>log.target</source>
         <target>Ziel</target>
       </segment>
@@ -4628,9 +4289,8 @@
       <notes>
         <note category="file-source" priority="1">Part-DB1\src\DataTables\PartsDataTable.php:172</note>
         <note priority="1">Part-DB1\src\DataTables\PartsDataTable.php:172</note>
-<<<<<<< HEAD
-      </notes>
-      <segment>
+      </notes>
+      <segment state="translated">
         <source>part.table.minamount</source>
         <target>Min.Menge</target>
       </segment>
@@ -4640,44 +4300,9 @@
         <note category="file-source" priority="1">Part-DB1\src\DataTables\PartsDataTable.php:180</note>
         <note priority="1">Part-DB1\src\DataTables\PartsDataTable.php:180</note>
       </notes>
-      <segment>
+      <segment state="translated">
         <source>part.table.partUnit</source>
         <target>Maßeinheit</target>
-      </segment>
-    </unit>
-    <unit id="pw75u4x" name="part.table.addedDate">
-      <notes>
-        <note category="file-source" priority="1">Part-DB1\src\DataTables\PartsDataTable.php:184</note>
-        <note priority="1">Part-DB1\src\DataTables\PartsDataTable.php:184</note>
-      </notes>
-      <segment>
-        <source>part.table.addedDate</source>
-        <target>Hinzugefügt</target>
-=======
-      </notes>
-      <segment state="translated">
-        <source>part.table.minamount</source>
-        <target>Min.Menge</target>
->>>>>>> f06b49cd
-      </segment>
-    </unit>
-    <unit id="eDb7mzC" name="part.table.lastModified">
-      <notes>
-<<<<<<< HEAD
-        <note category="file-source" priority="1">Part-DB1\src\DataTables\PartsDataTable.php:188</note>
-        <note priority="1">Part-DB1\src\DataTables\PartsDataTable.php:188</note>
-      </notes>
-      <segment>
-        <source>part.table.lastModified</source>
-        <target>Zuletzt bearbeitet</target>
-=======
-        <note category="file-source" priority="1">Part-DB1\src\DataTables\PartsDataTable.php:180</note>
-        <note priority="1">Part-DB1\src\DataTables\PartsDataTable.php:180</note>
-      </notes>
-      <segment state="translated">
-        <source>part.table.partUnit</source>
-        <target>Maßeinheit</target>
->>>>>>> f06b49cd
       </segment>
     </unit>
     <unit id="pw75u4x" name="part.table.addedDate">
@@ -4999,11 +4624,7 @@
         <note category="file-source" priority="1">Part-DB1\src\Form\AttachmentFormType.php:79</note>
         <note priority="1">Part-DB1\src\Form\AttachmentFormType.php:79</note>
       </notes>
-<<<<<<< HEAD
-      <segment>
-=======
-      <segment state="translated">
->>>>>>> f06b49cd
+      <segment state="translated">
         <source>attachment.edit.name</source>
         <target>Name</target>
       </segment>
@@ -5023,11 +4644,7 @@
         <note category="file-source" priority="1">Part-DB1\src\Form\AttachmentFormType.php:91</note>
         <note priority="1">Part-DB1\src\Form\AttachmentFormType.php:91</note>
       </notes>
-<<<<<<< HEAD
-      <segment>
-=======
-      <segment state="translated">
->>>>>>> f06b49cd
+      <segment state="translated">
         <source>attachment.edit.show_in_table</source>
         <target>Zeige in Tabelle</target>
       </segment>
@@ -5683,15 +5300,9 @@
         <note priority="1">Part-DB1\src\Services\LogSystem\LogEntryExtraFormatter.php:100</note>
         <note priority="1">new</note>
       </notes>
-<<<<<<< HEAD
-      <segment>
-        <source>log.user_login.ip</source>
-        <target/>
-=======
       <segment state="translated">
         <source>log.user_login.ip</source>
         <target>IP:</target>
->>>>>>> f06b49cd
       </segment>
     </unit>
     <unit id="JEAFg3_" name="log.undo_mode.undo">
@@ -6031,11 +5642,7 @@
         <note priority="1">obsolete</note>
         <note category="state" priority="1">obsolete</note>
       </notes>
-<<<<<<< HEAD
-      <segment>
-=======
-      <segment state="translated">
->>>>>>> f06b49cd
+      <segment state="translated">
         <source>go.exclamation</source>
         <target>Los!</target>
       </segment>
@@ -6046,11 +5653,7 @@
         <note priority="1">obsolete</note>
         <note category="state" priority="1">obsolete</note>
       </notes>
-<<<<<<< HEAD
-      <segment>
-=======
-      <segment state="translated">
->>>>>>> f06b49cd
+      <segment state="translated">
         <source>language.english</source>
         <target>Englisch</target>
       </segment>
@@ -6061,11 +5664,7 @@
         <note priority="1">obsolete</note>
         <note category="state" priority="1">obsolete</note>
       </notes>
-<<<<<<< HEAD
-      <segment>
-=======
-      <segment state="translated">
->>>>>>> f06b49cd
+      <segment state="translated">
         <source>language.german</source>
         <target>Deutsch</target>
       </segment>
@@ -6075,11 +5674,7 @@
         <note priority="1">obsolete</note>
         <note category="state" priority="1">obsolete</note>
       </notes>
-<<<<<<< HEAD
-      <segment>
-=======
-      <segment state="translated">
->>>>>>> f06b49cd
+      <segment state="translated">
         <source>flash.password_change_needed</source>
         <target>Ihr Password muss geändert werden!</target>
       </segment>
@@ -6089,11 +5684,7 @@
         <note priority="1">obsolete</note>
         <note category="state" priority="1">obsolete</note>
       </notes>
-<<<<<<< HEAD
-      <segment>
-=======
-      <segment state="translated">
->>>>>>> f06b49cd
+      <segment state="translated">
         <source>attachment.table.type</source>
         <target>Anhangstyp</target>
       </segment>
@@ -6103,11 +5694,7 @@
         <note priority="1">obsolete</note>
         <note category="state" priority="1">obsolete</note>
       </notes>
-<<<<<<< HEAD
-      <segment>
-=======
-      <segment state="translated">
->>>>>>> f06b49cd
+      <segment state="translated">
         <source>attachment.table.element</source>
         <target>verknüpftes Element</target>
       </segment>
@@ -6117,11 +5704,7 @@
         <note priority="1">obsolete</note>
         <note category="state" priority="1">obsolete</note>
       </notes>
-<<<<<<< HEAD
-      <segment>
-=======
-      <segment state="translated">
->>>>>>> f06b49cd
+      <segment state="translated">
         <source>attachment.edit.isPicture</source>
         <target>Bild?</target>
       </segment>
@@ -6131,11 +5714,7 @@
         <note priority="1">obsolete</note>
         <note category="state" priority="1">obsolete</note>
       </notes>
-<<<<<<< HEAD
-      <segment>
-=======
-      <segment state="translated">
->>>>>>> f06b49cd
+      <segment state="translated">
         <source>attachment.edit.is3DModel</source>
         <target>3D Modell?</target>
       </segment>
@@ -6145,11 +5724,7 @@
         <note priority="1">obsolete</note>
         <note category="state" priority="1">obsolete</note>
       </notes>
-<<<<<<< HEAD
-      <segment>
-=======
-      <segment state="translated">
->>>>>>> f06b49cd
+      <segment state="translated">
         <source>attachment.edit.isBuiltin</source>
         <target>Eingebaute Ressource?</target>
       </segment>
@@ -6364,19 +5939,6 @@
         <target>Sie können sich nicht selbst die Berechtigung Berechtigungen zu bearbeiten entziehen, um sich nicht versehentlich auszusperren!</target>
       </segment>
     </unit>
-<<<<<<< HEAD
-    <unit id="Rm5bnNV" name="currency">
-      <notes>
-        <note priority="1">obsolete</note>
-        <note category="state" priority="1">obsolete</note>
-      </notes>
-      <segment>
-        <source>currency</source>
-        <target>Währung</target>
-      </segment>
-    </unit>
-=======
->>>>>>> f06b49cd
     <unit id="dxkuAbb" name="attachment_type.edit.filetype_filter">
       <notes>
         <note priority="1">obsolete</note>
@@ -7192,32 +6754,6 @@
         <target>z.B. 10</target>
       </segment>
     </unit>
-<<<<<<< HEAD
-    <unit id="74zmrRr" name="manufacturer_url.label">
-      <notes>
-        <note priority="1">src\Form\PartType.php:83</note>
-        <note priority="1">obsolete</note>
-        <note category="state" priority="1">obsolete</note>
-      </notes>
-      <segment>
-        <source>manufacturer_url.label</source>
-        <target>Herstellerlink</target>
-      </segment>
-    </unit>
-    <unit id="zIFsIyd" name="admin.comment">
-      <notes>
-        <note priority="1">templates\AdminPages\CompanyAdminBase.html.twig:15</note>
-        <note priority="1">new</note>
-        <note priority="1">obsolete</note>
-        <note category="state" priority="1">obsolete</note>
-      </notes>
-      <segment>
-        <source>admin.comment</source>
-        <target>Kommentar</target>
-      </segment>
-    </unit>
-=======
->>>>>>> f06b49cd
     <unit id="gAFUu2a" name="homepage.basedOn">
       <notes>
         <note priority="1">obsolete</note>
@@ -8248,155 +7784,86 @@
         <target>Erfolgreich eingeloggt!</target>
       </segment>
     </unit>
-<<<<<<< HEAD
+    <unit id="r7Q.Vrm" name="log.type.exception">
+      <notes>
+        <note priority="1">obsolete</note>
+        <note category="state" priority="1">obsolete</note>
+      </notes>
+      <segment state="translated">
+        <source>log.type.exception</source>
+        <target>Unbehandelte Exception (veraltet)</target>
+      </segment>
+    </unit>
+    <unit id="l5qNskF" name="log.type.user_login">
+      <notes>
+        <note priority="1">obsolete</note>
+        <note category="state" priority="1">obsolete</note>
+      </notes>
+      <segment state="translated">
+        <source>log.type.user_login</source>
+        <target>Nutzer eingeloggt</target>
+      </segment>
+    </unit>
+    <unit id="6suiYvP" name="log.type.user_logout">
+      <notes>
+        <note priority="1">obsolete</note>
+        <note category="state" priority="1">obsolete</note>
+      </notes>
+      <segment state="translated">
+        <source>log.type.user_logout</source>
+        <target>Nutzer ausgeloggt</target>
+      </segment>
+    </unit>
+    <unit id="Jjl8edA" name="log.type.unknown">
+      <notes>
+        <note priority="1">obsolete</note>
+        <note category="state" priority="1">obsolete</note>
+      </notes>
+      <segment state="translated">
+        <source>log.type.unknown</source>
+        <target>Unbekannt</target>
+      </segment>
+    </unit>
+    <unit id="n8VtTfW" name="log.type.element_created">
+      <notes>
+        <note priority="1">obsolete</note>
+        <note category="state" priority="1">obsolete</note>
+      </notes>
+      <segment state="translated">
+        <source>log.type.element_created</source>
+        <target>Element angelegt</target>
+      </segment>
+    </unit>
     <unit id="O9Iw2cd" name="log.type.element_edited">
-=======
-    <unit id="r7Q.Vrm" name="log.type.exception">
->>>>>>> f06b49cd
-      <notes>
-        <note priority="1">obsolete</note>
-        <note category="state" priority="1">obsolete</note>
-      </notes>
-<<<<<<< HEAD
-      <segment>
+      <notes>
+        <note priority="1">obsolete</note>
+        <note category="state" priority="1">obsolete</note>
+      </notes>
+      <segment state="translated">
         <source>log.type.element_edited</source>
         <target>Element bearbeitet</target>
-=======
-      <segment state="translated">
-        <source>log.type.exception</source>
-        <target>Unbehandelte Exception (veraltet)</target>
->>>>>>> f06b49cd
-      </segment>
-    </unit>
-    <unit id="l5qNskF" name="log.type.user_login">
-      <notes>
-        <note priority="1">obsolete</note>
-        <note category="state" priority="1">obsolete</note>
-      </notes>
-<<<<<<< HEAD
-      <segment>
-=======
-      <segment state="translated">
->>>>>>> f06b49cd
-        <source>log.type.user_login</source>
-        <target>Nutzer eingeloggt</target>
-      </segment>
-    </unit>
-<<<<<<< HEAD
-    <unit id="Jjl8edA" name="log.type.unknown">
-=======
-    <unit id="6suiYvP" name="log.type.user_logout">
->>>>>>> f06b49cd
-      <notes>
-        <note priority="1">obsolete</note>
-        <note category="state" priority="1">obsolete</note>
-      </notes>
-<<<<<<< HEAD
-      <segment>
-        <source>log.type.unknown</source>
-        <target>Unbekannt</target>
+      </segment>
+    </unit>
+    <unit id="WQkp3yE" name="log.type.element_deleted">
+      <notes>
+        <note priority="1">obsolete</note>
+        <note category="state" priority="1">obsolete</note>
+      </notes>
+      <segment state="translated">
+        <source>log.type.element_deleted</source>
+        <target>Element gelöscht</target>
       </segment>
     </unit>
     <unit id="pjRvOZm" name="log.type.database_updated">
-=======
-      <segment state="translated">
-        <source>log.type.user_logout</source>
-        <target>Nutzer ausgeloggt</target>
-      </segment>
-    </unit>
-    <unit id="Jjl8edA" name="log.type.unknown">
->>>>>>> f06b49cd
-      <notes>
-        <note priority="1">obsolete</note>
-        <note category="state" priority="1">obsolete</note>
-      </notes>
-<<<<<<< HEAD
-      <segment>
+      <notes>
+        <note priority="1">obsolete</note>
+        <note category="state" priority="1">obsolete</note>
+      </notes>
+      <segment state="translated">
         <source>log.type.database_updated</source>
         <target>Datenbank aktualisiert</target>
       </segment>
     </unit>
-    <unit id="r7Q.Vrm" name="log.type.exception">
-=======
-      <segment state="translated">
-        <source>log.type.unknown</source>
-        <target>Unbekannt</target>
-      </segment>
-    </unit>
-    <unit id="n8VtTfW" name="log.type.element_created">
->>>>>>> f06b49cd
-      <notes>
-        <note priority="1">obsolete</note>
-        <note category="state" priority="1">obsolete</note>
-      </notes>
-<<<<<<< HEAD
-      <segment>
-        <source>log.type.exception</source>
-        <target>Unbehandelte Exception (veraltet)</target>
-      </segment>
-    </unit>
-    <unit id="6suiYvP" name="log.type.user_logout">
-=======
-      <segment state="translated">
-        <source>log.type.element_created</source>
-        <target>Element angelegt</target>
-      </segment>
-    </unit>
-    <unit id="O9Iw2cd" name="log.type.element_edited">
->>>>>>> f06b49cd
-      <notes>
-        <note priority="1">obsolete</note>
-        <note category="state" priority="1">obsolete</note>
-      </notes>
-<<<<<<< HEAD
-      <segment>
-        <source>log.type.user_logout</source>
-        <target>Nutzer ausgeloggt</target>
-      </segment>
-    </unit>
-    <unit id="n8VtTfW" name="log.type.element_created">
-=======
-      <segment state="translated">
-        <source>log.type.element_edited</source>
-        <target>Element bearbeitet</target>
-      </segment>
-    </unit>
-    <unit id="WQkp3yE" name="log.type.element_deleted">
->>>>>>> f06b49cd
-      <notes>
-        <note priority="1">obsolete</note>
-        <note category="state" priority="1">obsolete</note>
-      </notes>
-<<<<<<< HEAD
-      <segment>
-        <source>log.type.element_created</source>
-        <target>Element angelegt</target>
-      </segment>
-    </unit>
-    <unit id="WQkp3yE" name="log.type.element_deleted">
-=======
-      <segment state="translated">
-        <source>log.type.element_deleted</source>
-        <target>Element gelöscht</target>
-      </segment>
-    </unit>
-    <unit id="pjRvOZm" name="log.type.database_updated">
->>>>>>> f06b49cd
-      <notes>
-        <note priority="1">obsolete</note>
-        <note category="state" priority="1">obsolete</note>
-      </notes>
-<<<<<<< HEAD
-      <segment>
-        <source>log.type.element_deleted</source>
-        <target>Element gelöscht</target>
-=======
-      <segment state="translated">
-        <source>log.type.database_updated</source>
-        <target>Datenbank aktualisiert</target>
->>>>>>> f06b49cd
-      </segment>
-    </unit>
     <unit id="j0QJLb_" name="perm.revert_elements">
       <notes>
         <note category="state" priority="1">obsolete</note>
@@ -8437,11 +7904,7 @@
       <notes>
         <note category="state" priority="1">obsolete</note>
       </notes>
-<<<<<<< HEAD
-      <segment>
-=======
-      <segment state="translated">
->>>>>>> f06b49cd
+      <segment state="translated">
         <source>log.type.</source>
         <target>__log.type.</target>
       </segment>
